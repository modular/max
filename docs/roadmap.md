---
title: Mojo🔥 roadmap & sharp edges
sidebar_label: Roadmap & sharp edges
description: A summary of our Mojo plans, including upcoming features and things we need to fix.
---

This document captures the broad plan about how we plan to implement things in
Mojo, and some early thoughts about key design decisions. This is not a full
design spec for any of these features, but it can provide a "big picture" view
of what to expect over time. It is also an acknowledgement of major missing
components that we plan to add.

## Overall priorities

Mojo is still in early development and many language features will arrive in
the coming months. We are highly focused on building Mojo the right way (for
the long-term), so we want to fully build-out the core Mojo language features
before we work on other dependent features and enhancements.

Currently, that means we are focused on the core system programming features
that are essential to [Mojo's mission](/mojo/why-mojo), and as outlined in the
following sections of this roadmap.

In the near-term, we will **not** prioritize "general goodness" work such as:

- Adding syntactic sugar and short-hands for Python.
- Adding features from other languages that are missing from Python (such as
  public/private declarations).
- Tackling broad Python ecosystem challenges like packaging.

If you have encountered any bugs with current Mojo behavior, please
[submit an issue on GitHub](https://github.com/modularml/mojo/issues).

If you have ideas about how to improve the core Mojo features, we prefer that
you first look for similar topics or start a new conversation about it
on [Discord](https://discord.gg/modular).

We also consider Mojo to be a new member of the Python family, so if you
have suggestions to improve the experience with Python, we encourage
you to propose these "general goodness" enhancements through the formal [PEP
process](https://peps.python.org/pep-0001/).

### Why not add syntactic sugar or other minor new features?

We are frequently asked whether Mojo will add minor features that people love
in other languages but that are missing in Python, such as "implicit
return" at the end of a function, public/private access control, fixing Python
packaging, and various syntactic shorthands.  As mentioned above, we are
intentionally *not* adding these kinds of features to Mojo right now.
There are three major reasons for this:

- First, Mojo is still young: we are still "building a house" by laying down
major bricks in the type system and adding system programming features that
Python lacks. We know we need to implement support for many existing Python
features (compatibility is a massive and important goal of Mojo) and this work
is not done yet. We have limited engineering bandwidth and want focus on
building essential functionality, and we will not debate whether certain
syntactic sugar is important or not.

- Second, syntactic sugar is like mortar in a building—its best use is to hold
the building together by filling in usability gaps. Sugar (and mortar) is
problematic to add early into a system: you can run into problems with laying
the next bricks because the sugar gets in the way. We have experience building
other languages (such as Swift) that added sugar early, which could have been
subsumed by more general features if time and care were given to broader
evaluation.

- Third, the Python community should tackle some of these ideas first. It is
important to us that Mojo be a good member of the Python family,
not just a language with Pythonic syntax. As such, we don't want to needlessly
diverge from Python evolution: adding a bunch of features could lead to
problems down the road if Python makes incompatible decisions. Such a future
would fracture the community which would cause massively more harm than any
minor language feature could offset.

For all these reasons, "nice to have" syntactic sugar is not a priority, and we
will quickly close such proposals to avoid cluttering the issue tracker. If
you'd like to propose a "general goodness" syntactic feature, please do so with
the existing [Python PEP process](https://peps.python.org/pep-0000/). If/when
Python adopts a feature, Mojo will also add it, because Mojo's goal is to be a
superset. We are happy with this approach because the Python community is
better equipped to evaluate these features, they have mature code bases to
evaluate them with, and they have processes and infrastructure for making
structured language evolution features.

<<<<<<< HEAD
## Mojo SDK known issues

The Mojo SDK is still in early development
and currently only available for Ubuntu Linux and macOS (Apple silicon)
systems. Here are some of the notable issues that we plan to fix:

- Missing native support for Windows, Intel Macs, and Linux distributions
  other than Ubuntu. Currently, we support Ubuntu systems with x86-64
  processors and Apple Silicon macOS. Support for more Linux distributions
  (including Debian and RHEL) and Windows is in progress.

- Modular CLI install might fail and require `modular clean` before you
  re-install.

  If it asks you to perform auth, run `modular auth <MODULAR_AUTH>` and use the
  `MODULAR_AUTH` value shown for the `curl` command on [the download
  page](https://developer.modular.com/download).

- If you attempt to uninstall Mojo with `modular uninstall`, your subsequent
  attempt to install Mojo might fail with an HTTP 500 error code. If so, run
  `modular clean` and try again.

- Mojo REPL might hang (become unresponsive for more than 10 seconds) when
  interpreting an expression if your system has 4 GiB or less RAM. If you
  encounter this issue, please report it with your system specs.

Additionally, we're aware of some issues that we might not be able to solve,
but we mention them here with some more information:

- When installing Mojo, if you receive the error,
  `failed to reach URL https://cas.modular.com`, it could be because your
  network connection is behind a firewall. Try updating your firewall settings
  to allow access to these end points: `https://packages.modular.com` and
  `https://cas.modular.com`. Then retry with `modular clean` and
  `modular install mojo`.

- When installing Mojo, if you receive the error,
  `gpg: no valid OpenGPG data found`, this is likely because you are located
  outside our supported geographies. Due to US export control restrictions, we
  are unable to provide access to Mojo to users situated in specific countries.

- If using Windows Subsystem for Linux (WSL), you might face issues with WSL 1.
  We recommend you upgrade to WSL 2. To check the version, run `wsl -l -v`. If
  you're running WSL 1, refer to the
  [WSL upgrade instructions](https://learn.microsoft.com/en-us/windows/wsl/install#upgrade-version-from-wsl-1-to-wsl-2).

- When installing on macOS (Apple silicon), the Modular CLI install might fail
  with the message:

  ```plaintext
  modular: The arm64 architecture is required for this software.
  ```

  This occurs because Apple's Rosetta x86 emulation is active. Check the
  following:

  - Right click on the terminal application you use (for example,
    `Terminal.app`), click **Get Info**, and make sure the **Open in Rosetta**
    checkbox is not selected.

  - Run the following command:

    ```bash
    brew config | grep Rosetta
    ```

    If the output shows `Rosetta 2: True`, the x86 version of Homebrew is
    installed.
    [Uninstall and reinstall Homebrew](https://github.com/homebrew/install#uninstall-homebrew)
    before retrying the Modular installation.

    **Note:** Before uninstalling Homebrew, verify that you don't have other
    projects specifically depending on the x86 version of Homebrew.

You can see other [reported issues on
GitHub](https://github.com/modularml/mojo/issues).

=======
>>>>>>> 02184a47
## Small independent features

There are a number of features that are missing that are important to round out
the language fully, but which don't depend strongly on other features.  These
include things like:

- Improved package management support.
- Many standard library features, including copy-on-write data structures.
- Support for "top level code" at file scope.
- Algebraic data types like `enum` in Swift/Rust, and pattern matching.
- Many standard library types need refinement, including `Optional[T]` and
  `Result[T, Error]`.

## Ownership and Lifetimes

The ownership system is partially implemented, and is expected to get built out
in the next couple of months.  The basic support for ownership includes features
like:

- Capture declarations in closures.
- Lifetime checker: complain about invalid mutable references.

Mojo has support for a safe `Reference` type, and it is used in the standard
library, but it is still under active development and not very pretty or nice
to use right now.

## Traits support

<<<<<<< HEAD
As of v0.6.0 Mojo has basic support for
=======
Mojo has basic support for
>>>>>>> 02184a47
[traits](/mojo/manual/traits). Traits allow you
to specify a set of requirements for types to implement. Types can implement
those requirements to *conform to* the trait. Traits allow you to write
generic functions and generic containers, which can work with any type that
conforms to a given trait, instead of being hard-coded to work with a specific
type.

Currently, the only kind of requirements supported by traits are required method
signatures. The trait can't provide a default implementation for its required
methods, so each conforming type must implement all of the required methods.

A number of [built-in traits](/mojo/manual/traits#built-in-traits) are
already implemented in the standard library.

We plan to expand traits support in future releases. Planned features include:

- Support for default implementations of required methods.

- Support for a feature like Swift's extensions, allowing you to add a trait to
  a preexisting type.

<<<<<<< HEAD
- Add support for conditional conformance.
=======
- Improve support for conditional conformance.
>>>>>>> 02184a47

## Classes

Mojo still doesn't support classes, the primary thing Python programmers use
pervasively!  This isn't because we hate dynamism - quite the opposite.  It is
because we need to get the core language semantics nailed down before adding
them.  We expect to provide full support for all the dynamic features in Python
classes, and want the right framework to hang that off of.

When we get here, we will discuss what the right default is: for example, is
full Python hash-table dynamism the default? Or do we use a more efficient
model by default (e.g. vtable-based dispatch and explicitly declared stored
properties) and allow opt'ing into dynamism with a `@dynamic` decorator on the
class. More discussion is [in this proposal](https://github.com/modularml/mojo/blob/main/proposals/mojo-and-dynamism.md).

## C/C++ Interop

Integration to transparently import Clang C/C++ modules.  Mojo's type system
and C++'s are very compatible, so we should be able to have something pretty
nice here. Mojo can leverage Clang to transparently generate a foreign function
interface between C/C++ and Mojo, with the ability to directly import functions:

```mojo
from "math.h" import cos

print(cos(0))
```

## Calling Mojo from Python

Currently you can call Python code from Mojo, but not the reverse: you can't
pass a Mojo callback to a Python function, or build a Python extension in Mojo.
We want to support calling Mojo from Python, but we want to do it right and we
need the core language to be more mature first.

## Full MLIR decorator reflection

All decorators in Mojo have hard-coded behavior in the parser. In time, we will
move these decorators to being compile-time metaprograms that use MLIR
integration. This may depend on C++ interop for talking to MLIR. This completely
opens up the compiler to programmers. Static decorators are functions executed
at compile-time with the capability to inspect and modify the IR of functions
and types.

```mojo
fn value(t: TypeSpec):
    t.__copyinit__ = # synthesize dunder copyinit automatically

@value
struct TrivialType: pass

fn full_unroll(loop: mlir.Operation):
    # unrolling of structured loop

fn main():
    @full_unroll
    for i in range(10):
        print(i)
```

## Sharp Edges

The entire Modular kernel library is written in Mojo, and its development has
been prioritized based on the internal needs of those users. Given that Mojo is
still a young language, there are a litany of missing small features that many
Python and systems programmers may expect from their language, as well as
features that don't quite work the way we want to yet, and in ways that can be
surprising or unexpected. This section of the document describes a variety of
"sharp edges" in Mojo, and potentially how to work around them if needed. We
expect all of these to be resolved in time, but in the meantime, they are
documented here.

### No list or dict comprehensions

Mojo does not yet support Python list or dictionary comprehension expressions,
like `[x for x in range(10)]`.

### No `lambda` syntax

Mojo does not yet support defining anonymous functions with the `lambda`
keyword.

### Parametric aliases

Mojo aliases can refer to parametric values but cannot themselves have
parameter lists. As of v0.6.0, you can create a parametric alias by aliasing
an unbound or partially-bound type. For example, the new `Scalar` type is
defined as:

```mojo
alias Scalar = SIMD[size=1]
```

This creates a parametric alias that you can use like this:

```mojo
var i = Scalar[DType.int8]
```

Parametric aliases with an explicit parameter list aren't yet supported:

```mojo
alias mul2[x: Int] = x * 2
# Error!
```

### `Exception` is actually called `Error`

In Python, programmers expect that exceptions all subclass the `Exception`
builtin class. The only available type for Mojo "exceptions" is `Error`:

```mojo
fn raise_an_error() raises:
    raise Error("I'm an error!")
```

The reason we call this type `Error` instead of `Exception` is because it's not
really an exception. It's not an exception, because raising an error does not
cause stack unwinding, but most importantly it does not have a stack trace. And
without polymorphism, the `Error` type is the only kind of error that can be
raised in Mojo right now.

### No Python-style generator functions

Mojo does not yet support Python-style generator functions (`yield` syntax).
These are "synchronous co-routines" -- functions with multiple suspend points.

### No `async for` or `async with`

Although Mojo has support for async functions with `async fn` and `async def`,
Mojo does not yet support the `async for` and `async with` statements.

### Scoping and mutability of statement variables

Python programmers understand that local variables are implicitly declared and
scoped at the function level. As the Mojo Manual explains, this is supported in
Mojo for
[implicitly-declared variables](/mojo/manual/variables#implicitly-declared-variables).
However, there are some nuances to Python's implicit declaration rules that Mojo
does not match 1-to-1.

For example, the scope of `for` loop iteration variables and caught exceptions
in `except` statements is limited to the next indentation block, for both `def`
and `fn` functions. Python programmers will expect the following program to
print "2":

```python
for i in range(3): pass
print(i)
```

However, Mojo will complain that `print(i)` is a use of an unknown declaration.
This is because whether `i` is defined at this line is dynamic in Python. For
instance the following Python program will fail:

```python
for i in range(0): pass
print(i)
```

With `NameError: name 'i' is not defined`, because the definition of `i` is a
dynamic characteristic of the function. Mojo's lifetime tracker is intentionally
simple (so lifetimes are easy to use!), and cannot reason that `i` would be
defined even when the loop bounds are constant.

### Name scoping of nested function declarations

In Python, nested function declarations produce dynamic values. They are
essentially syntactic sugar for `bar = lambda ...`.

```python
def foo():
    def bar(): # creates a function bound to the dynamic value 'bar'
        pass
    bar() # indirect call
```

In Mojo, nested function declarations are static, so calls to them are direct
unless made otherwise.

```mojo
fn foo():
    fn bar(): # static function definition bound to 'bar'
        pass
    bar() # direct call
    var f = bar # materialize 'bar' as a dynamic value
    f() # indirect call
```

Currently, this means you cannot declare two nested functions with the same
name. For instance, the following example does not work in Mojo:

```mojo
def pick_func(cond) -> def() capturing:
    if cond:
        def bar(): return 42
    else:
        def bar(): return 3 # error: redeclaration of 'bar'
    return bar
```

The functions in each conditional must be explicitly materialized as dynamic
values.

```mojo
def pick_func(cond)  -> def() capturing:
    var result: def() capturing # Mojo function type
    if cond:
        def bar0(): return 42
        result = bar0
    else:
        def bar1(): return 3
        result = bar1
    return result
```

We hope to sort out these oddities with nested function naming as our model
of closures in Mojo develops further.

### Limited polymorphism

Mojo has implemented static polymorphism through traits, as noted above. We
plan to implement dynamic polymorphism through classes and MLIR reflection in
the future.

Python programmers are used to implementing special dunder methods on their
classes to interface with generic methods like `print()` and `len()`. For
instance, one expects that implementing `__repr__()` or `__str__()` on a class
will enable that class to be printed using `print()`.

```python
class One:
    def __init__(self): pass
    def __repr__(self): return '1'

print(One()) # prints '1'
```

Mojo currently supports similar functionality through the
[`Formattable`](/mojo/stdlib/utils/format/Formattable) trait, so that
`print()` works on all `Formattable` types. Similar support exists for the
[`int()`](/mojo/stdlib/builtin/int/int-function) and
[`len()`](/mojo/stdlib/builtin/len/len) functions. We'll continue to
add traits support to the standard library to enable common use cases like this.

### Parameter closure captures are unsafe references

You may have seen nested functions, or "closures", annotated with the
`@parameter` decorator. This creates a "parameter closure", which behaves
differently than a normal "stateful" closure. A parameter closure declares a
compile-time value, similar to an `alias` declaration. That means parameter
closures can be passed as parameters:

```mojo
fn take_func[f: fn() capturing -> Int]():
    pass

fn call_it(a: Int):
    @parameter
    fn inner() -> Int:
        return a # capture 'a'

    take_func[inner]() # pass 'inner' as a parameter
```

Parameter closures can even be parametric and capturing:

```mojo
fn take_func[f: fn[a: Int]() capturing -> Int]():
    pass

fn call_it(a: Int):
    @parameter
    fn inner[b: Int]() -> Int:
        return a + b # capture 'a'

    take_func[inner]() # pass 'inner' as a parameter
```

However, note that parameter closures are always capture by *unsafe* reference.
Mojo's lifetime tracking is not yet sophisticated enough to form safe references
to objects (see above section). This means that variable lifetimes need to be
manually extended according to the lifetime of the parametric closure:

```mojo
fn print_it[f: fn() capturing -> String]():
    print(f())

fn call_it():
    var s: String = "hello world"
    @parameter
    fn inner() -> String:
        return s # 's' captured by reference, so a copy is made here
    # lifetime tracker destroys 's' here

    print_it[inner]() # crash! 's' has been destroyed
```

The lifetime of the variable can be manually extended by discarding it
explicitly.

```mojo
fn call_it():
    var s: String = "hello world"
    @parameter
    fn inner() -> String:
        return s

    print_it[inner]()
    _ = s^ # discard 's' explicitly
```

### The standard library has limited exceptions use

For historic and performance reasons, core standard library types typically do
not use exceptions. For instance, `List` will not raise an
out-of-bounds access (it will crash), and `Int` does not throw on divide by
zero. In other words, most standard library types are considered "unsafe".

```mojo
var l = List[Int](capacity=0)
print(l[1]) # could crash or print garbage values (undefined behavior)

print(1//0) # does not raise and could print anything (undefined behavior)
```

This is clearly unacceptable given the strong memory safety goals of Mojo. We
will circle back to this when more language features and language-level
optimizations are available.

### Nested functions cannot be recursive

Nested functions (any function that is not a top-level function) cannot be
recursive in any way. Nested functions are considered "parameters", and although
parameter values do not have to obey lexical order, their uses and definitions
cannot form a cycle. Current limitations in Mojo mean that nested functions,
which are considered parameter values, cannot be cyclic.

```mojo
fn try_recursion():
    fn bar(x: Int): # error: circular reference :<
        if x < 10:
            bar(x + 1)
```

### Only certain loaded MLIR dialects can be accessed

Although Mojo provides features to access the full power of MLIR, in reality
only a certain number of loaded MLIR dialects can be accessed in the Playground
at the moment.

The upstream dialects available in the Playground are the
[`index`](https://mlir.llvm.org/docs/Dialects/IndexOps/) dialect and the
[`LLVM`](https://mlir.llvm.org/docs/Dialects/LLVM/) dialect.

### `or` expression is statically typed

Because Mojo has static typing, the `or` expression can't currently mimic the
behavior of Python. In Python, the result type of the `or` expression is
dynamic, based on the runtime values:
<<<<<<< HEAD

```python
i: int = 0
s: str = "hello"
print(type(i or s)) # prints <class 'str'>
i = 5
print(type(i or s)) # prints <class 'int'>
```

In Mojo, given the expression `(a or b)`, the compiler needs to statically
determine a result type that the types of `a` and `b` can both be **converted** to.

For example, currently an `Int` can be implicitly converted to a `String`, but a
`String` can't be implicitly converted to an `Int`. So given an integer value
`i` and a string value `s`, the value of `(i or s)` will *always* be a `String`.

=======

```python
i: int = 0
s: str = "hello"
print(type(i or s)) # prints <class 'str'>
i = 5
print(type(i or s)) # prints <class 'int'>
```

In Mojo, given the expression `(a or b)`, the compiler needs to statically
determine a result type that the types of `a` and `b` can both be **converted** to.

For example, currently an `Int` can be implicitly converted to a `String`, but a
`String` can't be implicitly converted to an `Int`. So given an integer value
`i` and a string value `s`, the value of `(i or s)` will *always* be a `String`.

>>>>>>> 02184a47
### `StringLiteral` behaves differently than `String`

String literals behave differently than `String` values in Mojo code. For
example:

```mojo
fn main():
    var g: Int = 0
    var h: String = "hello"
    print(g or h)  # prints `hello`
    print(g or "hello")  # prints `True`
```

While the `IntLiteral` and `FloatLiteral` types convert or *materialize* at
runtime into `Int` and `Float64` values, respectively, string literals continue
to exist at runtime as `StringLiteral` values. This can result in surprising
behavior because `StringLiteral` has a more restricted API than `String`.

In the example above, because the `or` expression is statically typed,
and `Int` cannot be implicitly converted to a `StringLiteral`, the compiler
chooses a result type that both `Int` and `StringLiteral` can be converted to—in
this case, `Bool`.

We plan to address this issue in the future, but in the near term, you can avoid
the inconsistency between `StringLiteral` and `String` problems by explicitly
converting string literals to `String` values. For example:

```mojo
var h: String = "hello"
# or
print(g or str("hello"))
```<|MERGE_RESOLUTION|>--- conflicted
+++ resolved
@@ -83,86 +83,6 @@
 evaluate them with, and they have processes and infrastructure for making
 structured language evolution features.
 
-<<<<<<< HEAD
-## Mojo SDK known issues
-
-The Mojo SDK is still in early development
-and currently only available for Ubuntu Linux and macOS (Apple silicon)
-systems. Here are some of the notable issues that we plan to fix:
-
-- Missing native support for Windows, Intel Macs, and Linux distributions
-  other than Ubuntu. Currently, we support Ubuntu systems with x86-64
-  processors and Apple Silicon macOS. Support for more Linux distributions
-  (including Debian and RHEL) and Windows is in progress.
-
-- Modular CLI install might fail and require `modular clean` before you
-  re-install.
-
-  If it asks you to perform auth, run `modular auth <MODULAR_AUTH>` and use the
-  `MODULAR_AUTH` value shown for the `curl` command on [the download
-  page](https://developer.modular.com/download).
-
-- If you attempt to uninstall Mojo with `modular uninstall`, your subsequent
-  attempt to install Mojo might fail with an HTTP 500 error code. If so, run
-  `modular clean` and try again.
-
-- Mojo REPL might hang (become unresponsive for more than 10 seconds) when
-  interpreting an expression if your system has 4 GiB or less RAM. If you
-  encounter this issue, please report it with your system specs.
-
-Additionally, we're aware of some issues that we might not be able to solve,
-but we mention them here with some more information:
-
-- When installing Mojo, if you receive the error,
-  `failed to reach URL https://cas.modular.com`, it could be because your
-  network connection is behind a firewall. Try updating your firewall settings
-  to allow access to these end points: `https://packages.modular.com` and
-  `https://cas.modular.com`. Then retry with `modular clean` and
-  `modular install mojo`.
-
-- When installing Mojo, if you receive the error,
-  `gpg: no valid OpenGPG data found`, this is likely because you are located
-  outside our supported geographies. Due to US export control restrictions, we
-  are unable to provide access to Mojo to users situated in specific countries.
-
-- If using Windows Subsystem for Linux (WSL), you might face issues with WSL 1.
-  We recommend you upgrade to WSL 2. To check the version, run `wsl -l -v`. If
-  you're running WSL 1, refer to the
-  [WSL upgrade instructions](https://learn.microsoft.com/en-us/windows/wsl/install#upgrade-version-from-wsl-1-to-wsl-2).
-
-- When installing on macOS (Apple silicon), the Modular CLI install might fail
-  with the message:
-
-  ```plaintext
-  modular: The arm64 architecture is required for this software.
-  ```
-
-  This occurs because Apple's Rosetta x86 emulation is active. Check the
-  following:
-
-  - Right click on the terminal application you use (for example,
-    `Terminal.app`), click **Get Info**, and make sure the **Open in Rosetta**
-    checkbox is not selected.
-
-  - Run the following command:
-
-    ```bash
-    brew config | grep Rosetta
-    ```
-
-    If the output shows `Rosetta 2: True`, the x86 version of Homebrew is
-    installed.
-    [Uninstall and reinstall Homebrew](https://github.com/homebrew/install#uninstall-homebrew)
-    before retrying the Modular installation.
-
-    **Note:** Before uninstalling Homebrew, verify that you don't have other
-    projects specifically depending on the x86 version of Homebrew.
-
-You can see other [reported issues on
-GitHub](https://github.com/modularml/mojo/issues).
-
-=======
->>>>>>> 02184a47
 ## Small independent features
 
 There are a number of features that are missing that are important to round out
@@ -191,11 +111,7 @@
 
 ## Traits support
 
-<<<<<<< HEAD
-As of v0.6.0 Mojo has basic support for
-=======
 Mojo has basic support for
->>>>>>> 02184a47
 [traits](/mojo/manual/traits). Traits allow you
 to specify a set of requirements for types to implement. Types can implement
 those requirements to *conform to* the trait. Traits allow you to write
@@ -217,11 +133,7 @@
 - Support for a feature like Swift's extensions, allowing you to add a trait to
   a preexisting type.
 
-<<<<<<< HEAD
-- Add support for conditional conformance.
-=======
 - Improve support for conditional conformance.
->>>>>>> 02184a47
 
 ## Classes
 
@@ -582,7 +494,6 @@
 Because Mojo has static typing, the `or` expression can't currently mimic the
 behavior of Python. In Python, the result type of the `or` expression is
 dynamic, based on the runtime values:
-<<<<<<< HEAD
 
 ```python
 i: int = 0
@@ -599,24 +510,6 @@
 `String` can't be implicitly converted to an `Int`. So given an integer value
 `i` and a string value `s`, the value of `(i or s)` will *always* be a `String`.
 
-=======
-
-```python
-i: int = 0
-s: str = "hello"
-print(type(i or s)) # prints <class 'str'>
-i = 5
-print(type(i or s)) # prints <class 'int'>
-```
-
-In Mojo, given the expression `(a or b)`, the compiler needs to statically
-determine a result type that the types of `a` and `b` can both be **converted** to.
-
-For example, currently an `Int` can be implicitly converted to a `String`, but a
-`String` can't be implicitly converted to an `Int`. So given an integer value
-`i` and a string value `s`, the value of `(i or s)` will *always* be a `String`.
-
->>>>>>> 02184a47
 ### `StringLiteral` behaves differently than `String`
 
 String literals behave differently than `String` values in Mojo code. For
