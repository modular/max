{
  "cells": [
    {
      "cell_type": "raw",
      "metadata": {
        "vscode": {
          "languageId": "raw"
        }
      },
      "source": [
        "---\n",
        "title: Death of a value\n",
        "sidebar_position: 3\n",
        "description: An explanation of when and how Mojo destroys values.\n",
        "---"
      ]
    },
    {
      "cell_type": "markdown",
      "metadata": {},
      "source": [
        "As soon as a value/object is no longer used, Mojo destroys it. Mojo does _not_\n",
        "wait until the end of a code block—or even until the end of an expression—to\n",
        "destroy an unused value. It destroys values using an “as soon as possible”\n",
        "(ASAP) destruction policy that runs after every sub-expression. Even within an\n",
        "expression like `a+b+c+d`, Mojo destroys the intermediate values as soon as\n",
        "they're no longer needed.\n",
        "\n",
        "Mojo uses static compiler analysis to find the point where a value is last used.\n",
        "Then, Mojo immediately ends the value's lifetime and calls the `__del__()`\n",
        "destructor to perform any necessary cleanup for the type. \n",
        "\n",
        "For example, notice when the `__del__()` destructor is called for each instance\n",
        "of `MyPet`:"
      ]
    },
    {
      "cell_type": "code",
      "execution_count": 16,
      "metadata": {},
      "outputs": [
        {
          "name": "stdout",
          "output_type": "stream",
          "text": [
            "Loki\n",
            "Destruct Loki\n",
            "Destruct Charlie\n",
            "Sylvie\n",
            "Destruct Sylvie\n"
          ]
        }
      ],
      "source": [
        "@value\n",
        "struct MyPet:\n",
        "    var name: String\n",
        "    var age: Int\n",
        "\n",
        "    fn __del__(owned self):\n",
        "        print(\"Destruct\", self.name)\n",
        "\n",
        "fn pets():\n",
        "    var a = MyPet(\"Loki\", 4)\n",
        "    var b = MyPet(\"Sylvie\", 2)\n",
        "    print(a.name)\n",
        "    # a.__del__() runs here for \"Loki\"\n",
        "\n",
        "    a = MyPet(\"Charlie\", 8)\n",
        "    # a.__del__() runs immediately because \"Charlie\" is never used\n",
        "\n",
        "    print(b.name)\n",
        "    # b.__del__() runs here\n",
        "\n",
        "pets()"
      ]
    },
    {
      "cell_type": "markdown",
      "metadata": {},
      "source": [
        "Notice that each initialization of a value is matched with a call to the\n",
        "destructor, and `a` is actually destroyed multiple times—once for each time it receives\n",
        "a new value.\n",
        "\n",
        "Also notice that this `__del__()` implementation doesn't actually do\n",
        "anything. Most structs don't require a custom destructor, and Mojo automatically\n",
        "adds a no-op destructor if you don't define one.\n",
        "\n",
        "### Default destruction behavior\n",
        "\n",
        "You may be wondering how Mojo can destroy a type without a custom destructor, or\n",
        "why a no-op destructor is useful. If a type is simply a collection of fields,\n",
        "like the `MyPet` example, Mojo only needs to destroy the fields: `MyPet` doesn't\n",
        "dynamically allocate memory or use any long-lived resources (like file handles).\n",
        "There's no special action to take when a `MyPet` value is destroyed.\n",
        "\n",
        "Looking at the individual fields, `MyPet` includes an `Int` and a `String`. The\n",
        "`Int` is what Mojo calls a _trivial type_. It's a statically-sized bundle of \n",
        "bits. Mojo knows exactly how big it is, so those bits can be reused to store\n",
        "something else.\n",
        "\n",
        "The `String` value is a little more complicated. Mojo strings are mutable. The\n",
        "`String` object has an internal buffer—a\n",
        "[`List`](/mojo/stdlib/collections/list/List) field,\n",
        "which holds the characters that make up the string. A `List` stores\n",
        "its contents in dynamically allocated memory on the heap, so the string can\n",
        "grow or shrink. The string itself doesn't have any special destructor logic,\n",
        "but when Mojo destroys a string, it calls the destructor for the\n",
        "`List` field, which de-allocates the memory.\n",
        "\n",
        "Since `String` and `Int` don't require any custom destructor logic, they both\n",
        "have no-op destructors: literally, `__del__()` methods that don't do anything.\n",
        "This may seem pointless, but it means that Mojo can call the destructor on any\n",
        "value when its lifetime ends. This makes it easier to write generic containers\n",
        "and algorithms.\n"
      ]
    },
    {
      "cell_type": "markdown",
      "metadata": {},
      "source": [
        "### Benefits of ASAP destruction\n",
        "\n",
        "Similar to other languages, Mojo follows the principle that objects/values\n",
        "acquire resources in a constructor (`__init__()`) and release resources in a\n",
        "destructor (`__del__()`). However, Mojo's ASAP destruction has some advantages\n",
        "over scope-based destruction (such as the C++ [RAII\n",
        "pattern](https://en.cppreference.com/w/cpp/language/raii), which waits until\n",
        "the end of the code scope to destroy values):\n",
        "\n",
        "- Destroying values immediately at last-use composes nicely with the \"move\"\n",
        "  optimization, which transforms a \"copy+del\" pair into a \"move\" operation.\n",
        "\n",
        "- Destroying values at end-of-scope in C++ is problematic for some common\n",
        "  patterns like tail recursion, because the destructor call happens after the\n",
        "  tail call. This can be a significant performance and memory problem for\n",
        "  certain functional programming patterns, which is not a problem in Mojo,\n",
        "  because the destructor call always happens before the tail call.\n",
        "\n",
        "Additionally, Mojo's ASAP destruction works great within Python-style `def`\n",
        "functions. That's because Python doesn’t really provide scopes beyond a\n",
        "function scope, so the Python garbage collector cleans up resources more often\n",
        "than a scope-based destruction policy would. However, Mojo does not use a\n",
        "garbage collector, so the ASAP destruction policy provides destruction\n",
        "guarantees that are even more fine-grained than in Python.\n",
        "\n",
        "The Mojo destruction policy is more similar to how Rust and Swift work, because\n",
        "they both have strong value ownership tracking and provide memory safety. One\n",
        "difference is that Rust and Swift require the use of a [dynamic \"drop\n",
        "flag\"](https://doc.rust-lang.org/nomicon/drop-flags.html)—they maintain hidden\n",
        "shadow variables to keep track of the state of your values to provide safety.\n",
        "These are often optimized away, but the Mojo approach eliminates this overhead\n",
        "entirely, making the generated code faster and avoiding ambiguity."
      ]
    },
    {
      "cell_type": "markdown",
      "metadata": {},
      "source": [
        "## Destructor\n",
        "\n",
        "Mojo calls a value's destructor (`__del__()` method) when the value's lifetime\n",
        "ends (typically the point at which the value is last used). As we mentioned\n",
        "earlier, Mojo provides a default, no-op destructor for all types, so in most\n",
        "cases you don't need to define the `__del__()` method.\n",
        "\n",
        "You should define the `__del__()` method to perform any kind of cleanup the\n",
        "type requires. Usually, that includes freeing memory for any fields where you\n",
        "dynamically allocated memory (for example, via `UnsafePointer`) and\n",
        "closing any long-lived resources such as file handles.\n",
        "\n",
        "However, any struct that is just a simple collection of other types does not\n",
        "need to implement the destructor.\n",
        "\n",
        "For example, consider this simple struct:"
      ]
    },
    {
      "cell_type": "code",
      "execution_count": 17,
      "metadata": {},
      "outputs": [],
      "source": [
        "struct MyPet:\n",
        "    var name: String\n",
        "    var age: Int\n",
        "\n",
        "    fn __init__(inout self, name: String, age: Int):\n",
        "        self.name = name\n",
        "        self.age = age"
      ]
    },
    {
      "cell_type": "markdown",
      "metadata": {},
      "source": [
        "There's no need to define the `__del__()` destructor for this, because it's a\n",
        "simple collection of other types (`String` and `Int`), and it doesn't \n",
        "dynamically allocate memory. \n",
        "\n",
        "Whereas, the following struct must define the `__del__()` method to free the\n",
        "memory allocated by its\n",
        "[`UnsafePointer`](/mojo/stdlib/memory/unsafe_pointer/UnsafePointer):"
      ]
    },
    {
      "cell_type": "code",
      "execution_count": 27,
      "metadata": {},
      "outputs": [],
      "source": [
<<<<<<< HEAD
        "from memory.unsafe_pointer import UnsafePointer\n",
=======
        "from memory import UnsafePointer\n",
>>>>>>> 02184a47
        "\n",
        "struct HeapArray:\n",
        "    var data: UnsafePointer[Int]\n",
        "    var size: Int\n",
        "\n",
        "    fn __init__(inout self, size: Int, val: Int):\n",
        "        self.size = size\n",
        "        self.data = UnsafePointer[Int].alloc(self.size)\n",
        "        for i in range(self.size):\n",
        "            (self.data + i).init_pointee_copy(val)\n",
        "\n",
        "    fn __del__(owned self):\n",
        "        for i in range(self.size):\n",
        "            (self.data + i).destroy_pointee()\n",
        "        self.data.free()"
      ]
    },
    {
      "cell_type": "markdown",
      "metadata": {},
      "source": [
        "Note that a pointer doesn't _own_ any values in the memory it points to, so\n",
        "when a pointer is destroyed, Mojo doesn't call the destructors on those values.\n",
        "\n",
        "So in the `HeapArray` example above, calling `free()` on the pointer releases\n",
        "the memory, but doesn't call the destructors on the stored values. To invoke\n",
        "the destructors, use the `destroy_pointee()` method provided by the \n",
        "`UnsafePointer` type.\n",
        "\n",
        ":::note\n",
        "\n",
        "You can't just call the destructor explicitly. Because `__del__()`\n",
        "takes `self` as an `owned` value, and owned arguments are copied by default,\n",
        "`foo.__del__()` actually creates and destroys a _copy_ of `foo`. When Mojo\n",
        "destroys a value, however, it passes in the original value as `self`, not a\n",
        "copy.\n",
        "\n",
        ":::"
      ]
    },
    {
      "cell_type": "markdown",
      "metadata": {},
      "source": [
        "\n",
        "It's important to notice that the `__del__()` method is an \"extra\" cleanup\n",
        "event, and your implementation does not override any default destruction\n",
        "behaviors. For example, Mojo still destroys all the fields in `MyPet` even\n",
        "if you implement `__del__()` to do nothing:"
      ]
    },
    {
      "cell_type": "code",
      "execution_count": 19,
      "metadata": {},
      "outputs": [],
      "source": [
        "struct MyPet:\n",
        "    var name: String\n",
        "    var age: Int\n",
        "\n",
        "    fn __init__(inout self, name: String, age: Int):\n",
        "        self.name = name\n",
        "        self.age = age\n",
        "\n",
        "    fn __del__(owned self):\n",
        "        # Mojo destroys all the fields when they're last used\n",
        "        pass"
      ]
    },
    {
      "cell_type": "markdown",
      "metadata": {},
      "source": [
        "However, the `self` value inside the `__del__()` destructor is still whole (so\n",
        "all fields are still usable) until the destructor returns, as we'll discuss\n",
        "more in the following section."
      ]
    },
    {
      "cell_type": "markdown",
      "metadata": {},
      "source": [
        "## Field lifetimes\n",
        "\n",
        "In addition to tracking the lifetime of all objects in a program, Mojo also\n",
        "tracks each field of a structure independently. That is, Mojo keeps track of\n",
        "whether a \"whole object\" is fully or partially initialized/destroyed, and it\n",
        "destroys each field independently with its ASAP destruction policy.\n",
        "\n",
        "For example, consider this code that changes the value of a field:"
      ]
    },
    {
      "cell_type": "code",
      "execution_count": 20,
      "metadata": {},
      "outputs": [],
      "source": [
        "@value\n",
        "struct MyPet:\n",
        "    var name: String\n",
        "    var age: Int\n",
        "\n",
        "fn use_two_strings():\n",
        "    var pet = MyPet(\"Po\", 8)\n",
        "    print(pet.name)\n",
        "    # pet.name.__del__() runs here, because this instance is\n",
        "    # no longer used; it's replaced below\n",
        "\n",
        "    pet.name = String(\"Lola\") # Overwrite pet.name\n",
        "    print(pet.name)\n",
        "    # pet.__del__() runs here"
      ]
    },
    {
      "cell_type": "markdown",
      "metadata": {},
      "source": [
        "The `pet.name` field is destroyed after the first `print()`, because Mojo knows\n",
        "that it will be overwritten below. You can also see this behavior when using the\n",
        "transfer sigil:"
      ]
    },
    {
      "cell_type": "code",
      "execution_count": 21,
      "metadata": {},
      "outputs": [],
      "source": [
        "fn consume(owned arg: String):\n",
        "    pass\n",
        "\n",
        "fn use(arg: MyPet):\n",
        "    print(arg.name)\n",
        "\n",
        "fn consume_and_use():\n",
        "    var pet = MyPet(\"Selma\", 5)\n",
        "    consume(pet.name^)\n",
        "    # pet.name.__moveinit__() runs here, which destroys pet.name\n",
        "    # Now pet is only partially initialized\n",
        "\n",
        "    # use(pet)  # This fails because pet.name is uninitialized\n",
        "\n",
        "    pet.name = String(\"Jasper\")  # All together now\n",
        "    use(pet)                     # This is ok\n",
        "    # pet.__del__() runs here (and only if the object is whole)"
      ]
    },
    {
      "cell_type": "markdown",
      "metadata": {},
      "source": [
        "Notice that the code transfers ownership of the `name` field to `consume()`.\n",
        "For a period of time after that, the `name` field is uninitialized.\n",
        "Then `name` is reinitialized before it is passed to the `use()` function. If you\n",
        "try calling `use()` before `name` is re-initialized, Mojo rejects the code\n",
        "with an uninitialized field error.\n",
        "\n",
        "Also, if you don't re-initialize the name by the end of the `pet` lifetime, the\n",
        "compiler complains because it's unable to destroy a partially initialized\n",
        "object.\n",
        "\n",
        "Mojo's policy here is powerful and intentionally straight-forward: fields can\n",
        "be temporarily transferred, but the \"whole object\" must be constructed with the\n",
        "aggregate type’s initializer and destroyed with the aggregate destructor. This\n",
        "means it's impossible to create an object by initializing only its fields, and\n",
        "it's likewise impossible to destroy an object by destroying only its fields."
      ]
    },
    {
      "cell_type": "markdown",
      "metadata": {},
      "source": [
        "### Field lifetimes during destruct and move\n",
        "\n",
        "The consuming-move constructor and destructor face an interesting situation\n",
        "with field lifetimes, because, unlike other lifecycle methods, they both take\n",
        "an instance of their own type as an `owned` argument, which is about to be\n",
        "destroyed. You don't really need to worry about this detail when implementing\n",
        "these methods, but it might help you better understand field lifetimes.\n",
        "\n",
        "Just to recap, the move constructor and destructor method signatures\n",
        "look like this:\n",
        "\n",
        "```mojo\n",
        "struct TwoStrings:\n",
        "    fn __moveinit__(inout self, owned existing: Self):\n",
        "        # Initializes a new `self` by consuming the contents of `existing`\n",
        "    fn __del__(owned self):\n",
        "        # Destroys all resources in `self`\n",
        "```\n",
        "\n",
        ":::note\n",
        "\n",
        "There are two kinds of \"self\" here: capitalized `Self` is an alias\n",
        "for the current type name (used as a type specifier for the `existing`\n",
        "argument), whereas lowercase `self` is the argument name for the\n",
        "implicitly-passed reference to the current instance (also called \"this\" in\n",
        "other languages, and also implicitly a `Self` type).\n",
        "\n",
        ":::\n",
        "\n",
        "Both of these methods face an interesting but obscure problem: they both must\n",
        "dismantle the `existing`/`self` value that's `owned`. That is, `__moveinit__()`\n",
        "implicitly destroys sub-elements of `existing` in order to transfer ownership\n",
        "to a new instance (read more about the [move\n",
        "constructor](/mojo/manual/lifecycle/life#move-constructor)),\n",
        "while `__del__()` implements the deletion logic for its `self`. As such, they\n",
        "both need to own and transform elements of the `owned` value, and they\n",
        "definitely don’t want the original `owned` value's destructor to also run—that\n",
        "could result in a double-free error, and in the case of the `__del__()` method,\n",
        "it would become an infinite loop.\n",
        "\n",
        "To solve this problem, Mojo handles these two methods specially by assuming\n",
        "that their whole values are destroyed upon reaching any return from the method.\n",
        "This means that the whole object may be used as usual, up until the field\n",
        "values are transferred or the method returns.\n",
        "\n",
        "For example, the following code works as you would expect (within the\n",
        "destructor, we can still pass ownership of a field value to another function,\n",
        "and there's no infinite loop to destroy `self`):"
      ]
    },
    {
      "cell_type": "code",
      "execution_count": 22,
      "metadata": {},
      "outputs": [],
      "source": [
        "fn consume(owned str: String):\n",
        "    print('Consumed', str)\n",
        "\n",
        "struct TwoStrings:\n",
        "    var str1: String\n",
        "    var str2: String\n",
        "\n",
        "    fn __init__(inout self, one: String):\n",
        "        self.str1 = one\n",
        "        self.str2 = String(\"bar\")\n",
        "\n",
        "    fn __moveinit__(inout self, owned existing: Self):\n",
        "        self.str1 = existing.str1\n",
        "        self.str2 = existing.str2\n",
        "\n",
        "    fn __del__(owned self):\n",
        "        self.dump() # Self is still whole here\n",
        "        # Mojo calls self.str2.__del__() since str2 isn't used anymore\n",
        "\n",
        "        consume(self.str1^)\n",
        "        # self.str1 has been transferred so it is also destroyed now;\n",
        "        # `self.__del__()` is not called (avoiding an infinite loop).\n",
        "\n",
        "    fn dump(inout self):\n",
        "        print('str1:', self.str1)\n",
        "        print('str2:', self.str2)\n",
        "\n",
        "fn use_two_strings():\n",
        "    var two_strings = TwoStrings(\"foo\")"
      ]
    },
    {
      "cell_type": "markdown",
      "metadata": {},
      "source": [
        "## Explicit lifetimes\n",
        "\n",
        "So far, we've described how Mojo destroys a value at the point it's last used,\n",
        "and this works great in almost all situations. However, there are very rare\n",
        "situations in which Mojo simply cannot predict this correctly and will destroy\n",
        "a value that is still referenced through some other means.\n",
        "\n",
        "For instance, perhaps you're building a type with a field that carries a pointer\n",
        "to another field. The Mojo compiler won't be able to reason about the pointer,\n",
        "so it might destroy a field (`obj1`) when that field is technically no longer\n",
        "used, even though another field (`obj2`) still holds a pointer to part of it.\n",
        "So, you might need to keep `obj1` alive until you can execute some special\n",
        "logic in the destructor or move initializer.\n",
        "\n",
        "You can force Mojo to keep a value alive up to a certain point by assigning the\n",
        "value to the `_` discard pattern at the point where it's okay to destroy it.\n",
        "For example:\n",
        "\n",
        "```mojo\n",
        "fn __del__(owned self):\n",
        "    self.dump() # Self is still whole here\n",
        "\n",
        "    consume(self.obj2^)\n",
        "    _ = self.obj1\n",
        "    # Mojo keeps `obj1` alive until here, after its \"last use\"\n",
        "```\n",
        "\n",
        "In this case, if `consume()` refers to some value in `obj1` somehow, this\n",
        "ensures that Mojo does not destroy `obj1` until after the call to `consume()`,\n",
        "because assignment to the discard variable `_` is actually the last use.\n",
        "\n",
        "For other situations, you can also scope the lifetime of a value using the\n",
        "Python-style [`with`\n",
        "statement](https://docs.python.org/3/reference/compound_stmts.html#the-with-statement).\n",
        "That is, for any value defined at the entrance to a `with` statement, Mojo will\n",
        "keep that value alive until the end of the `with` statement. For example:\n",
        "\n",
        "```mojo\n",
        "with open(\"my_file.txt\", \"r\") as file:\n",
        "    print(file.read())\n",
        "\n",
        "    # Other stuff happens here (whether using `file` or not)...\n",
        "    foo()\n",
        "    # `file` is alive up to the end of the `with` statement.\n",
        "\n",
        "# `file` is destroyed when the statement ends.\n",
        "bar()\n",
        "```"
      ]
    }
  ],
  "metadata": {
    "kernelspec": {
      "display_name": "Mojo",
      "language": "mojo",
      "name": "mojo-jupyter-kernel"
    },
    "language_info": {
      "codemirror_mode": {
        "name": "mojo"
      },
      "file_extension": ".mojo",
      "mimetype": "text/x-mojo",
      "name": "mojo"
    },
    "orig_nbformat": 4
  },
  "nbformat": 4,
  "nbformat_minor": 2
}<|MERGE_RESOLUTION|>--- conflicted
+++ resolved
@@ -210,11 +210,7 @@
       "metadata": {},
       "outputs": [],
       "source": [
-<<<<<<< HEAD
-        "from memory.unsafe_pointer import UnsafePointer\n",
-=======
         "from memory import UnsafePointer\n",
->>>>>>> 02184a47
         "\n",
         "struct HeapArray:\n",
         "    var data: UnsafePointer[Int]\n",
