--- conflicted
+++ resolved
@@ -406,16 +406,13 @@
   - Changed `sys.argv()` to return list of `StringSlice`.
   - Added `Path` explicit constructor from `StringSlice`.
   - removed `StringRef.startswith()` and `StringRef.endswith()`
-<<<<<<< HEAD
-- Direct access to `List.size` has been removed. Use the public API instead.
-=======
   - removed `StringRef.strip()`
 - The `Tuple.get[i, T]()` method has been removed. Please use `tup[i]` or
   `rebind[T](tup[i])` as needed instead.
 - `StringableCollectionElement` is deprecated, use `WritableCollectionElement`
   instead which still allows you to construct a `String`, but can avoid
   intermediary allocations.
->>>>>>> b5e6455c
+- Direct access to `List.size` has been removed. Use the public API instead.
 
 ### 🛠️ Fixed
 
