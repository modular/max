# Mojo unreleased changelog

This is a list of UNRELEASED changes for the Mojo language and tools.

When we cut a release, these notes move to `changelog-released.md` and that's
what we publish.

[//]: # Here's the template to use when starting a new batch of notes:
[//]: ## UNRELEASED
[//]: ### ✨ Highlights
[//]: ### Language changes
[//]: ### Standard library changes
[//]: ### Tooling changes
[//]: ### ❌ Removed
[//]: ### 🛠️ Fixed

## UNRELEASED

### ✨ Highlights

### Language changes

- Initializers are now treated as static methods that return an instance of
  `Self`.  This means the `out` argument of an initializer is now treated the
  same as a any other function result or `out` argument. This is generally
  invisible, except that patterns like `instance.__init__()` and
  `x.__copyinit__(y)` no longer work.  Simply replace them with `instance = T()`
  and `x = y` respectively.

- The legacy `borrowed`/`inout` keywords and `-> T as foo` syntax now generate
  a warning.  Please move to `read`/`mut`/`out` argument syntax instead.

- The `@value` decorator now additionally derives an implementation of the
  `ExplicitlyCopyable` trait. This will ease the transition to explicit
  copyablility requirements by default in the Mojo collection types.

- Indexing into a homogenous tuple now produces the consistent element type
  without needing a rebind:

  ```mojo
    var x = (1, 2, 3, 3, 4)
    var y : Int = x[idx]     # Just works!
  ```

- You can now overload positional arguments with a keyword-only argument, and
  keyword-only arguments with different names:

  ```mojo
    struct OverloadedKwArgs:
        var val: Int

        fn __init__(out self, single: Int):
            self.val = single

        fn __init__(out self, *, double: Int):
            self.val = double * 2

        fn __init__(out self, *, triple: Int):
            self.val = triple * 3

        fn main():
            OverloadedKwArgs(1)        # val=1
            OverloadedKwArgs(double=1) # val=2
            OverloadedKwArgs(triple=2) # val=6
  ```

  This also works with indexing operations:

  ```mojo
  struct OverloadedKwArgs:
    var vals: List[Int]

    fn __init__(out self):
        self.vals = List[Int](0, 1, 2)

    fn __getitem__(self, idx: Int) -> Int:
        return self.vals[idx]

    fn __getitem__(self, *, idx2: Int) -> Int:
        return self.vals[idx2 * 2]

    fn __setitem__(mut self, idx: Int, val: Int):
        self.vals[idx] = val

    fn __setitem__(mut self, val: Int, *, idx2: Int):
          self.vals[idx2 * 2] = val


  fn main():
      var x = OverloadedKwArgs()
      print(x[1])       # 1
      print(x[idx2=1])  # 2

      x[1] = 42
      x[idx2=1] = 84

      print(x[1])       # 42
      print(x[idx2=1])  # 84
  ```

### Standard library changes

- Add a new `validate` parameter to the `b64decode()` function.

- The free floating functions for constructing different types have been
  deprecated for actual constructors:

  ```plaintext
  before   after
  ------------------
  int()    Int()
  str()    String()
  bool()   Bool()
  float()  Float64()
  ```

  These functions were a workaround before Mojo had a way to distinguish between
  implicit and explicit constructors. For this release you'll get a deprecation
  warning, and in the next release they'll become compiler errors. You can
  quickly update your code by doing a `Match Case` and `Match Whole Word`
  search and replace for `int(` to `Int(` etc.

- `UnsafePointer`'s `bitcast` method has now been split into `bitcast`
  for changing the type, `origin_cast` for changing mutability,
  `static_alignment_cast` for changing alignment,
  and `address_space_cast` for changing the address space.

- `UnsafePointer` is now parameterized on mutability. Previously,
  `UnsafePointer` could only represent mutable pointers.

  The new `mut` parameter can be used to restrict an `UnsafePointer` to a
  specific mutability: `UnsafePointer[T, mut=False]` represents a pointer to
  an immutable `T` value. This is analogous to a `const *` pointer in C++.

  - `UnsafePointer.address_of()` will now infer the origin and mutability
    of the resulting pointer from the argument. For example:

    ```mojo
    var local = 10
    # Constructs a mutable pointer, because `local` is a mutable memory location
    var ptr = UnsafePointer.address_of(local)
    ```

    To force the construction of an immutable pointer to an otherwise mutable
    memory location, use a cast:

    ```mojo
    var local = 10
    # Cast the mutable pointer to be immutable.
    var ptr = UnsafePointer.address_of(local).origin_cast[mut=False]()
    ```

  - The `unsafe_ptr()` method on several standard library collection types have
    been updated to use parametric mutability: they will return an `UnsafePointer`
    whose mutability is inherited from the mutability of the `ref self` of the
    receiver at the call site. For example, `ptr1` will be immutable, while
    `ptr2` will be mutable:

    ```mojo
    fn take_lists(read list1: List[Int], mut list2: List[Int]):
        # Immutable pointer, since receiver is immutable `read` reference
        var ptr1 = list1.unsafe_ptr()

        # Mutable pointer, since receiver is mutable `mut` reference
        var ptr2 = list2.unsafe_ptr()
    ```

<<<<<<< HEAD
- `List.bytecount()` was changed to `List.byte_length()` to better align with
  other similar APIs.
=======
- Added `Optional.copied()` for constructing an owned `Optional[T]` from an
  `Optional[Pointer[T]]` by copying the pointee value.

- Added `Dict.get_ptr()` which returns an `Optional[Pointer[V]]`. If the given
  key is present in the dictionary, the optional will hold a pointer to the
  value. Otherwise, an empty optional is returned.

- Added new `List.extend()` overloads taking `SIMD` and `Span`. These enable
  growing a `List[Scalar[..]]` by copying the elements of a `SIMD` vector or
  `Span[Scalar[..]]`, simplifying the writing of some optimized SIMD-aware
  functionality.

- Added `Char`, for representing and storing single Unicode characters.
  - `Char` implements `CollectionElement`, `EqualityComparable`, `Intable`, and
    `Stringable`.
  - Added `String` constructor from `Char`
  - `Char` can be converted to `UInt32` via `Char.to_u32()`.
  - `Char` provides methods for categorizing character types, including:
    `Char.is_ascii()`, `Char.is_posix_space()`, `Char.is_python_space()`,
    `Char.is_ascii_digit()`, `Char.is_ascii_upper()`, `Char.is_ascii_lower()`,
    `Char.is_ascii_printable()`.

- `chr(Int)` will now abort if given a codepoint value that is not a valid
  `Char`.

- Added `StringSlice.from_utf()` factor method, for validated construction of
  a `StringSlice` from a buffer containing UTF-8 encoded data. This method will
  raise if the buffer contents are not valid UTF-8.

- Added `StringSlice.chars()` which returns an iterator over `Char`s. This is a
  compliant UTF-8 decoder that returns each Unicode codepoint encoded in the
  string.

- Added `StringSlice.__getitem__(Slice)` which returns a substring.
  Only step sizes of 1 are supported.

- Several standard library functions have been changed to take `StringSlice`
  instead of `String`. This generalizes them to be used for any appropriately
  encoded string in memory, without requiring that the string be heap allocated.

  - `atol()`
  - `atof()`
  - `ord()`
  - `ascii()`
  - `b64encode()`
    - Additionally, the `b64encode()` overload that previously took `List` has
      been changed to
      take a `Span`.
  - `b64decode()`
  - `b16encode()`
  - `b16decode()`

- Added new `String.chars()` and `String.char_slices()` iterator methods, and
  deprecated the existing `String.__iter__()` method.

  Different use-cases may prefer iterating over the `Char`s encoded in a string,
  or iterating over subslices containing single characters. Neither iteration
  semantics is an obvious default, so the existing `__iter__()` method has been
  deprecated in favor of writing explicit iteration methods for the time being.

  Code of the form:

  ```mojo
  var s: String  = ...
  for c in s:
      # ...
  ```

  can be migrated to using the `.char_slices()` method:

  ```mojo
  var s: String = ...
  for c in s.char_slices():
      # ...
  ```

- The `String.__len__()` and `StringSlice.__len__()` methods now return the
  length of the string in bytes.

  Previously, these methods were documented to note that they would eventually
  return a length in Unicode codepoints. They have been changed to guarantee
  a length in bytes, since the length in bytes is how they are most often used
  today (for example, as bounds to low-level memory manipulation logic).
  Additionally, length in codepoints is a more specialized notion of string
  length that is rarely the correct metric.

  Users that know they need the length in codepoints can use the
  `str.char_length()` method, or `len(str.chars())`.

- Various functionality has moved from `String` and `StringRef` to the more
  general `StringSlice` type.

  - `StringSlice` now implements `Representable`, and that implementation is now
    used by `String.__repr__()` and `StringRef.__repr__()`.

- `StringSlice` now implements `EqualityComparable`.

  Up until now, `StringSlice` has implemented a more general `__eq__` and
  `__ne__` comparision with `StringSlice` types that had arbitrary other
  origins. However, to satisfy `EqualityComparable`, `StringSlice` now also
  has narrower comparison methods that support comparing only with
  `StringSlice`'s with the exact same origin.

- Added `StringSlice.char_length()` method, to pair with the existing
  `StringSlice.byte_length()` method.

  In a future version of Mojo, `StringSlice.__len__()` may be changed to return
  the length in bytes, matching the convention of string length methods in
  languages like C++ and Rust. Callers that know they need the length in
  Unicode codepoints should update to calling `StringSlice.char_length()`
  instead.

- Removed `@implicit` decorator from some standard library initializer methods
  that perform allocation. This reduces places where Mojo code could implicitly
  allocate where the user may not be aware.

  Remove `@implicit` from:

  - `String.__init__(out self, StringRef)`
  - `String.__init__(out self, StringSlice)`
  - `List.__init__(out self, owned *values: T)`
  - `List.__init__(out self, span: Span[T])`

- The `ExplicitlyCopyable` trait has changed to require a
  `fn copy(self) -> Self` method. Previously, an initializer with the signature
  `fn __init__(out self, *, other: Self)` had been required by
  `ExplicitlyCopyable`.

  This improves the "greppability" and at-a-glance readability when a programmer
  is looking for places in their code that may be performing copies

- `bit_ceil` has been renamed to `next_power_of_two`, and `bit_floor` to
  `prev_power_of_two`. This is to improve readability and clarity in their use.

- The `Indexer` and `IntLike` traits which were previously both used for
  indexing have been combined. This enables SIMD scalar integer types and UInt
  to be used for indexing into all of the collection types, as well as
  optimizing away normalization checks for UInt indexing.

- The `ImplicitlyIntable` trait has been added, allowing types to be implicitly
  converted to an `Int` by implementing the `__as_int__` method:

  ```mojo
  @value
  struct Foo(ImplicitlyIntable):
      var i: Int

      fn __as_int__(self) -> Int:
          return self.i
  ```

- You can now cast SIMD types using constructors:

  ```mojo
  var val = Int8(42)
  var cast = Int32(val)
  ```

  It also works when passing a scalar type to larger vector size:

  ```mojo
  var vector = SIMD[DType.int64, 4](cast) # [42, 42, 42, 42]
  ```

  For values other than scalars the size of the SIMD vector needs to be equal:

  ```mojo
  var float_vector = SIMD[DType.float64, 4](vector)
  ```

  `SIMD.cast` still exists to infer the size of new vector:

  ```mojo
  var inferred_size = float_vector.cast[DType.uint64]() # [42, 42, 42, 42]
  ```

- You can now use `max()` and `min()` with variadic number of arguments.

- A new `LinkedList` type has been added to the standard library.

- The `String.write` static method has moved to a `String` constructor, and
  is now buffered. Instead of doing:

  ```mojo
  var msg = "my message " + String(x) + " " + String(y) + " " + String(z)
  ```

  Which reallocates the `String` you should do:

  ```mojo
  var msg = String("my message", x, y, z, sep=" ")
  ```

  Which is cleaner, and buffers to the stack so the `String` is allocated only
  once.

- You can now pass any `Writer` to `write_buffered`:

  ```mojo
  from utils.write import write_buffered

  var string = String("existing string")
  write_buffered(string, 42, 42.4, True, sep=" ")
  ```

  This writes to a buffer on the stack before reallocating the `String`.

- The `__disable_del x` operation has been tightened up to treat all fields of
  'x' as consumed by the point of the del, so it should be used after all the
  subfields are transferred or otherwise consumed (e.g. at the end of the
  function) not before uses of the fields.
>>>>>>> b367ba89

### Tooling changes

- mblack (aka `mojo format`) no longer formats non-mojo files. This prevents
  unexpected formatting of python files.

- Full struct signature information is now exposed in the documentation
  generator, and in the symbol outline and hover markdown via the Mojo Language
  Server.

### ❌ Removed

- `StringRef` is being deprecated. Use `StringSlice` instead.
  - Changed `sys.argv()` to return list of `StringSlice`.
  - Added `Path` explicit constructor from `StringSlice`.
  - removed `StringRef.startswith()` and `StringRef.endswith()`
  - removed `StringRef.strip()`
- The `Tuple.get[i, T]()` method has been removed. Please use `tup[i]` or
  `rebind[T](tup[i])` as needed instead.
- `StringableCollectionElement` is deprecated, use `WritableCollectionElement`
  instead which still allows you to construct a `String`, but can avoid
  intermediary allocations.

### 🛠️ Fixed

- The Mojo Kernel for Jupyter Notebooks is working again on nightly releases.

- The command `mojo debug --vscode` now sets the current working directory
  properly.

- [Issue #3796](https://github.com/modular/mojo/issues/3796) - Compiler crash
  handling for-else statement.

- [Issue #3540](https://github.com/modular/mojo/issues/3540) - Using named
  output slot breaks trait conformance

- [Issue #3617](https://github.com/modular/mojo/issues/3617) - Can't generate
  the constructors for a type wrapping `!lit.ref`

- The Mojo Language Server doesn't crash anymore on empty **init**.mojo files.
  [Issue #3826](https://github.com/modular/mojo/issues/3826).

- [Issue #3935](https://github.com/modular/mojo/issues/3935) - Confusing OOM
   error when using Tuple.get incorrectly.

- [Issue #3955](https://github.com/modular/mojo/issues/3955) - Unexpected
  copy behaviour with `def` arguments in loops

- [Issue #3960](https://github.com/modular/mojo/issues/3960) - Infinite for loop<|MERGE_RESOLUTION|>--- conflicted
+++ resolved
@@ -165,10 +165,6 @@
         var ptr2 = list2.unsafe_ptr()
     ```
 
-<<<<<<< HEAD
-- `List.bytecount()` was changed to `List.byte_length()` to better align with
-  other similar APIs.
-=======
 - Added `Optional.copied()` for constructing an owned `Optional[T]` from an
   `Optional[Pointer[T]]` by copying the pointee value.
 
@@ -380,7 +376,9 @@
   'x' as consumed by the point of the del, so it should be used after all the
   subfields are transferred or otherwise consumed (e.g. at the end of the
   function) not before uses of the fields.
->>>>>>> b367ba89
+
+- `List.bytecount()` was changed to `List.byte_length()` to better align with
+  other similar APIs.
 
 ### Tooling changes
 
