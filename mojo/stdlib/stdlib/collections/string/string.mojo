# ===----------------------------------------------------------------------=== #
# Copyright (c) 2025, Modular Inc. All rights reserved.
#
# Licensed under the Apache License v2.0 with LLVM Exceptions:
# https://llvm.org/LICENSE.txt
#
# Unless required by applicable law or agreed to in writing, software
# distributed under the License is distributed on an "AS IS" BASIS,
# WITHOUT WARRANTIES OR CONDITIONS OF ANY KIND, either express or implied.
# See the License for the specific language governing permissions and
# limitations under the License.
# ===----------------------------------------------------------------------=== #
"""The core `String` type implementation for Mojo.

This module provides the primary `String` type and its fundamental operations.
The `String` type is a mutable string, and is designed to handle UTF-8 encoded
text efficiently while providing a safe and ergonomic interface for string
manipulation.

Related types:

- [`StringSlice`](/mojo/stdlib/collections/string/string_slice/). A non-owning
  view of string data, which can be either mutable or immutable.
- [`StaticString`](/mojo/stdlib/collections/string/string_slice/#aliases). An
  alias for an immutable constant `StringSlice`.
- [`StringLiteral`](/mojo/stdlib/builtin/string_literal/StringLiteral/). A
  string literal. String literals are compile-time values. For use at runtime,
  you usually want wrap a `StringLiteral` in a `String` (for a mutable string)
  or `StaticString` (for an immutable constant string).

Key Features:
- Short string optimization (SSO) and lazy copying of constant string data.
- O(1) copy operation.
- Memory-safe string operations.
- Efficient string concatenation and slicing.
- String-to-number conversions (
  [`atof()`](/mojo/stdlib/collections/string/string/atof),
  [`atol()`](/mojo/stdlib/collections/string/string/atol)).
- Character code conversions (
  [`chr()`](/mojo/stdlib/collections/string/string/chr),
  [`ord()`](/mojo/stdlib/collections/string/string/ord)).
- String formatting with
  [`format()`](/mojo/stdlib/collections/string/string/String/#format).

The `String` type has Unicode support through UTF-8 encoding. A handful of
operations are known to not be Unicode / UTF-8 compliant yet, but will be fixed
as time permits.

This type is in the prelude, so it is automatically imported into every Mojo
program.

Example:

```mojo
# String creation and basic operations
var s1 = String("Hello")
var s2 = String("World")
var combined = s1 + " " + s2  # "Hello World"

# String-to-number conversion
var num = atof("3.14")
var int_val = atol("42")

# Character operations
var char = chr(65)  # "A"
var code = ord("A")  # 65

# String formatting
print(String("Codepoint {} is {}").format(code, char)) # Codepoint 65 is A

# ASCII utilities
var ascii_str = ascii("Hello")  # ASCII-only string
```
"""

from collections import KeyElement, List, Optional
from collections._index_normalization import normalize_index
from collections.string import CodepointsIter
from collections.string._parsing_numbers.parsing_floats import _atof
from collections.string._unicode import (
    is_lowercase,
    is_uppercase,
    to_lowercase,
    to_uppercase,
)
from collections.string.format import _CurlyEntryFormattable, _FormatCurlyEntry
from collections.string.string_slice import (
    CodepointSliceIter,
    _to_string_list,
    _utf8_byte_type,
)
from hashlib._hasher import _HashableWithHasher, _Hasher
from os import PathLike, abort
from os.atomic import Atomic
from sys import bitwidthof, is_compile_time, sizeof
from sys.ffi import c_char
from sys.intrinsics import _type_is_eq

from bit import count_leading_zeros
from memory import Span, UnsafePointer, memcpy, memset
from python import PythonConvertible, PythonObject
from python._bindings import ConvertibleFromPython

from utils import IndexList, Variant, Writable, Writer, write_args
<<<<<<< HEAD
from utils.write import write_buffered, _TotalWritableBytes, _WriteBufferHeap, _WriteBufferStack
from os.atomic import Atomic
=======
from utils.write import write_buffered
>>>>>>> 43987188

# ===----------------------------------------------------------------------=== #
# String Implementation Details
# ===----------------------------------------------------------------------=== #


# This is a private struct used to store the capacity and bitflags for a String.
# It is not exported and should not be used directly.
@register_passable("trivial")
struct _StringCapacityField:
    # When not-inline, this maintains the capacity of the string shifted right
    # by 3 bits, with 3 top bits used for flags. When inline is the length of
    # the string.
    var _storage: UInt

    # This is the number of bytes that can be stored inline in the string value.
    # 'String' is 3 words in size and we use the top byte of the capacity field
    # to store flags.
    alias NUM_SSO_BYTES = Int.BITWIDTH // 8 * 3 - 1
    # The start of the length field in the storage: this is the top byte, which
    # gives us 5 bits for the length.
    alias INLINE_LENGTH_START = UInt(Int.BITWIDTH - 8)
    alias INLINE_LENGTH_MASK = UInt(0b11111 << Self.INLINE_LENGTH_START)

    # When FLAG_HAS_NUL_TERMINATOR is set, the byte past the end of the string
    # is known to be an accessible 'nul' terminator.
    alias FLAG_HAS_NUL_TERMINATOR = UInt(1) << (UInt.BITWIDTH - 3)
    # When FLAG_IS_STATIC_CONSTANT is set, the _data pointer is to static
    # constant string.  capacity() will always be zero for these strings, so any
    # attempt to append will reallocate.
    alias FLAG_IS_STATIC_CONSTANT = UInt(1) << (UInt.BITWIDTH - 2)
    # When FLAG_IS_INLINE is set, the string data is inline as the first bytes
    # of the string value (the "Small string optimization").
    alias FLAG_IS_INLINE = UInt(1) << (UInt.BITWIDTH - 1)

    # Initialize with a specified capacity.  Note that the provided value may
    # be rounded up, so clients should check the capacity() after construction.
    @always_inline("nodebug")
    fn __init__(out self, capacity: UInt):
        # Round the capacity to allocate up to the next multiple of 8.  Most
        # memory allocators work on this granularity anyway, so we might as well
        # use it. We store the capacity with the top 3 bits of the storage used
        # for flags.
        if capacity > Self.NUM_SSO_BYTES or is_compile_time():
            self = Self(out_of_line_capacity=capacity)
        else:
            # If the capacity needed fits inline, use the inline form.
            self._storage = Self.FLAG_IS_INLINE

    @always_inline("nodebug")
    @staticmethod
    fn __init__(out self, *, out_of_line_capacity: UInt):
        self._storage = (out_of_line_capacity + 7) >> 3

    @always_inline("nodebug")
    @staticmethod
    fn __init__(out self, *, static_const_length: Int):
        # Short constant strings that can fit inline *with a nul terminator*
        # added are stored inline.
        if static_const_length < Self.NUM_SSO_BYTES and not is_compile_time():
            self._storage = Self.FLAG_IS_INLINE
        else:
            self = Self(capacity=0)
            self._storage = Self.FLAG_IS_STATIC_CONSTANT

    @always_inline("nodebug")
    fn get_capacity(self) -> UInt:
        # In the inline form, we hold the data inline.
        if self.is_inline():
            return Self.NUM_SSO_BYTES
        return self._storage << 3

    @always_inline("nodebug")
    fn has_nul_terminator(self) -> Bool:
        return self._storage & Self.FLAG_HAS_NUL_TERMINATOR != 0

    @always_inline("nodebug")
    fn set_has_nul_terminator(mut self, is_set: Bool):
        if is_set:
            self._storage = self._storage | Self.FLAG_HAS_NUL_TERMINATOR
        else:
            self._storage = self._storage & ~Self.FLAG_HAS_NUL_TERMINATOR

    @always_inline("nodebug")
    fn is_static_constant(self) -> Bool:
        return self._storage & Self.FLAG_IS_STATIC_CONSTANT != 0

    @always_inline("nodebug")
    fn set_is_static_constant(mut self, is_set: Bool):
        if is_set:
            self._storage = self._storage | Self.FLAG_IS_STATIC_CONSTANT
        else:
            self._storage = self._storage & ~Self.FLAG_IS_STATIC_CONSTANT

    @always_inline("nodebug")
    fn is_inline(self) -> Bool:
        return self._storage & Self.FLAG_IS_INLINE != 0

    @always_inline("nodebug")
    fn get_len(self, len_or_data: Int) -> Int:
        if self.is_inline():
            return (
                self._storage & Self.INLINE_LENGTH_MASK
            ) >> Self.INLINE_LENGTH_START
        else:
            return len_or_data

    @always_inline("nodebug")
    fn set_len(mut self, new_len: Int, mut len_or_data: Int):
        if self.is_inline():
            debug_assert(new_len <= Self.NUM_SSO_BYTES)
            self._storage = (self._storage & ~Self.INLINE_LENGTH_MASK) | (
                new_len << Self.INLINE_LENGTH_START
            )
        else:
            len_or_data = new_len


# This is a private struct used to store the reference count of a out-of-line
# mutable string buffer.
struct _StringOutOfLineHeader:
    var refcount: Atomic[DType.index]
    alias _self_size = sizeof[Self]()

    @always_inline("nodebug")
    fn __init__(out self):
        """Create an initialized instance of this with a refcount of 1."""
        self.refcount = Scalar[DType.index](1)

    @always_inline("nodebug")
    fn add_ref(mut self):
        """Atomically increment the refcount."""
        _ = self.refcount.fetch_add(1)

    @always_inline("nodebug")
    fn drop_ref(mut self):
        """Atomically decrement the refcount and deallocate self if the result
        hits zero."""
        if self.refcount.fetch_sub(1) == 1:
            UnsafePointer(to=self).bitcast[UInt8]().free()

    @always_inline("nodebug")
    fn is_unique(mut self) -> Bool:
        """Return true if the refcount is 1."""
        return self.refcount.load() == 1

    @staticmethod
    fn alloc(capacity: Int) -> UnsafePointer[UInt8]:
        """Allocate space for a new out-of-line string buffer."""
        var ptr = UnsafePointer[UInt8].alloc(capacity + Self._self_size)

        # Initialize the header.
        __get_address_as_uninit_lvalue(
            ptr.bitcast[_StringOutOfLineHeader]().address
        ) = _StringOutOfLineHeader()

        # Return a pointer to right after the header, which is where the string
        # data will be stored.
        return ptr + sizeof[Self]()

    @always_inline("nodebug")
    @staticmethod
    fn get(
        ptr: UnsafePointer[UInt8, origin=_]
    ) -> ref [ptr.origin] _StringOutOfLineHeader:
        # The header is stored before the string data.
        return (ptr - Self._self_size).bitcast[Self]()[]


# ===----------------------------------------------------------------------=== #
# String
# ===----------------------------------------------------------------------=== #


struct String(
    Sized,
    Stringable,
    Representable,
    IntableRaising,
    KeyElement,
    Comparable,
    Boolable,
    Writable,
    Writer,
    ExplicitlyCopyable,
    FloatableRaising,
    _HashableWithHasher,
    PathLike,
    _CurlyEntryFormattable,
    PythonConvertible,
    ConvertibleFromPython,
):
    """Represents a mutable string.

    See the [`string` module](/mojo/stdlib/collections/string/string/) for
    more information and examples.
    """

    # Fields: String has two forms - the declared form here, and the "inline"
    # form when '_capacity_or_data.is_inline()' is true. The inline form
    # clobbers these fields (except the top byte of the capacity field) with
    # the string data.
    var _ptr_or_data: UnsafePointer[UInt8]
    """The underlying storage for the string data."""
    var _len_or_data: Int
    """The number of elements in the string data."""
    var _capacity_or_data: _StringCapacityField
    """The capacity and bit flags for this String."""

    # Useful string aliases.
    alias ASCII_LOWERCASE = "abcdefghijklmnopqrstuvwxyz"
    alias ASCII_UPPERCASE = "ABCDEFGHIJKLMNOPQRSTUVWXYZ"
    alias ASCII_LETTERS = Self.ASCII_LOWERCASE + Self.ASCII_UPPERCASE
    alias DIGITS = "0123456789"
    alias HEX_DIGITS = Self.DIGITS + "abcdef" + "ABCDEF"
    alias OCT_DIGITS = "01234567"
    alias PUNCTUATION = """!"#$%&'()*+,-./:;<=>?@[\\]^_`{|}~"""
    alias PRINTABLE = Self.DIGITS + Self.ASCII_LETTERS + Self.PUNCTUATION + " \t\n\r\v\f"

    # ===------------------------------------------------------------------=== #
    # Life cycle methods
    # ===------------------------------------------------------------------=== #

    @always_inline("nodebug")
    fn __del__(owned self):
        """Destroy the string data."""
        if self._has_mutable_buffer():
            _StringOutOfLineHeader.get(self._ptr_or_data).drop_ref()

    @always_inline("nodebug")
    fn __init__(out self):
        """Construct an empty string."""
        self._ptr_or_data = UnsafePointer[UInt8]()
        self._len_or_data = 0
        # Note: we treat a nul pointer as a "static constant" pointer because
        # in the out-of-line form, it has no ARC header.
        self._capacity_or_data = _StringCapacityField(static_const_length=0)

    @always_inline
    fn __init__(out self, *, capacity: Int):
        """Construct an empty string with a given capacity.

        Args:
            capacity: The capacity of the string to allocate.
        """
        var cap_field = _StringCapacityField(capacity)
        if cap_field.is_inline():
            # Tell mojo it is ok for this to be uninitialized.
            __mlir_op.`lit.ownership.mark_initialized`(
                __get_mvalue_as_litref(self)
            )
            self._capacity_or_data = cap_field
        else:
            self._len_or_data = 0
            self._ptr_or_data = _StringOutOfLineHeader.alloc(
                cap_field.get_capacity()
            )
            self._capacity_or_data = cap_field

    @always_inline
    @implicit  # does not allocate.
    fn __init__(out self, data: StaticString):
        """Construct a string from a static constant string without allocating.

        Args:
            data: The static constant string to refer to.
        """
        var length = data.byte_length()
        var cap_field = _StringCapacityField(static_const_length=length)
        # NOTE: we can't set set_has_nul_terminator(True) because there is no
        # guarantee that this wasn't constructed from a
        # Span[Byte, StaticConstantOrigin] without a nul terminator.
        if cap_field.is_inline():
            # Tell mojo it is ok for this to be uninitialized.
            __mlir_op.`lit.ownership.mark_initialized`(
                __get_mvalue_as_litref(self)
            )
            cap_field.set_len(length, self._len_or_data)
            self._capacity_or_data = cap_field
            memcpy(
                UnsafePointer(to=self).bitcast[Byte](),
                data.unsafe_ptr(),
                length,
            )
        else:
            self._ptr_or_data = data.unsafe_ptr()
            self._len_or_data = length
            self._capacity_or_data = cap_field

    @always_inline
    @implicit  # does not allocate.
    fn __init__(out self, data: StringLiteral):
        """Construct a string from a string literal without allocating.

        Args:
            data: The static constant string to refer to.
        """
        self = StaticString(data)
        # All string literals are nul terminated by the compiler but the inline
        # String overwrites it at any given point
        if not self._capacity_or_data.is_inline():
            self._capacity_or_data.set_has_nul_terminator(True)

    @always_inline
    fn __init__(out self, *, bytes: Span[Byte, *_]):
        """Construct a string by copying the data. This constructor is explicit
        because it can involve memory allocation.

        Args:
            bytes: The bytes to copy.
        """
        var length = len(bytes)
        self = Self(unsafe_uninit_length=length)
        memcpy(self.unsafe_ptr_mut(), bytes.unsafe_ptr(), length)

    @no_inline
    fn __init__[T: Stringable](out self, value: T):
        """Initialize from a type conforming to `Stringable`.

        Parameters:
            T: The type conforming to Stringable.

        Args:
            value: The object to get the string representation of.
        """
        self = value.__str__()

    @no_inline
    fn __init__[T: StringableRaising](out self, value: T) raises:
        """Initialize from a type conforming to `StringableRaising`.

        Parameters:
            T: The type conforming to Stringable.

        Args:
            value: The object to get the string representation of.

        Raises:
            If there is an error when computing the string representation of the type.
        """
        self = value.__str__()

    @no_inline
    fn __init__[
        *Ts: Writable
    ](out self, *args: *Ts, sep: StaticString = "", end: StaticString = ""):
        """
        Construct a string by concatenating a sequence of Writable arguments.

        Args:
            args: A sequence of Writable arguments.
            sep: The separator used between elements.
            end: The String to write after printing the elements.

        Parameters:
            Ts: The types of the arguments to format. Each type must be satisfy
                `Writable`.

        Examples:

        Construct a String from several `Writable` arguments:

        ```mojo
        var string = String(1, 2.0, "three", sep=", ")
        print(string) # "1, 2.0, three"
        ```
        .
        """
        self = String()
        write_buffered(self, args, sep=sep, end=end)

    # TODO(MOCO-1791): Default arguments and param inference aren't powerful
    # to declare sep/end as StringSlice.
    @staticmethod
    @no_inline
    fn __init__[
        *Ts: Writable
    ](
        out self,
        args: VariadicPack[_, _, Writable, *Ts],
        sep: StaticString = "",
        end: StaticString = "",
    ):
        """
        Construct a string by passing a variadic pack.

        Args:
            args: A VariadicPack of Writable arguments.
            sep: The separator used between elements.
            end: The String to write after printing the elements.

        Parameters:
            Ts: The types of the arguments to format. Each type must be satisfy
                `Writable`.

        Examples:

        ```mojo
        fn variadic_pack_to_string[
            *Ts: Writable,
        ](*args: *Ts) -> String:
            return String(args)

        string = variadic_pack_to_string(1, ", ", 2.0, ", ", "three")
        %# from testing import assert_equal
        %# assert_equal(string, "1, 2.0, three")
        ```
        .
        """
        self = String()
        write_buffered(self, args, sep=sep, end=end)

    fn copy(self) -> Self:
        """Explicitly copy the provided value.

        Returns:
            A copy of the value.
        """
        return self  # Just use the implicit copyinit.

    fn __init__(out self, *, unsafe_uninit_length: UInt):
        """Construct a String with the specified length, with uninitialized
        memory. This is unsafe, as it relies on the caller initializing the
        elements with unsafe operations, not assigning over the uninitialized
        data.

        Args:
            unsafe_uninit_length: The number of bytes to allocate.
        """
        self = Self(capacity=unsafe_uninit_length)
        self._capacity_or_data.set_len(unsafe_uninit_length, self._len_or_data)

    @always_inline
    fn __init__(
        out self,
        *,
        unsafe_from_utf8_ptr: UnsafePointer[c_char, mut=_, origin=_],
    ):
        """Creates a string from a UTF-8 encoded nul-terminated pointer.

        Args:
            unsafe_from_utf8_ptr: An `UnsafePointer[Byte]` of null-terminated bytes encoded in UTF-8.

        Safety:
            - `unsafe_from_utf8_ptr` MUST be valid UTF-8 encoded data.
            - `unsafe_from_utf8_ptr` MUST be null terminated.
        """
        # Copy the data.
        self = String(
            StringSlice[MutableAnyOrigin](
                unsafe_from_utf8_ptr=unsafe_from_utf8_ptr
            )
        )

    @always_inline
    fn __init__(
        out self, *, unsafe_from_utf8_ptr: UnsafePointer[UInt8, mut=_, origin=_]
    ):
        """Creates a string from a UTF-8 encoded nul-terminated pointer.

        Args:
            unsafe_from_utf8_ptr: An `UnsafePointer[Byte]` of null-terminated bytes encoded in UTF-8.

        Safety:
            - `unsafe_from_utf8_ptr` MUST be valid UTF-8 encoded data.
            - `unsafe_from_utf8_ptr` MUST be null terminated.
        """
        # Copy the data.
        self = String(
            StringSlice[MutableAnyOrigin](
                unsafe_from_utf8_ptr=unsafe_from_utf8_ptr
            )
        )

    @always_inline("nodebug")
    fn __moveinit__(out self, owned other: Self):
        """Move initialize the string from another string.

        Args:
            other: The string to move.
        """
        self._ptr_or_data = other._ptr_or_data
        self._len_or_data = other._len_or_data
        self._capacity_or_data = other._capacity_or_data

    @always_inline
    fn __copyinit__(out self, other: Self):
        """Copy initialize the string from another string.

        Args:
            other: The string to copy.
        """
        # Keep inline strings inline, and static strings static.
        self._ptr_or_data = other._ptr_or_data
        self._len_or_data = other._len_or_data
        self._capacity_or_data = other._capacity_or_data

        # If the other string is out-of-line and not static, increment the
        # refcount of the out-of-line representation.
        if other._has_mutable_buffer():
            _StringOutOfLineHeader.get(self._ptr_or_data).add_ref()

    # ===------------------------------------------------------------------=== #
    # Factory dunders
    # ===------------------------------------------------------------------=== #

    @always_inline("nodebug")
    fn capacity(self) -> UInt:
        """Get the capacity of the string.

        Returns:
            The capacity of the string.
        """
        return self._capacity_or_data.get_capacity()

    fn write_bytes(mut self, bytes: Span[Byte, _]):
        """Write a byte span to this String.

        Args:
            bytes: The byte span to write to this String. Must NOT be
                null terminated.
        """
        self._iadd(bytes)

    fn write[*Ts: Writable](mut self, *args: *Ts):
        """Write a sequence of Writable arguments to the provided Writer.

        Parameters:
            Ts: Types of the provided argument sequence.

        Args:
            args: Sequence of arguments to write to this Writer.
        """

        @parameter
        fn write_arg[T: Writable](arg: T):
            arg.write_to(self)

        args.each[write_arg]()

    @staticmethod
    @no_inline
    fn write[
        *Ts: Writable
    ](*args: *Ts, sep: StaticString = "", end: StaticString = "") -> Self:
        """Construct a string by concatenating a sequence of Writable arguments.

        Args:
            args: A sequence of Writable arguments.
            sep: The separator used between elements.
            end: The String to write after printing the elements.

        Parameters:
            Ts: The types of the arguments to format. Each type must be satisfy
                `Writable`.

        Returns:
            A string formed by formatting the argument sequence.

        This is used only when reusing the `write_to` method for
        `__str__` in order to avoid an endless loop recalling
        the constructor:

        ```mojo
        fn write_to[W: Writer](self, mut writer: W):
            writer.write_bytes(self.as_bytes())

        fn __str__(self) -> String:
            return String.write(self)
        ```

        Otherwise you can use the `String` constructor directly without calling
        the `String.write` static method:

        ```mojo
        var msg = String("my message", 42, 42.2, True)
        ```
        .
        """
        var string = String()
        write_buffered(string, args, sep=sep, end=end)
        return string^

    # ===------------------------------------------------------------------=== #
    # Operator dunders
    # ===------------------------------------------------------------------=== #

    fn __getitem__[I: Indexer](self, idx: I) -> String:
        """Gets the character at the specified position.

        Parameters:
            I: A type that can be used as an index.

        Args:
            idx: The index value.

        Returns:
            A new string containing the character at the specified position.
        """
        # TODO(#933): implement this for unicode when we support llvm intrinsic evaluation at compile time
        var normalized_idx = normalize_index["String"](idx, len(self))
        var result = String(capacity=1)
        result.append_byte(self.unsafe_ptr()[normalized_idx])
        return result^

    fn __getitem__(self, span: Slice) -> String:
        """Gets the sequence of characters at the specified positions.

        Args:
            span: A slice that specifies positions of the new substring.

        Returns:
            A new string containing the string at the specified positions.
        """
        var start: Int
        var end: Int
        var step: Int
        # TODO(#933): implement this for unicode when we support llvm intrinsic evaluation at compile time

        start, end, step = span.indices(self.byte_length())
        var r = range(start, end, step)
        if step == 1:
            return String(
                StringSlice(ptr=self.unsafe_ptr() + start, length=len(r))
            )

        var result = String(capacity=len(r))
        var ptr = self.unsafe_ptr()
        for i in r:
            result.append_byte(ptr[i])
        return result^

    @always_inline
    fn __eq__(self, other: String) -> Bool:
        """Compares two Strings if they have the same values.

        Args:
            other: The rhs of the operation.

        Returns:
            True if the Strings are equal and False otherwise.
        """
        return self.as_string_slice() == other.as_string_slice()

    @always_inline
    fn __eq__(self, other: StringSlice) -> Bool:
        """Compares two Strings if they have the same values.

        Args:
            other: The rhs of the operation.

        Returns:
            True if the Strings are equal and False otherwise.
        """
        return self.as_string_slice() == other

    @always_inline
    fn __ne__(self, other: String) -> Bool:
        """Compares two Strings if they do not have the same values.

        Args:
            other: The rhs of the operation.

        Returns:
            True if the Strings are not equal and False otherwise.
        """
        return not (self == other)

    @always_inline
    fn __ne__(self, other: StringSlice) -> Bool:
        """Compares two Strings if they have the same values.

        Args:
            other: The rhs of the operation.

        Returns:
            True if the Strings are equal and False otherwise.
        """
        return self.as_string_slice() != other

    @always_inline
    fn __lt__(self, rhs: String) -> Bool:
        """Compare this String to the RHS using LT comparison.

        Args:
            rhs: The other String to compare against.

        Returns:
            True if this String is strictly less than the RHS String and False
            otherwise.
        """
        return self.as_string_slice() < rhs.as_string_slice()

    @always_inline
    fn __le__(self, rhs: String) -> Bool:
        """Compare this String to the RHS using LE comparison.

        Args:
            rhs: The other String to compare against.

        Returns:
            True iff this String is less than or equal to the RHS String.
        """
        return not (rhs < self)

    @always_inline
    fn __gt__(self, rhs: String) -> Bool:
        """Compare this String to the RHS using GT comparison.

        Args:
            rhs: The other String to compare against.

        Returns:
            True iff this String is strictly greater than the RHS String.
        """
        return rhs < self

    @always_inline
    fn __ge__(self, rhs: String) -> Bool:
        """Compare this String to the RHS using GE comparison.

        Args:
            rhs: The other String to compare against.

        Returns:
            True iff this String is greater than or equal to the RHS String.
        """
        return not (self < rhs)

    @staticmethod
    fn _add(lhs: Span[Byte], rhs: Span[Byte]) -> String:
        var lhs_len = len(lhs)
        var rhs_len = len(rhs)

        var result = String(unsafe_uninit_length=lhs_len + rhs_len)
        var result_ptr = result.unsafe_ptr_mut()
        memcpy(result_ptr, lhs.unsafe_ptr(), lhs_len)
        memcpy(result_ptr + lhs_len, rhs.unsafe_ptr(), rhs_len)
        return result^

    @always_inline
    fn __add__(self, other: StringSlice) -> String:
        """Creates a string by appending a string slice at the end.

        Args:
            other: The string slice to append.

        Returns:
            The new constructed string.
        """
        return Self._add(self.as_bytes(), other.as_bytes())

    fn append_byte(mut self, byte: Byte):
        """Append a byte to the string.

        Args:
            byte: The byte to append.
        """
        self._capacity_or_data.set_has_nul_terminator(False)
        var len = self.byte_length()
        self.reserve(len + 1)
        (self.unsafe_ptr_mut() + len).init_pointee_move(byte)
        self._capacity_or_data.set_len(len + 1, self._len_or_data)

    @always_inline
    fn __radd__(self, other: StringSlice[mut=False]) -> String:
        """Creates a string by prepending another string slice to the start.

        Args:
            other: The string to prepend.

        Returns:
            The new constructed string.
        """
        return Self._add(other.as_bytes(), self.as_bytes())

    fn _iadd(mut self, other: Span[mut=False, Byte]):
        var other_len = len(other)
        if other_len == 0:
            return
        # remove the nul terminator if it exists.
        self._capacity_or_data.set_has_nul_terminator(False)
        var old_len = self.byte_length()
        var new_len = old_len + other_len
        self.reserve(new_len)
        memcpy(self.unsafe_ptr_mut() + old_len, other.unsafe_ptr(), other_len)
        self._capacity_or_data.set_len(new_len, self._len_or_data)

    @always_inline
    fn __iadd__(mut self, other: StringSlice[mut=False]):
        """Appends another string slice to this string.

        Args:
            other: The string to append.
        """
        self._iadd(other.as_bytes())

    @deprecated("Use `str.codepoints()` or `str.codepoint_slices()` instead.")
    fn __iter__(self) -> CodepointSliceIter[__origin_of(self)]:
        """Iterate over the string, returning immutable references.

        Returns:
            An iterator of references to the string elements.
        """
        return self.codepoint_slices()

    fn __reversed__(self) -> CodepointSliceIter[__origin_of(self), False]:
        """Iterate backwards over the string, returning immutable references.

        Returns:
            A reversed iterator of references to the string elements.
        """
        return CodepointSliceIter[__origin_of(self), forward=False](self)

    # ===------------------------------------------------------------------=== #
    # Trait implementations
    # ===------------------------------------------------------------------=== #

    @always_inline
    fn __bool__(self) -> Bool:
        """Checks if the string is not empty.

        Returns:
            True if the string length is greater than zero, and False otherwise.
        """
        return self.byte_length() > 0

    @always_inline
    fn __len__(self) -> Int:
        """Get the string length of in bytes.

        This function returns the number of bytes in the underlying UTF-8
        representation of the string.

        To get the number of Unicode codepoints in a string, use
        `len(str.codepoints())`.

        Returns:
            The string length in bytes.

        # Examples

        Query the length of a string, in bytes and Unicode codepoints:

        ```mojo
        from testing import assert_equal

        var s = String("ನಮಸ್ಕಾರ")

        assert_equal(len(s), 21)
        assert_equal(len(s.codepoints()), 7)
        ```

        Strings containing only ASCII characters have the same byte and
        Unicode codepoint length:

        ```mojo
        from testing import assert_equal

        var s = String("abc")

        assert_equal(len(s), 3)
        assert_equal(len(s.codepoints()), 3)
        ```
        .
        """
        return self.byte_length()

    @always_inline
    fn __str__(self) -> String:
        """Gets the string itself.

        This method ensures that you can pass a `String` to a method that
        takes a `Stringable` value.

        Returns:
            The string itself.
        """
        return self

    fn __repr__(self) -> String:
        """Return a Mojo-compatible representation of the `String` instance.

        Returns:
            A new representation of the string.
        """
        return StringSlice(self).__repr__()

    fn __fspath__(self) -> String:
        """Return the file system path representation (just the string itself).

        Returns:
          The file system path representation as a string.
        """
        return self

    fn to_python_object(self) -> PythonObject:
        """Convert this value to a PythonObject.

        Returns:
            A PythonObject representing the value.
        """
        return PythonObject(self)

    fn __init__(out self, obj: PythonObject) raises:
        """Construct a `String` from a PythonObject.

        Args:
            obj: The PythonObject to convert from.

        Raises:
            An error if the conversion failed.
        """
        var str_obj = obj.__str__()
        self = String(StringSlice(unsafe_borrowed_obj=str_obj))
        # keep python object alive so the copy can occur
        _ = str_obj

    # ===------------------------------------------------------------------=== #
    # Methods
    # ===------------------------------------------------------------------=== #

    fn write_to[W: Writer](self, mut writer: W):
        """
        Formats this string to the provided Writer.

        Parameters:
            W: A type conforming to the Writable trait.

        Args:
            writer: The object to write to.
        """

        writer.write_bytes(self.as_bytes())

    fn join[*Ts: Writable](self, *elems: *Ts) -> String:
        """Joins string elements using the current string as a delimiter.

        Parameters:
            Ts: The types of the elements.

        Args:
            elems: The input values.

        Returns:
            The joined string.
        """
        var sep = StaticString(ptr=self.unsafe_ptr(), length=self.byte_length())
        return String(elems, sep=sep)

    fn join[
        T: Copyable & Movable & Writable
    ](self, elems: List[T, *_]) -> String:
        """Joins string elements using the current string as a delimiter.

        Parameters:
            T: The type of the elements. Must implement the `Copyable`,
                `Movable` and `Writable` traits.

        Args:
            elems: The input values.

        Returns:
            The joined string.
        """
        return self.as_string_slice().join(elems)

    @always_inline
    fn codepoints(self) -> CodepointsIter[__origin_of(self)]:
        """Returns an iterator over the `Codepoint`s encoded in this string slice.

        Returns:
            An iterator type that returns successive `Codepoint` values stored in
            this string slice.

        # Examples

        Print the characters in a string:

        ```mojo
        from testing import assert_equal

        var s = String("abc")
        var iter = s.codepoints()
        assert_equal(iter.__next__(), Codepoint.ord("a"))
        assert_equal(iter.__next__(), Codepoint.ord("b"))
        assert_equal(iter.__next__(), Codepoint.ord("c"))
        assert_equal(iter.__has_next__(), False)
        ```

        `codepoints()` iterates over Unicode codepoints, and supports multibyte
        codepoints:

        ```mojo
        from testing import assert_equal

        # A visual character composed of a combining sequence of 2 codepoints.
        var s = String("á")
        assert_equal(s.byte_length(), 3)

        var iter = s.codepoints()
        assert_equal(iter.__next__(), Codepoint.ord("a"))
         # U+0301 Combining Acute Accent
        assert_equal(iter.__next__().to_u32(), 0x0301)
        assert_equal(iter.__has_next__(), False)
        ```
        .
        """
        return self.as_string_slice().codepoints()

    fn codepoint_slices(self) -> CodepointSliceIter[__origin_of(self)]:
        """Returns an iterator over single-character slices of this string.

        Each returned slice points to a single Unicode codepoint encoded in the
        underlying UTF-8 representation of this string.

        Returns:
            An iterator of references to the string elements.

        # Examples

        Iterate over the character slices in a string:

        ```mojo
        from testing import assert_equal, assert_true

        var s = String("abc")
        var iter = s.codepoint_slices()
        assert_true(iter.__next__() == "a")
        assert_true(iter.__next__() == "b")
        assert_true(iter.__next__() == "c")
        assert_equal(iter.__has_next__(), False)
        ```
        .
        """
        return self.as_string_slice().codepoint_slices()

    @always_inline("nodebug")
    fn unsafe_ptr(
        self,
    ) -> UnsafePointer[Byte, mut=False, origin = __origin_of(self)]:
        """Retrieves a pointer to the underlying memory.

        Returns:
            The pointer to the underlying memory.
        """
        if self._capacity_or_data.is_inline():
            # The string itself holds the data.
            return UnsafePointer(to=self).bitcast[Byte]()
        else:
            return self._ptr_or_data

    fn unsafe_ptr_mut(
        mut self,
    ) -> UnsafePointer[Byte, mut=True, origin = __origin_of(self)]:
        """Retrieves a mutable pointer to the underlying memory, copying to a
        new buffer if this was previously pointing to a static constant.

        Returns:
            The pointer to the underlying memory.
        """
        # If out of line, make sure it is uniquely owned and mutable.
        if not self._capacity_or_data.is_inline():
            self._make_unique_mutable()
        return self.unsafe_ptr().origin_cast[True, __origin_of(self)]()

    fn unsafe_cstr_ptr(
        mut self,
    ) -> UnsafePointer[c_char, mut=True, origin = __origin_of(self)]:
        """Retrieves a C-string-compatible pointer to the underlying memory.

        The returned pointer is guaranteed to be null, or NUL terminated.

        Returns:
            The pointer to the underlying memory.
        """
        # Add a nul terminator.
        # Reallocate the out-of-line static strings to ensure mutability.
        if not self._capacity_or_data.has_nul_terminator() or (
            self._capacity_or_data.is_static_constant()
        ):
            var len = self.byte_length()
            self.reserve(len + 1)  # This will reallocate if constant.
            self.unsafe_ptr_mut()[len] = 0
            self._capacity_or_data.set_has_nul_terminator(True)

        return self.unsafe_ptr_mut().bitcast[c_char]()

    @always_inline
    fn as_bytes(self) -> Span[Byte, __origin_of(self)]:
        """Returns a contiguous slice of the bytes owned by this string.

        Returns:
            A contiguous slice pointing to the bytes owned by this string.
        """

        return Span[Byte, __origin_of(self)](
            ptr=self.unsafe_ptr(), length=self.byte_length()
        )

    @always_inline
    fn as_bytes_mut(mut self) -> Span[Byte, __origin_of(self)]:
        """Returns a mutable contiguous slice of the bytes owned by this string.
        This name has a _mut suffix so the as_bytes() method doesn't have to
        guarantee mutability.

        Returns:
            A contiguous slice pointing to the bytes owned by this string.
        """
        return Span[Byte, __origin_of(self)](
            ptr=self.unsafe_ptr_mut(), length=self.byte_length()
        )

    @always_inline
    fn as_string_slice(self) -> StringSlice[__origin_of(self)]:
        """Returns a string slice of the data owned by this string.

        Returns:
            A string slice pointing to the data owned by this string.
        """
        # FIXME(MSTDL-160):
        #   Enforce UTF-8 encoding in String so this is actually
        #   guaranteed to be valid.
        return StringSlice(unsafe_from_utf8=self.as_bytes())

    @always_inline
    fn as_string_slice_mut(mut self) -> StringSlice[__origin_of(self)]:
        """Returns a mutable string slice of the data owned by this string.

        Returns:
            A string slice pointing to the data owned by this string.
        """
        return StringSlice(unsafe_from_utf8=self.as_bytes_mut())

    @always_inline
    fn byte_length(self) -> Int:
        """Get the string length in bytes.

        Returns:
            The length of this string in bytes.
        """
        return self._capacity_or_data.get_len(self._len_or_data)

    fn count(self, substr: StringSlice) -> Int:
        """Return the number of non-overlapping occurrences of substring
        `substr` in the string.

        If sub is empty, returns the number of empty strings between characters
        which is the length of the string plus one.

        Args:
          substr: The substring to count.

        Returns:
          The number of occurrences of `substr`.
        """
        return self.as_string_slice().count(substr)

    fn __contains__(self, substr: StringSlice) -> Bool:
        """Returns True if the substring is contained within the current string.

        Args:
          substr: The substring to check.

        Returns:
          True if the string contains the substring.
        """
        return substr in self.as_string_slice()

    fn find(self, substr: StringSlice, start: Int = 0) -> Int:
        """Finds the offset of the first occurrence of `substr` starting at
        `start`. If not found, returns -1.

        Args:
          substr: The substring to find.
          start: The offset from which to find.

        Returns:
          The offset of `substr` relative to the beginning of the string.
        """

        return self.as_string_slice().find(substr, start)

    fn rfind(self, substr: StringSlice, start: Int = 0) -> Int:
        """Finds the offset of the last occurrence of `substr` starting at
        `start`. If not found, returns -1.

        Args:
          substr: The substring to find.
          start: The offset from which to find.

        Returns:
          The offset of `substr` relative to the beginning of the string.
        """

        return self.as_string_slice().rfind(substr, start=start)

    fn isspace(self) -> Bool:
        """Determines whether every character in the given String is a
        python whitespace String. This corresponds to Python's
        [universal separators](
            https://docs.python.org/3/library/stdtypes.html#str.splitlines)
        `" \\t\\n\\v\\f\\r\\x1c\\x1d\\x1e\\x85\\u2028\\u2029"`.

        Returns:
            True if the whole String is made up of whitespace characters
                listed above, otherwise False.
        """
        return self.as_string_slice().isspace()

    # TODO(MSTDL-590): String.split() should return `StringSlice`s.
    fn split(self, sep: StringSlice, maxsplit: Int = -1) raises -> List[String]:
        """Split the string by a separator.

        Args:
            sep: The string to split on.
            maxsplit: The maximum amount of items to split from String.
                Defaults to unlimited.

        Returns:
            A List of Strings containing the input split by the separator.

        Raises:
            If the separator is empty.

        Examples:

        ```mojo
        # Splitting a space
        _ = String("hello world").split(" ") # ["hello", "world"]
        # Splitting adjacent separators
        _ = String("hello,,world").split(",") # ["hello", "", "world"]
        # Splitting with maxsplit
        _ = String("1,2,3").split(",", 1) # ['1', '2,3']
        ```
        .
        """
        return _to_string_list(
            self.as_string_slice().split(sep, maxsplit=maxsplit)
        )

    fn split(self, sep: NoneType = None, maxsplit: Int = -1) -> List[String]:
        """Split the string by every Whitespace separator.

        Args:
            sep: None.
            maxsplit: The maximum amount of items to split from String. Defaults
                to unlimited.

        Returns:
            A List of Strings containing the input split by the separator.

        Examples:

        ```mojo
        # Splitting an empty string or filled with whitespaces
        _ = String("      ").split() # []
        _ = String("").split() # []

        # Splitting a string with leading, trailing, and middle whitespaces
        _ = String("      hello    world     ").split() # ["hello", "world"]
        # Splitting adjacent universal newlines:
        _ = String(
            "hello \\t\\n\\v\\f\\r\\x1c\\x1d\\x1e\\x85\\u2028\\u2029world"
        ).split()  # ["hello", "world"]
        ```
        .
        """
        return _to_string_list(
            self.as_string_slice().split(sep, maxsplit=maxsplit)
        )

    fn splitlines(self, keepends: Bool = False) -> List[String]:
        """Split the string at line boundaries. This corresponds to Python's
        [universal newlines:](
            https://docs.python.org/3/library/stdtypes.html#str.splitlines)
        `"\\r\\n"` and `"\\t\\n\\v\\f\\r\\x1c\\x1d\\x1e\\x85\\u2028\\u2029"`.

        Args:
            keepends: If True, line breaks are kept in the resulting strings.

        Returns:
            A List of Strings containing the input split by line boundaries.
        """
        return _to_string_list(self.as_string_slice().splitlines(keepends))

    fn replace(self, old: StringSlice, new: StringSlice) -> String:
        """Return a copy of the string with all occurrences of substring `old`
        if replaced by `new`.

        Args:
            old: The substring to replace.
            new: The substring to replace with.

        Returns:
            The string where all occurrences of `old` are replaced with `new`.
        """
        return StringSlice(self).replace(old, new)

    fn strip(self, chars: StringSlice) -> StringSlice[__origin_of(self)]:
        """Return a copy of the string with leading and trailing characters
        removed.

        Args:
            chars: A set of characters to be removed. Defaults to whitespace.

        Returns:
            A copy of the string with no leading or trailing characters.
        """

        return self.lstrip(chars).rstrip(chars)

    fn strip(self) -> StringSlice[__origin_of(self)]:
        """Return a copy of the string with leading and trailing whitespaces
        removed. This only takes ASCII whitespace into account:
        `" \\t\\n\\v\\f\\r\\x1c\\x1d\\x1e"`.

        Returns:
            A copy of the string with no leading or trailing whitespaces.
        """
        return self.lstrip().rstrip()

    fn rstrip(self, chars: StringSlice) -> StringSlice[__origin_of(self)]:
        """Return a copy of the string with trailing characters removed.

        Args:
            chars: A set of characters to be removed. Defaults to whitespace.

        Returns:
            A copy of the string with no trailing characters.
        """

        return self.as_string_slice().rstrip(chars)

    fn rstrip(self) -> StringSlice[__origin_of(self)]:
        """Return a copy of the string with trailing whitespaces removed. This
        only takes ASCII whitespace into account:
        `" \\t\\n\\v\\f\\r\\x1c\\x1d\\x1e"`.

        Returns:
            A copy of the string with no trailing whitespaces.
        """
        return self.as_string_slice().rstrip()

    fn lstrip(self, chars: StringSlice) -> StringSlice[__origin_of(self)]:
        """Return a copy of the string with leading characters removed.

        Args:
            chars: A set of characters to be removed. Defaults to whitespace.

        Returns:
            A copy of the string with no leading characters.
        """

        return self.as_string_slice().lstrip(chars)

    fn lstrip(self) -> StringSlice[__origin_of(self)]:
        """Return a copy of the string with leading whitespaces removed. This
        only takes ASCII whitespace into account:
        `" \\t\\n\\v\\f\\r\\x1c\\x1d\\x1e"`.

        Returns:
            A copy of the string with no leading whitespaces.
        """
        return self.as_string_slice().lstrip()

    fn __hash__(self) -> UInt:
        """Hash the underlying buffer using builtin hash.

        Returns:
            A 64-bit hash value. This value is _not_ suitable for cryptographic
            uses. Its intended usage is for data structures. See the `hash`
            builtin documentation for more details.
        """
        return hash(self.as_string_slice())

    fn __hash__[H: _Hasher](self, mut hasher: H):
        """Updates hasher with the underlying bytes.

        Parameters:
            H: The hasher type.

        Args:
            hasher: The hasher instance.
        """
        hasher._update_with_bytes(self.unsafe_ptr(), self.byte_length())

    fn lower(self) -> String:
        """Returns a copy of the string with all cased characters
        converted to lowercase.

        Returns:
            A new string where cased letters have been converted to lowercase.
        """

        return self.as_string_slice().lower()

    fn upper(self) -> String:
        """Returns a copy of the string with all cased characters
        converted to uppercase.

        Returns:
            A new string where cased letters have been converted to uppercase.
        """

        return self.as_string_slice().upper()

    fn startswith(
        self, prefix: StringSlice, start: Int = 0, end: Int = -1
    ) -> Bool:
        """Checks if the string starts with the specified prefix between start
        and end positions. Returns True if found and False otherwise.

        Args:
            prefix: The prefix to check.
            start: The start offset from which to check.
            end: The end offset from which to check.

        Returns:
            True if the `self[start:end]` is prefixed by the input prefix.
        """
        return self.as_string_slice().startswith(prefix, start, end)

    fn endswith(
        self, suffix: StringSlice, start: Int = 0, end: Int = -1
    ) -> Bool:
        """Checks if the string end with the specified suffix between start
        and end positions. Returns True if found and False otherwise.

        Args:
            suffix: The suffix to check.
            start: The start offset from which to check.
            end: The end offset from which to check.

        Returns:
            True if the `self[start:end]` is suffixed by the input suffix.
        """
        return self.as_string_slice().endswith(suffix, start, end)

    fn removeprefix(self, prefix: StringSlice, /) -> String:
        """Returns a new string with the prefix removed if it was present.

        For example:

        ```mojo
        print(String('TestHook').removeprefix('Test'))
        # 'Hook'
        print(String('BaseTestCase').removeprefix('Test'))
        # 'BaseTestCase'
        ```

        Args:
            prefix: The prefix to remove from the string.

        Returns:
            `string[len(prefix):]` if the string starts with the prefix string,
            or a copy of the original string otherwise.
        """
        if self.startswith(prefix):
            return self[prefix.byte_length() :]
        return self

    fn removesuffix(self, suffix: StringSlice, /) -> String:
        """Returns a new string with the suffix removed if it was present.

        For example:

        ```mojo
        print(String('TestHook').removesuffix('Hook'))
        # 'Test'
        print(String('BaseTestCase').removesuffix('Test'))
        # 'BaseTestCase'
        ```

        Args:
            suffix: The suffix to remove from the string.

        Returns:
            `string[:-len(suffix)]` if the string ends with the suffix string,
            or a copy of the original string otherwise.
        """
        if suffix and self.endswith(suffix):
            return self[: -suffix.byte_length()]
        return self

    @always_inline
    fn __int__(self) raises -> Int:
        """Parses the given string as a base-10 integer and returns that value.
        If the string cannot be parsed as an int, an error is raised.

        Returns:
            An integer value that represents the string, or otherwise raises.
        """
        return atol(self)

    @always_inline
    fn __float__(self) raises -> Float64:
        """Parses the string as a float point number and returns that value. If
        the string cannot be parsed as a float, an error is raised.

        Returns:
            A float value that represents the string, or otherwise raises.
        """
        return atof(self)

    fn __mul__(self, n: Int) -> String:
        """Concatenates the string `n` times.

        Args:
            n : The number of times to concatenate the string.

        Returns:
            The string concatenated `n` times.
        """
        return self.as_string_slice() * n

    @always_inline
    fn format[*Ts: _CurlyEntryFormattable](self, *args: *Ts) raises -> String:
        """Produce a formatted string using the current string as a template.

        The template, or "format string" can contain literal text and/or
        replacement fields delimited with curly braces (`{}`). Returns a copy of
        the format string with the replacement fields replaced with string
        representations of the `args` arguments.

        For more information, see the discussion in the
        [`format` module](/mojo/stdlib/collections/string/format/).

        Args:
            args: The substitution values.

        Parameters:
            Ts: The types of substitution values that implement `Representable`
                and `Stringable` (to be changed and made more flexible).

        Returns:
            The template with the given values substituted.

        Example:

        ```mojo
        # Manual indexing:
        print(String("{0} {1} {0}").format("Mojo", 1.125)) # Mojo 1.125 Mojo
        # Automatic indexing:
        print(String("{} {}").format(True, "hello world")) # True hello world
        ```
        """
        return _FormatCurlyEntry.format(self, args)

    fn isdigit(self) -> Bool:
        """A string is a digit string if all characters in the string are digits
        and there is at least one character in the string.

        Note that this currently only works with ASCII strings.

        Returns:
            True if all characters are digits and it's not empty else False.
        """
        return self.as_string_slice().is_ascii_digit()

    fn isupper(self) -> Bool:
        """Returns True if all cased characters in the string are uppercase and
        there is at least one cased character.

        Returns:
            True if all cased characters in the string are uppercase and there
            is at least one cased character, False otherwise.
        """
        return self.as_string_slice().isupper()

    fn islower(self) -> Bool:
        """Returns True if all cased characters in the string are lowercase and
        there is at least one cased character.

        Returns:
            True if all cased characters in the string are lowercase and there
            is at least one cased character, False otherwise.
        """
        return self.as_string_slice().islower()

    fn isprintable(self) -> Bool:
        """Returns True if all characters in the string are ASCII printable.

        Note that this currently only works with ASCII strings.

        Returns:
            True if all characters are printable else False.
        """
        return self.as_string_slice().is_ascii_printable()

    fn rjust(self, width: Int, fillchar: StaticString = " ") -> String:
        """Returns the string right justified in a string of specified width.

        Args:
            width: The width of the field containing the string.
            fillchar: Specifies the padding character.

        Returns:
            Returns right justified string, or self if width is not bigger than self length.
        """
        return self.as_string_slice().rjust(width, fillchar)

    fn ljust(self, width: Int, fillchar: StaticString = " ") -> String:
        """Returns the string left justified in a string of specified width.

        Args:
            width: The width of the field containing the string.
            fillchar: Specifies the padding character.

        Returns:
            Returns left justified string, or self if width is not bigger than self length.
        """
        return self.as_string_slice().ljust(width, fillchar)

    fn center(self, width: Int, fillchar: StaticString = " ") -> String:
        """Returns the string center justified in a string of specified width.

        Args:
            width: The width of the field containing the string.
            fillchar: Specifies the padding character.

        Returns:
            Returns center justified string, or self if width is not bigger than self length.
        """
        return self.as_string_slice().center(width, fillchar)

    fn resize(mut self, length: Int, fill_byte: UInt8 = 0):
        """Resize the string to a new length.

        Args:
            length: The new length of the string.
            fill_byte: The byte to fill any new space with.

        Notes:
            If the new length is greater than the current length, the string is
            extended by the difference, and the new bytes are initialized to
            `fill_byte`.
        """
        self._capacity_or_data.set_has_nul_terminator(False)
        var old_len = self.byte_length()
        if length > old_len:
            self.reserve(length)
            memset(self.unsafe_ptr_mut() + old_len, fill_byte, length - old_len)
        self._capacity_or_data.set_len(length, self._len_or_data)

    @always_inline
    fn resize(mut self, *, unsafe_uninit_length: Int):
        """Resizes the string to the given new size leaving any new data
        uninitialized.

        If the new size is smaller than the current one, elements at the end
        are discarded. If the new size is larger than the current one, the
        string is extended and the new data is left uninitialized.

        Args:
            unsafe_uninit_length: The new size.
        """
        self._capacity_or_data.set_has_nul_terminator(False)
        if unsafe_uninit_length > self.capacity():
            self.reserve(unsafe_uninit_length)
        self._capacity_or_data.set_len(unsafe_uninit_length, self._len_or_data)

    @always_inline
    fn reserve(mut self, new_capacity: UInt):
        """Reserves the requested capacity.

        Args:
            new_capacity: The new capacity in stored bytes.

        Notes:
            If the current capacity is greater or equal, this is a no-op.
            Otherwise, the storage is reallocated and the data is moved.
        """
        if new_capacity <= self.capacity():
            return
        self._realloc_mutable(new_capacity)

    # This is called whne the string is known to be indirect.  This checks to
    # make sure the indirect representation is uniquely owned and mutable,
    # copying if necessary.
    fn _make_unique_mutable(mut self):
        # If already mutable and uniquely owned, we're done.
        if (
            not self._capacity_or_data.is_static_constant()
            and _StringOutOfLineHeader.get(self._ptr_or_data).is_unique()
        ):
            return

        # Otherwise, copy to a new buffer to ensure mutability.
        self._realloc_mutable(self.byte_length())

    # This is the out-of-line implementation of reserve called when we need
    # to grow the capacity of the string.
    @no_inline
    fn _realloc_mutable(mut self, owned new_capacity: UInt):
        # Get these fields before we change _capacity_or_data, which can modify
        # where they are stored.
        var len = self.byte_length()
        var old_ptr = self.unsafe_ptr()
        var should_drop_ref = self._has_mutable_buffer()

        # Make sure our capacity at least doubles to avoid O(n^2) behavior, and
        # make use of extra space if it exists.

        # We always use the inline representation for short strings (even when
        # they are constant) so any need to grow will use an indirect represent.
        new_capacity = max(new_capacity, self.capacity() * 2)
        var new_capacity_field = _StringCapacityField(
            out_of_line_capacity=new_capacity
        )
        var new_data = _StringOutOfLineHeader.alloc(
            new_capacity_field.get_capacity()
        )
        memcpy(new_data, old_ptr, len)
        self._len_or_data = len  # May have been stored in capacity before.
        self._ptr_or_data = new_data
        self._capacity_or_data = new_capacity_field
        if should_drop_ref:
            _StringOutOfLineHeader.get(
                old_ptr.origin_cast[mut=True]()
            ).drop_ref()

    @always_inline("nodebug")
    fn _has_mutable_buffer(self) -> Bool:
        return (not self._capacity_or_data.is_static_constant()) & (
            not self._capacity_or_data.is_inline()
        )


# ===----------------------------------------------------------------------=== #
# ord
# ===----------------------------------------------------------------------=== #


fn ord(s: StringSlice) -> Int:
    """Returns an integer that represents the codepoint of a single-character
    string.

    Given a string containing a single character `Codepoint`, return an integer
    representing the codepoint of that character. For example, `ord("a")`
    returns the integer `97`. This is the inverse of the `chr()` function.

    This function is in the prelude, so you don't need to import it.

    Args:
        s: The input string, which must contain only a single- character.

    Returns:
        An integer representing the code point of the given character.
    """
    return Int(Codepoint.ord(s))


# ===----------------------------------------------------------------------=== #
# chr
# ===----------------------------------------------------------------------=== #


fn chr(c: Int) -> String:
    """Returns a String based on the given Unicode code point. This is the
    inverse of the `ord()` function.

    This function is in the prelude, so you don't need to import it.

    Args:
        c: An integer that represents a code point.

    Returns:
        A string containing a single character based on the given code point.

    Example:
    ```mojo
    print(chr(97), chr(8364)) # "a €"
    ```
    """

    if c < 0b1000_0000:  # 1 byte ASCII char
        var str = String(capacity=1)
        str.append_byte(c)
        return str^

    var char_opt = Codepoint.from_u32(c)
    if not char_opt:
        # TODO: Raise ValueError instead.
        return abort[String](
            String("chr(", c, ") is not a valid Unicode codepoint")
        )

    # SAFETY: We just checked that `char` is present.
    return String(char_opt.unsafe_value())


# ===----------------------------------------------------------------------=== #
# ascii
# ===----------------------------------------------------------------------=== #


fn _chr_ascii(c: UInt8) -> String:
    """Returns a string based on the given ASCII code point.

    Args:
        c: An integer that represents a code point.

    Returns:
        A string containing a single character based on the given code point.
    """
    var result = String(capacity=1)
    result.append_byte(c)
    return result


fn _repr_ascii(c: UInt8) -> String:
    """Returns a printable representation of the given ASCII code point.

    Args:
        c: An integer that represents a code point.

    Returns:
        A string containing a representation of the given code point.
    """
    alias ord_tab = ord("\t")
    alias ord_new_line = ord("\n")
    alias ord_carriage_return = ord("\r")
    alias ord_back_slash = ord("\\")

    if c == ord_back_slash:
        return r"\\"
    elif Codepoint(c).is_ascii_printable():
        return _chr_ascii(c)
    elif c == ord_tab:
        return r"\t"
    elif c == ord_new_line:
        return r"\n"
    elif c == ord_carriage_return:
        return r"\r"
    else:
        var uc = c.cast[DType.uint8]()
        if uc < 16:
            return hex(uc, prefix=r"\x0")
        else:
            return hex(uc, prefix=r"\x")


@always_inline
fn ascii(value: StringSlice) -> String:
    """Get the ASCII representation of the object.

    Args:
        value: The object to get the ASCII representation of.

    Returns:
        A string containing the ASCII representation of the object.
    """
    alias ord_squote = ord("'")
    var result = String()
    var use_dquote = False

    for idx in range(len(value._slice)):
        var char = value._slice[idx]
        result += _repr_ascii(char)
        use_dquote = use_dquote or (char == ord_squote)

    if use_dquote:
        return '"' + result + '"'
    else:
        return "'" + result + "'"


# ===----------------------------------------------------------------------=== #
# atol
# ===----------------------------------------------------------------------=== #


fn atol(str_slice: StringSlice, base: Int = 10) raises -> Int:
    """Parses and returns the given string as an integer in the given base.

    If base is set to 0, the string is parsed as an integer literal, with the
    following considerations:
    - '0b' or '0B' prefix indicates binary (base 2)
    - '0o' or '0O' prefix indicates octal (base 8)
    - '0x' or '0X' prefix indicates hexadecimal (base 16)
    - Without a prefix, it's treated as decimal (base 10)

    This follows [Python's integer literals format](
    https://docs.python.org/3/reference/lexical_analysis.html#integers).

    This function is in the prelude, so you don't need to import it.

    Args:
        str_slice: A string to be parsed as an integer in the given base.
        base: Base used for conversion, value must be between 2 and 36, or 0.

    Returns:
        An integer value that represents the string.

    Raises:
        If the given string cannot be parsed as an integer value or if an
        incorrect base is provided.

    Examples:

    ```text
    >>> atol("32")
    32
    >>> atol("FF", 16)
    255
    >>> atol("0xFF", 0)
    255
    >>> atol("0b1010", 0)
    10
    ```
    """

    if (base != 0) and (base < 2 or base > 36):
        raise Error("Base must be >= 2 and <= 36, or 0.")
    if not str_slice:
        raise Error(_str_to_base_error(base, str_slice))

    var real_base: Int
    var ord_num_max: Int

    var ord_letter_max = (-1, -1)
    var result = 0
    var is_negative: Bool
    var has_prefix: Bool
    var start: Int
    var str_len = str_slice.byte_length()

    start, is_negative = _trim_and_handle_sign(str_slice, str_len)

    alias ord_0 = ord("0")
    alias ord_letter_min = (ord("a"), ord("A"))
    alias ord_underscore = ord("_")

    if base == 0:
        var real_base_new_start = _identify_base(str_slice, start)
        real_base = real_base_new_start[0]
        start = real_base_new_start[1]
        has_prefix = real_base != 10
        if real_base == -1:
            raise Error(_str_to_base_error(base, str_slice))
    else:
        start, has_prefix = _handle_base_prefix(start, str_slice, str_len, base)
        real_base = base

    if real_base <= 10:
        ord_num_max = ord(String(real_base - 1))
    else:
        ord_num_max = ord("9")
        ord_letter_max = (
            ord("a") + (real_base - 11),
            ord("A") + (real_base - 11),
        )

    var buff = str_slice.unsafe_ptr()
    var found_valid_chars_after_start = False
    var has_space_after_number = False

    # Prefixed integer literals with real_base 2, 8, 16 may begin with leading
    # underscores under the conditions they have a prefix
    var was_last_digit_underscore = not (real_base in (2, 8, 16) and has_prefix)
    for pos in range(start, str_len):
        var ord_current = Int(buff[pos])
        if ord_current == ord_underscore:
            if was_last_digit_underscore:
                raise Error(_str_to_base_error(base, str_slice))
            else:
                was_last_digit_underscore = True
                continue
        else:
            was_last_digit_underscore = False
        if ord_0 <= ord_current <= ord_num_max:
            result += ord_current - ord_0
            found_valid_chars_after_start = True
        elif ord_letter_min[0] <= ord_current <= ord_letter_max[0]:
            result += ord_current - ord_letter_min[0] + 10
            found_valid_chars_after_start = True
        elif ord_letter_min[1] <= ord_current <= ord_letter_max[1]:
            result += ord_current - ord_letter_min[1] + 10
            found_valid_chars_after_start = True
        elif Codepoint(UInt8(ord_current)).is_posix_space():
            has_space_after_number = True
            start = pos + 1
            break
        else:
            raise Error(_str_to_base_error(base, str_slice))
        if pos + 1 < str_len and not Codepoint(buff[pos + 1]).is_posix_space():
            var nextresult = result * real_base
            if nextresult < result:
                raise Error(
                    _str_to_base_error(base, str_slice)
                    + " String expresses an integer too large to store in Int."
                )
            result = nextresult

    if was_last_digit_underscore or (not found_valid_chars_after_start):
        raise Error(_str_to_base_error(base, str_slice))

    if has_space_after_number:
        for pos in range(start, str_len):
            if not Codepoint(buff[pos]).is_posix_space():
                raise Error(_str_to_base_error(base, str_slice))
    if is_negative:
        result = -result
    return result


@always_inline
fn _trim_and_handle_sign(str_slice: StringSlice, str_len: Int) -> (Int, Bool):
    """Trims leading whitespace, handles the sign of the number in the string.

    Args:
        str_slice: A StringSlice containing the number to parse.
        str_len: The length of the string.

    Returns:
        A tuple containing:
        - The starting index of the number after whitespace and sign.
        - A boolean indicating whether the number is negative.
    """
    var buff = str_slice.unsafe_ptr()
    var start: Int = 0
    while start < str_len and Codepoint(buff[start]).is_posix_space():
        start += 1
    var p: Bool = buff[start] == ord("+")
    var n: Bool = buff[start] == ord("-")
    return start + (Int(p) or Int(n)), n


@always_inline
fn _handle_base_prefix(
    pos: Int, str_slice: StringSlice, str_len: Int, base: Int
) -> (Int, Bool):
    """Adjusts the starting position if a valid base prefix is present.

    Handles "0b"/"0B" for base 2, "0o"/"0O" for base 8, and "0x"/"0X" for base
    16. Only adjusts if the base matches the prefix.

    Args:
        pos: Current position in the string.
        str_slice: The input StringSlice.
        str_len: Length of the input string.
        base: The specified base.

    Returns:
        A tuple containing:
            - Updated position after the prefix, if applicable.
            - A boolean indicating if the prefix was valid for the given base.
    """
    var start = pos
    var buff = str_slice.unsafe_ptr()
    if start + 1 < str_len:
        var prefix_char = chr(Int(buff[start + 1]))
        if buff[start] == ord("0") and (
            (base == 2 and (prefix_char == "b" or prefix_char == "B"))
            or (base == 8 and (prefix_char == "o" or prefix_char == "O"))
            or (base == 16 and (prefix_char == "x" or prefix_char == "X"))
        ):
            start += 2
    return start, start != pos


fn _str_to_base_error(base: Int, str_slice: StringSlice) -> String:
    return String(
        "String is not convertible to integer with base ",
        base,
        ": '",
        str_slice,
        "'",
    )


fn _identify_base(str_slice: StringSlice, start: Int) -> Tuple[Int, Int]:
    var length = str_slice.byte_length()
    # just 1 digit, assume base 10
    if start == (length - 1):
        return 10, start
    if str_slice[start] == "0":
        var second_digit = str_slice[start + 1]
        if second_digit == "b" or second_digit == "B":
            return 2, start + 2
        if second_digit == "o" or second_digit == "O":
            return 8, start + 2
        if second_digit == "x" or second_digit == "X":
            return 16, start + 2
        # checking for special case of all "0", "_" are also allowed
        var was_last_character_underscore = False
        for i in range(start + 1, length):
            if str_slice[i] == "_":
                if was_last_character_underscore:
                    return -1, -1
                else:
                    was_last_character_underscore = True
                    continue
            else:
                was_last_character_underscore = False
            if str_slice[i] != "0":
                return -1, -1
    elif ord("1") <= ord(str_slice[start]) <= ord("9"):
        return 10, start
    else:
        return -1, -1

    return 10, start


fn _atof_error[reason: StaticString = ""](str_ref: StringSlice) -> Error:
    @parameter
    if reason:
        return Error(
            "String is not convertible to float: '",
            str_ref,
            "' because ",
            reason,
        )
    return Error("String is not convertible to float: '", str_ref, "'")


fn atof(str_slice: StringSlice) raises -> Float64:
    """Parses the given string as a floating point and returns that value.

    For example, `atof("2.25")` returns `2.25`.

    This function is in the prelude, so you don't need to import it.

    Raises:
        If the given string cannot be parsed as an floating point value, for
        example in `atof("hi")`.

    Args:
        str_slice: A string to be parsed as a floating point.

    Returns:
        An floating point value that represents the string, or otherwise raises.
    """
    return _atof(str_slice)


# ===----------------------------------------------------------------------=== #
# Other utilities
# ===----------------------------------------------------------------------=== #


fn _toggle_ascii_case(char: UInt8) -> UInt8:
    """Assuming char is a cased ASCII character, this function will return the
    opposite-cased letter.
    """

    # ASCII defines A-Z and a-z as differing only in their 6th bit,
    # so converting is as easy as a bit flip.
    return char ^ (1 << 5)


fn _calc_initial_buffer_size_int32(n0: Int) -> Int:
    # See https://commaok.xyz/post/lookup_tables/ and
    # https://lemire.me/blog/2021/06/03/computing-the-number-of-digits-of-an-integer-even-faster/
    # for a description.
    alias lookup_table = VariadicList[Int](
        4294967296,
        8589934582,
        8589934582,
        8589934582,
        12884901788,
        12884901788,
        12884901788,
        17179868184,
        17179868184,
        17179868184,
        21474826480,
        21474826480,
        21474826480,
        21474826480,
        25769703776,
        25769703776,
        25769703776,
        30063771072,
        30063771072,
        30063771072,
        34349738368,
        34349738368,
        34349738368,
        34349738368,
        38554705664,
        38554705664,
        38554705664,
        41949672960,
        41949672960,
        41949672960,
        42949672960,
        42949672960,
    )
    var n = UInt32(n0)
    var log2 = Int(
        (bitwidthof[DType.uint32]() - 1) ^ count_leading_zeros(n | 1)
    )
    return (n0 + lookup_table[Int(log2)]) >> 32


fn _calc_initial_buffer_size_int64(n0: UInt64) -> Int:
    var result: Int = 1
    var n = n0
    while True:
        if n < 10:
            return result
        if n < 100:
            return result + 1
        if n < 1_000:
            return result + 2
        if n < 10_000:
            return result + 3
        n //= 10_000
        result += 4


fn _calc_initial_buffer_size(n0: Int) -> Int:
    var sign = 0 if n0 > 0 else 1

    # Add 1 for the terminator
    return sign + n0._decimal_digit_count() + 1


fn _calc_initial_buffer_size(n: Float64) -> Int:
    return 128 + 1  # Add 1 for the terminator


fn _calc_initial_buffer_size[dtype: DType](n0: Scalar[dtype]) -> Int:
    @parameter
    if dtype.is_integral():
        var n = abs(n0)
        var sign = 0 if n0 > 0 else 1
        alias is_32bit_system = Int.BITWIDTH == 32

        @parameter
        if is_32bit_system or bitwidthof[dtype]() <= 32:
            return sign + _calc_initial_buffer_size_int32(Int(n)) + 1
        else:
            return (
                sign
                + _calc_initial_buffer_size_int64(n.cast[DType.uint64]())
                + 1
            )

    return 128 + 1  # Add 1 for the terminator


fn _calc_format_buffer_size[dtype: DType]() -> Int:
    """Returns a buffer size in bytes that is large enough to store a formatted
    number of the specified dtype.
    """

    # TODO:
    #   Use a smaller size based on the `dtype`, e.g. we don't need as much
    #   space to store a formatted int8 as a float64.
    @parameter
    if dtype.is_integral():
        return 64 + 1
    else:
        return 128 + 1  # Add 1 for the terminator<|MERGE_RESOLUTION|>--- conflicted
+++ resolved
@@ -102,12 +102,12 @@
 from python._bindings import ConvertibleFromPython
 
 from utils import IndexList, Variant, Writable, Writer, write_args
-<<<<<<< HEAD
-from utils.write import write_buffered, _TotalWritableBytes, _WriteBufferHeap, _WriteBufferStack
-from os.atomic import Atomic
-=======
-from utils.write import write_buffered
->>>>>>> 43987188
+from utils.write import (
+    write_buffered,
+    _TotalWritableBytes,
+    _WriteBufferHeap,
+    _WriteBufferStack,
+)
 
 # ===----------------------------------------------------------------------=== #
 # String Implementation Details
