--- conflicted
+++ resolved
@@ -165,13 +165,8 @@
 
     @always_inline
     @implicit
-<<<<<<< HEAD
     fn __init__[batch_size: Int = 64](out self, fill: Self.ElementType):
-        """Constructs an empty array where each element is the supplied `fill`.
-=======
-    fn __init__(out self, fill: Self.ElementType):
         """Constructs an array where each element is initialized to the supplied value.
->>>>>>> 7d52454e
 
         Parameters:
             batch_size: The number of elements to unroll for filling the array.
