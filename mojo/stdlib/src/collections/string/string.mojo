--- conflicted
+++ resolved
@@ -1291,404 +1291,17 @@
         return self.as_string_slice().isspace()
 
     # TODO(MSTDL-590): String.split() should return `StringSlice`s.
-    fn split(self, sep: StringSlice, maxsplit: Int = -1) raises -> List[String]:
+    @always_inline
+    fn split(ref self, sep: StringSlice, maxsplit: Int) raises -> List[String]:
         """Split the string by a separator.
 
         Args:
             sep: The string to split on.
             maxsplit: The maximum amount of items to split from String.
-                Defaults to unlimited.
 
         Returns:
             A List of Strings containing the input split by the separator.
 
-        Raises:
-            If the separator is empty.
-
-        Examples:
-
-        ```mojo
-        # Splitting a space
-        _ = String("hello world").split(" ") # ["hello", "world"]
-        # Splitting adjacent separators
-        _ = String("hello,,world").split(",") # ["hello", "", "world"]
-        # Splitting with maxsplit
-        _ = String("1,2,3").split(",", 1) # ['1', '2,3']
-        ```
-        .
-        """
-        return _to_string_list(
-            self.as_string_slice().split(sep, maxsplit=maxsplit)
-        )
-
-    fn split(self, sep: NoneType = None, maxsplit: Int = -1) -> List[String]:
-        """Split the string by every Whitespace separator.
-
-        Args:
-            sep: None.
-            maxsplit: The maximum amount of items to split from String. Defaults
-                to unlimited.
-
-        Returns:
-            A List of Strings containing the input split by the separator.
-
-        Examples:
-
-        ```mojo
-        # Splitting an empty string or filled with whitespaces
-        _ = String("      ").split() # []
-        _ = String("").split() # []
-
-        # Splitting a string with leading, trailing, and middle whitespaces
-        _ = String("      hello    world     ").split() # ["hello", "world"]
-        # Splitting adjacent universal newlines:
-        _ = String(
-            "hello \\t\\n\\v\\f\\r\\x1c\\x1d\\x1e\\x85\\u2028\\u2029world"
-        ).split()  # ["hello", "world"]
-        ```
-        .
-        """
-        return _to_string_list(
-            self.as_string_slice().split(sep, maxsplit=maxsplit)
-        )
-
-    fn splitlines(self, keepends: Bool = False) -> List[String]:
-        """Split the string at line boundaries. This corresponds to Python's
-        [universal newlines:](
-            https://docs.python.org/3/library/stdtypes.html#str.splitlines)
-        `"\\r\\n"` and `"\\t\\n\\v\\f\\r\\x1c\\x1d\\x1e\\x85\\u2028\\u2029"`.
-
-        Args:
-            keepends: If True, line breaks are kept in the resulting strings.
-
-        Returns:
-            A List of Strings containing the input split by line boundaries.
-        """
-        return _to_string_list(self.as_string_slice().splitlines(keepends))
-
-    fn replace(self, old: StringSlice, new: StringSlice) -> String:
-        """Return a copy of the string with all occurrences of substring `old`
-        if replaced by `new`.
-
-        Args:
-            old: The substring to replace.
-            new: The substring to replace with.
-
-        Returns:
-            The string where all occurrences of `old` are replaced with `new`.
-        """
-        return StringSlice(self).replace(old, new)
-
-    fn strip(self, chars: StringSlice) -> StringSlice[__origin_of(self)]:
-        """Return a copy of the string with leading and trailing characters
-        removed.
-
-        Args:
-            chars: A set of characters to be removed. Defaults to whitespace.
-
-        Returns:
-            A copy of the string with no leading or trailing characters.
-        """
-
-        return self.lstrip(chars).rstrip(chars)
-
-    fn strip(self) -> StringSlice[__origin_of(self)]:
-        """Return a copy of the string with leading and trailing whitespaces
-        removed. This only takes ASCII whitespace into account:
-        `" \\t\\n\\v\\f\\r\\x1c\\x1d\\x1e"`.
-
-        Returns:
-            A copy of the string with no leading or trailing whitespaces.
-        """
-        return self.lstrip().rstrip()
-
-    fn rstrip(self, chars: StringSlice) -> StringSlice[__origin_of(self)]:
-        """Return a copy of the string with trailing characters removed.
-
-        Args:
-            chars: A set of characters to be removed. Defaults to whitespace.
-
-        Returns:
-            A copy of the string with no trailing characters.
-        """
-
-        return self.as_string_slice().rstrip(chars)
-
-    fn rstrip(self) -> StringSlice[__origin_of(self)]:
-        """Return a copy of the string with trailing whitespaces removed. This
-        only takes ASCII whitespace into account:
-        `" \\t\\n\\v\\f\\r\\x1c\\x1d\\x1e"`.
-
-        Returns:
-            A copy of the string with no trailing whitespaces.
-        """
-        return self.as_string_slice().rstrip()
-
-    fn lstrip(self, chars: StringSlice) -> StringSlice[__origin_of(self)]:
-        """Return a copy of the string with leading characters removed.
-
-        Args:
-            chars: A set of characters to be removed. Defaults to whitespace.
-
-        Returns:
-            A copy of the string with no leading characters.
-        """
-
-        return self.as_string_slice().lstrip(chars)
-
-    fn lstrip(self) -> StringSlice[__origin_of(self)]:
-        """Return a copy of the string with leading whitespaces removed. This
-        only takes ASCII whitespace into account:
-        `" \\t\\n\\v\\f\\r\\x1c\\x1d\\x1e"`.
-
-        Returns:
-            A copy of the string with no leading whitespaces.
-        """
-        return self.as_string_slice().lstrip()
-
-    fn __hash__(self) -> UInt:
-        """Hash the underlying buffer using builtin hash.
-
-        Returns:
-            A 64-bit hash value. This value is _not_ suitable for cryptographic
-            uses. Its intended usage is for data structures. See the `hash`
-            builtin documentation for more details.
-        """
-        return hash(self.as_string_slice())
-
-    fn __hash__[H: _Hasher](self, mut hasher: H):
-        """Updates hasher with the underlying bytes.
-
-        Parameters:
-            H: The hasher type.
-
-        Args:
-            hasher: The hasher instance.
-        """
-        hasher._update_with_bytes(self.unsafe_ptr(), self.byte_length())
-
-    fn lower(self) -> String:
-        """Returns a copy of the string with all cased characters
-        converted to lowercase.
-
-        Returns:
-            A new string where cased letters have been converted to lowercase.
-        """
-
-        return self.as_string_slice().lower()
-
-    fn upper(self) -> String:
-        """Returns a copy of the string with all cased characters
-        converted to uppercase.
-
-        Returns:
-            A new string where cased letters have been converted to uppercase.
-        """
-
-        return self.as_string_slice().upper()
-
-    fn startswith(
-        self, prefix: StringSlice, start: Int = 0, end: Int = -1
-    ) -> Bool:
-        """Checks if the string starts with the specified prefix between start
-        and end positions. Returns True if found and False otherwise.
-
-        Args:
-            prefix: The prefix to check.
-            start: The start offset from which to check.
-            end: The end offset from which to check.
-
-        Returns:
-            True if the `self[start:end]` is prefixed by the input prefix.
-        """
-        return self.as_string_slice().startswith(prefix, start, end)
-
-    fn endswith(
-        self, suffix: StringSlice, start: Int = 0, end: Int = -1
-    ) -> Bool:
-        """Checks if the string end with the specified suffix between start
-        and end positions. Returns True if found and False otherwise.
-
-        Args:
-            suffix: The suffix to check.
-            start: The start offset from which to check.
-            end: The end offset from which to check.
-
-        Returns:
-            True if the `self[start:end]` is suffixed by the input suffix.
-        """
-        return self.as_string_slice().endswith(suffix, start, end)
-
-    fn removeprefix(self, prefix: StringSlice, /) -> String:
-        """Returns a new string with the prefix removed if it was present.
-
-        For example:
-
-        ```mojo
-        print(String('TestHook').removeprefix('Test'))
-        # 'Hook'
-        print(String('BaseTestCase').removeprefix('Test'))
-        # 'BaseTestCase'
-        ```
-
-        Args:
-            prefix: The prefix to remove from the string.
-
-        Returns:
-            `string[len(prefix):]` if the string starts with the prefix string,
-            or a copy of the original string otherwise.
-        """
-        if self.startswith(prefix):
-            return self[prefix.byte_length() :]
-        return self
-
-    fn removesuffix(self, suffix: StringSlice, /) -> String:
-        """Returns a new string with the suffix removed if it was present.
-
-        For example:
-
-        ```mojo
-        print(String('TestHook').removesuffix('Hook'))
-        # 'Test'
-        print(String('BaseTestCase').removesuffix('Test'))
-        # 'BaseTestCase'
-        ```
-
-        Args:
-            suffix: The suffix to remove from the string.
-
-        Returns:
-            `string[:-len(suffix)]` if the string ends with the suffix string,
-            or a copy of the original string otherwise.
-        """
-        if suffix and self.endswith(suffix):
-            return self[: -suffix.byte_length()]
-        return self
-
-    @always_inline
-    fn __int__(self) raises -> Int:
-        """Parses the given string as a base-10 integer and returns that value.
-        If the string cannot be parsed as an int, an error is raised.
-
-        Returns:
-            An integer value that represents the string, or otherwise raises.
-        """
-        return atol(self)
-
-    @always_inline
-    fn __float__(self) raises -> Float64:
-        """Parses the string as a float point number and returns that value. If
-        the string cannot be parsed as a float, an error is raised.
-
-        Returns:
-            A float value that represents the string, or otherwise raises.
-        """
-        return atof(self)
-
-    fn __mul__(self, n: Int) -> String:
-        """Concatenates the string `n` times.
-
-        Args:
-            n : The number of times to concatenate the string.
-
-        Returns:
-            The string concatenated `n` times.
-        """
-        return self.as_string_slice() * n
-
-    @always_inline
-    fn format[*Ts: _CurlyEntryFormattable](self, *args: *Ts) raises -> String:
-        """Format a template with `*args`.
-
-        Args:
-            args: The substitution values.
-
-        Parameters:
-            Ts: The types of substitution values that implement `Representable`
-                and `Stringable` (to be changed and made more flexible).
-
-        Returns:
-            The template with the given values substituted.
-
-        Examples:
-
-        ```mojo
-        # Manual indexing:
-        print(String("{0} {1} {0}").format("Mojo", 1.125)) # Mojo 1.125 Mojo
-        # Automatic indexing:
-        print(String("{} {}").format(True, "hello world")) # True hello world
-        ```
-        .
-        """
-        return _FormatCurlyEntry.format(self, args)
-
-    fn isdigit(self) -> Bool:
-        """A string is a digit string if all characters in the string are digits
-        and there is at least one character in the string.
-
-        Note that this currently only works with ASCII strings.
-
-        Returns:
-            True if all characters are digits and it's not empty else False.
-        """
-        return self.as_string_slice().is_ascii_digit()
-
-    fn isupper(self) -> Bool:
-        """Returns True if all cased characters in the string are uppercase and
-        there is at least one cased character.
-
-        Returns:
-            True if all cased characters in the string are uppercase and there
-            is at least one cased character, False otherwise.
-        """
-<<<<<<< HEAD
-        return self.as_string_slice().isupper()
-
-    fn islower(self) -> Bool:
-        """Returns True if all cased characters in the string are lowercase and
-        there is at least one cased character.
-=======
-        return self.as_string_slice().isspace()
-
-    # TODO(MSTDL-590): String.split() should return `StringSlice`s.
-    @always_inline
-    fn split(ref self, sep: StringSlice, maxsplit: Int) raises -> List[String]:
-        """Split the string by a separator.
-
-        Args:
-            sep: The string to split on.
-            maxsplit: The maximum amount of items to split from String.
->>>>>>> 28a6b496
-
-        Returns:
-            True if all cased characters in the string are lowercase and there
-            is at least one cased character, False otherwise.
-        """
-        return self.as_string_slice().islower()
-
-<<<<<<< HEAD
-    fn isprintable(self) -> Bool:
-        """Returns True if all characters in the string are ASCII printable.
-
-        Note that this currently only works with ASCII strings.
-
-        Returns:
-            True if all characters are printable else False.
-        """
-        return self.as_string_slice().is_ascii_printable()
-
-    fn rjust(self, width: Int, fillchar: StaticString = " ") -> String:
-        """Returns the string right justified in a string of specified width.
-
-        Args:
-            width: The width of the field containing the string.
-            fillchar: Specifies the padding character.
-
-        Returns:
-            Returns right justified string, or self if width is not bigger than self length.
-        """
-        return self.as_string_slice().rjust(width, fillchar)
-=======
         Examples:
         ```mojo
         # Splitting with maxsplit
@@ -1771,7 +1384,329 @@
         .
         """
         return _to_string_list(self.as_string_slice().split(sep))
->>>>>>> 28a6b496
+
+    fn splitlines(self, keepends: Bool = False) -> List[String]:
+        """Split the string at line boundaries. This corresponds to Python's
+        [universal newlines:](
+            https://docs.python.org/3/library/stdtypes.html#str.splitlines)
+        `"\\r\\n"` and `"\\t\\n\\v\\f\\r\\x1c\\x1d\\x1e\\x85\\u2028\\u2029"`.
+
+        Args:
+            keepends: If True, line breaks are kept in the resulting strings.
+
+        Returns:
+            A List of Strings containing the input split by line boundaries.
+        """
+        return _to_string_list(self.as_string_slice().splitlines(keepends))
+
+    fn replace(self, old: StringSlice, new: StringSlice) -> String:
+        """Return a copy of the string with all occurrences of substring `old`
+        if replaced by `new`.
+
+        Args:
+            old: The substring to replace.
+            new: The substring to replace with.
+
+        Returns:
+            The string where all occurrences of `old` are replaced with `new`.
+        """
+        return StringSlice(self).replace(old, new)
+
+    fn strip(self, chars: StringSlice) -> StringSlice[__origin_of(self)]:
+        """Return a copy of the string with leading and trailing characters
+        removed.
+
+        Args:
+            chars: A set of characters to be removed. Defaults to whitespace.
+
+        Returns:
+            A copy of the string with no leading or trailing characters.
+        """
+
+        return self.lstrip(chars).rstrip(chars)
+
+    fn strip(self) -> StringSlice[__origin_of(self)]:
+        """Return a copy of the string with leading and trailing whitespaces
+        removed. This only takes ASCII whitespace into account:
+        `" \\t\\n\\v\\f\\r\\x1c\\x1d\\x1e"`.
+
+        Returns:
+            A copy of the string with no leading or trailing whitespaces.
+        """
+        return self.lstrip().rstrip()
+
+    fn rstrip(self, chars: StringSlice) -> StringSlice[__origin_of(self)]:
+        """Return a copy of the string with trailing characters removed.
+
+        Args:
+            chars: A set of characters to be removed. Defaults to whitespace.
+
+        Returns:
+            A copy of the string with no trailing characters.
+        """
+
+        return self.as_string_slice().rstrip(chars)
+
+    fn rstrip(self) -> StringSlice[__origin_of(self)]:
+        """Return a copy of the string with trailing whitespaces removed. This
+        only takes ASCII whitespace into account:
+        `" \\t\\n\\v\\f\\r\\x1c\\x1d\\x1e"`.
+
+        Returns:
+            A copy of the string with no trailing whitespaces.
+        """
+        return self.as_string_slice().rstrip()
+
+    fn lstrip(self, chars: StringSlice) -> StringSlice[__origin_of(self)]:
+        """Return a copy of the string with leading characters removed.
+
+        Args:
+            chars: A set of characters to be removed. Defaults to whitespace.
+
+        Returns:
+            A copy of the string with no leading characters.
+        """
+
+        return self.as_string_slice().lstrip(chars)
+
+    fn lstrip(self) -> StringSlice[__origin_of(self)]:
+        """Return a copy of the string with leading whitespaces removed. This
+        only takes ASCII whitespace into account:
+        `" \\t\\n\\v\\f\\r\\x1c\\x1d\\x1e"`.
+
+        Returns:
+            A copy of the string with no leading whitespaces.
+        """
+        return self.as_string_slice().lstrip()
+
+    fn __hash__(self) -> UInt:
+        """Hash the underlying buffer using builtin hash.
+
+        Returns:
+            A 64-bit hash value. This value is _not_ suitable for cryptographic
+            uses. Its intended usage is for data structures. See the `hash`
+            builtin documentation for more details.
+        """
+        return hash(self.as_string_slice())
+
+    fn __hash__[H: _Hasher](self, mut hasher: H):
+        """Updates hasher with the underlying bytes.
+
+        Parameters:
+            H: The hasher type.
+
+        Args:
+            hasher: The hasher instance.
+        """
+        hasher._update_with_bytes(self.unsafe_ptr(), self.byte_length())
+
+    fn lower(self) -> String:
+        """Returns a copy of the string with all cased characters
+        converted to lowercase.
+
+        Returns:
+            A new string where cased letters have been converted to lowercase.
+        """
+
+        return self.as_string_slice().lower()
+
+    fn upper(self) -> String:
+        """Returns a copy of the string with all cased characters
+        converted to uppercase.
+
+        Returns:
+            A new string where cased letters have been converted to uppercase.
+        """
+
+        return self.as_string_slice().upper()
+
+    fn startswith(
+        self, prefix: StringSlice, start: Int = 0, end: Int = -1
+    ) -> Bool:
+        """Checks if the string starts with the specified prefix between start
+        and end positions. Returns True if found and False otherwise.
+
+        Args:
+            prefix: The prefix to check.
+            start: The start offset from which to check.
+            end: The end offset from which to check.
+
+        Returns:
+            True if the `self[start:end]` is prefixed by the input prefix.
+        """
+        return self.as_string_slice().startswith(prefix, start, end)
+
+    fn endswith(
+        self, suffix: StringSlice, start: Int = 0, end: Int = -1
+    ) -> Bool:
+        """Checks if the string end with the specified suffix between start
+        and end positions. Returns True if found and False otherwise.
+
+        Args:
+            suffix: The suffix to check.
+            start: The start offset from which to check.
+            end: The end offset from which to check.
+
+        Returns:
+            True if the `self[start:end]` is suffixed by the input suffix.
+        """
+        return self.as_string_slice().endswith(suffix, start, end)
+
+    fn removeprefix(self, prefix: StringSlice, /) -> String:
+        """Returns a new string with the prefix removed if it was present.
+
+        For example:
+
+        ```mojo
+        print(String('TestHook').removeprefix('Test'))
+        # 'Hook'
+        print(String('BaseTestCase').removeprefix('Test'))
+        # 'BaseTestCase'
+        ```
+
+        Args:
+            prefix: The prefix to remove from the string.
+
+        Returns:
+            `string[len(prefix):]` if the string starts with the prefix string,
+            or a copy of the original string otherwise.
+        """
+        if self.startswith(prefix):
+            return self[prefix.byte_length() :]
+        return self
+
+    fn removesuffix(self, suffix: StringSlice, /) -> String:
+        """Returns a new string with the suffix removed if it was present.
+
+        For example:
+
+        ```mojo
+        print(String('TestHook').removesuffix('Hook'))
+        # 'Test'
+        print(String('BaseTestCase').removesuffix('Test'))
+        # 'BaseTestCase'
+        ```
+
+        Args:
+            suffix: The suffix to remove from the string.
+
+        Returns:
+            `string[:-len(suffix)]` if the string ends with the suffix string,
+            or a copy of the original string otherwise.
+        """
+        if suffix and self.endswith(suffix):
+            return self[: -suffix.byte_length()]
+        return self
+
+    @always_inline
+    fn __int__(self) raises -> Int:
+        """Parses the given string as a base-10 integer and returns that value.
+        If the string cannot be parsed as an int, an error is raised.
+
+        Returns:
+            An integer value that represents the string, or otherwise raises.
+        """
+        return atol(self)
+
+    @always_inline
+    fn __float__(self) raises -> Float64:
+        """Parses the string as a float point number and returns that value. If
+        the string cannot be parsed as a float, an error is raised.
+
+        Returns:
+            A float value that represents the string, or otherwise raises.
+        """
+        return atof(self)
+
+    fn __mul__(self, n: Int) -> String:
+        """Concatenates the string `n` times.
+
+        Args:
+            n : The number of times to concatenate the string.
+
+        Returns:
+            The string concatenated `n` times.
+        """
+        return self.as_string_slice() * n
+
+    @always_inline
+    fn format[*Ts: _CurlyEntryFormattable](self, *args: *Ts) raises -> String:
+        """Format a template with `*args`.
+
+        Args:
+            args: The substitution values.
+
+        Parameters:
+            Ts: The types of substitution values that implement `Representable`
+                and `Stringable` (to be changed and made more flexible).
+
+        Returns:
+            The template with the given values substituted.
+
+        Examples:
+
+        ```mojo
+        # Manual indexing:
+        print(String("{0} {1} {0}").format("Mojo", 1.125)) # Mojo 1.125 Mojo
+        # Automatic indexing:
+        print(String("{} {}").format(True, "hello world")) # True hello world
+        ```
+        .
+        """
+        return _FormatCurlyEntry.format(self, args)
+
+    fn isdigit(self) -> Bool:
+        """A string is a digit string if all characters in the string are digits
+        and there is at least one character in the string.
+
+        Note that this currently only works with ASCII strings.
+
+        Returns:
+            True if all characters are digits and it's not empty else False.
+        """
+        return self.as_string_slice().is_ascii_digit()
+
+    fn isupper(self) -> Bool:
+        """Returns True if all cased characters in the string are uppercase and
+        there is at least one cased character.
+
+        Returns:
+            True if all cased characters in the string are uppercase and there
+            is at least one cased character, False otherwise.
+        """
+        return self.as_string_slice().isupper()
+
+    fn islower(self) -> Bool:
+        """Returns True if all cased characters in the string are lowercase and
+        there is at least one cased character.
+
+        Returns:
+            True if all cased characters in the string are lowercase and there
+            is at least one cased character, False otherwise.
+        """
+        return self.as_string_slice().islower()
+
+    fn isprintable(self) -> Bool:
+        """Returns True if all characters in the string are ASCII printable.
+
+        Note that this currently only works with ASCII strings.
+
+        Returns:
+            True if all characters are printable else False.
+        """
+        return self.as_string_slice().is_ascii_printable()
+
+    fn rjust(self, width: Int, fillchar: StaticString = " ") -> String:
+        """Returns the string right justified in a string of specified width.
+
+        Args:
+            width: The width of the field containing the string.
+            fillchar: Specifies the padding character.
+
+        Returns:
+            Returns right justified string, or self if width is not bigger than self length.
+        """
+        return self.as_string_slice().rjust(width, fillchar)
 
     fn ljust(self, width: Int, fillchar: StaticString = " ") -> String:
         """Returns the string left justified in a string of specified width.
