--- conflicted
+++ resolved
@@ -24,18 +24,12 @@
 from builtin._location import __call_location, _SourceLocation
 from collections import List, Optional
 from collections.string.format import _CurlyEntryFormattable, _FormatCurlyEntry
-<<<<<<< HEAD
-from collections.string._utf8_validation import (
-    _is_valid_utf8,
-    _is_valid_utf8_comptime,
-=======
 from collections.string._utf8 import (
     _is_valid_utf8,
     _count_utf8_continuation_bytes,
     _utf8_first_byte_sequence_length,
     _utf8_byte_type,
     _is_newline_char_utf8,
->>>>>>> a89f59e2
 )
 from collections.string._unicode import (
     is_lowercase,
@@ -479,16 +473,8 @@
         # NOTE: validating StringLiterals would cause recursive loops
         self._slice = lit.as_bytes()
 
-<<<<<<< HEAD
-    @always_inline
-    fn __init__[
-        debug_assert_validate: Bool = True,
-        location: Optional[_SourceLocation] = None,
-    ](out self, *, owned unsafe_from_utf8: Span[Byte, origin]):
-=======
     @always_inline("builtin")
     fn __init__(out self, *, unsafe_from_utf8: Span[Byte, origin]):
->>>>>>> a89f59e2
         """Construct a new `StringSlice` from a sequence of UTF-8 encoded bytes.
 
         Parameters:
@@ -2272,81 +2258,7 @@
         if memcmp(haystack + i + 1, needle + 1, needle_len - 1) == 0:
             return haystack + i
 
-<<<<<<< HEAD
-    return UnsafePointer[Scalar[type]]()
-
-
-@always_inline
-fn _is_utf8_continuation_byte[
-    w: Int
-](vec: SIMD[DType.uint8, w]) -> SIMD[DType.bool, w]:
-    return vec.cast[DType.int8]() < -(0b1000_0000 >> 1)
-
-
-fn _count_utf8_continuation_bytes(span: Span[Byte]) -> Int:
-    alias sizes = (256, 128, 64, 32, 16, 8)
-    var ptr = span.unsafe_ptr()
-    var num_bytes = len(span)
-    var amnt: Int = 0
-    var processed = 0
-
-    @parameter
-    for i in range(len(sizes)):
-        alias s = sizes[i]
-
-        @parameter
-        if simdwidthof[DType.uint8]() >= s:
-            var rest = num_bytes - processed
-            for _ in range(rest // s):
-                var vec = (ptr + processed).load[width=s]()
-                var comp = _is_utf8_continuation_byte(vec)
-                amnt += Int(comp.cast[DType.uint8]().reduce_add())
-                processed += s
-
-    for i in range(num_bytes - processed):
-        amnt += Int(_is_utf8_continuation_byte(ptr[processed + i]))
-
-    return amnt
-
-
-@always_inline
-fn _utf8_first_byte_sequence_length(b: Byte) -> Int:
-    """Get the length of the sequence starting with given byte. Do note that
-    this does not work correctly if given a continuation byte."""
-
-    debug_assert(
-        not _is_utf8_continuation_byte(b),
-        "Function does not work correctly if given a continuation byte.",
-    )
-    return Int(count_leading_zeros(~b) | (b < 0b1000_0000).cast[DType.uint8]())
-
-
-fn _utf8_byte_type(b: SIMD[DType.uint8, _], /) -> __type_of(b):
-    """UTF-8 byte type.
-
-    Returns:
-        The byte type.
-
-    Notes:
-
-        - 0 -> ASCII byte.
-        - 1 -> continuation byte.
-        - 2 -> start of 2 byte long sequence.
-        - 3 -> start of 3 byte long sequence.
-        - 4 -> start of 4 byte long sequence.
-    """
-    if is_compile_time():
-        return 4 - (
-            __type_of(b)(b < 0b1000_0000)
-            + __type_of(b)(b < 0b1100_0000)
-            + __type_of(b)(b < 0b1110_0000)
-            + __type_of(b)(b < 0b1111_0000)
-        )
-    else:
-        return count_leading_zeros(~b)
-=======
     return UnsafePointer[Scalar[dtype]]()
->>>>>>> a89f59e2
 
 
 @always_inline
