--- conflicted
+++ resolved
@@ -55,15 +55,11 @@
             stream_id: The stream id
         """
 
-<<<<<<< HEAD
-        self.handle = fdopen(dup(stream_id.value), c_str_ptr(mode))
-=======
         self.handle = fdopen(
             dup(stream_id.value),
             # Guarantee this is nul terminated.
-            get_static_string[mode]().unsafe_ptr().bitcast[c_char](),
+            c_str_ptr(get_static_string[mode]()),
         )
->>>>>>> ae1fd800
 
     fn __enter__(self) -> Self:
         """Open the file handle for use within a context manager"""
@@ -186,12 +182,6 @@
     # but we want to pass their values directly into the C printf call. Load
     # all the members of the pack.
 
-<<<<<<< HEAD
-    @parameter
-    if is_nvidia_gpu():
-        _ = external_call["vprintf", Int32](
-            c_str_ptr(fmt), Pointer.address_of(loaded_pack)
-=======
     with _fdopen(file) as fd:
         # FIXME: external_call should handle this
         _ = __mlir_op.`pop.external_call`[
@@ -208,7 +198,6 @@
             # Guarantee this is nul terminated.
             get_static_string[fmt]().unsafe_ptr().bitcast[c_char](),
             args.get_loaded_kgen_pack(),
->>>>>>> ae1fd800
         )
 
 
@@ -229,7 +218,7 @@
 
             _ = external_call["vprintf", Int32](
                 # Guarantee this is nul terminated.
-                get_static_string[fmt]().unsafe_ptr(),
+                c_str_ptr(get_static_string[fmt]()),
                 Pointer(to=loaded_pack),
             )
         elif is_amd_gpu():
@@ -284,21 +273,6 @@
             )
             alias k_args_per_group = 7
 
-<<<<<<< HEAD
-    else:
-        with _fdopen(file) as fd:
-            # FIXME: external_call should handle this
-            _ = __mlir_op.`pop.external_call`[
-                func = "KGEN_CompilerRT_fprintf".value,
-                variadicType = __mlir_attr[
-                    `(`,
-                    `!kgen.pointer<none>,`,
-                    `!kgen.pointer<scalar<si8>>`,
-                    `) -> !pop.scalar<si32>`,
-                ],
-                _type=Int32,
-            ](fd, c_str_ptr(fmt), loaded_pack)
-=======
             @parameter
             for group in range(0, args_len, k_args_per_group):
                 alias bound = min(group + k_args_per_group, args_len)
@@ -324,7 +298,6 @@
 
         else:
             _printf_cpu[fmt](args, file)
->>>>>>> ae1fd800
 
 
 # ===----------------------------------------------------------------------=== #
@@ -368,17 +341,13 @@
                 `) -> !pop.scalar<si32>`,
             ],
             _type=Int32,
-<<<<<<< HEAD
-        ](str, size, c_str_ptr(fmt), loaded_pack)
-=======
         ](
             str,
             size,
             # Guarantee this is nul terminated.
-            get_static_string[fmt]().unsafe_ptr(),
+            c_str_ptr(get_static_string[fmt]()),
             loaded_pack,
         )
->>>>>>> ae1fd800
     )
 
 
