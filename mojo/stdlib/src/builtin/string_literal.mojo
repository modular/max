--- conflicted
+++ resolved
@@ -434,23 +434,7 @@
         #   return type.
         return ptr.bitcast[Byte]().origin_cast[False, StaticConstantOrigin]()
 
-    @always_inline
-<<<<<<< HEAD
-=======
-    fn unsafe_cstr_ptr(
-        self,
-    ) -> UnsafePointer[c_char, mut=False, origin=StaticConstantOrigin]:
-        """Retrieves a C-string-compatible pointer to the underlying memory.
-
-        The returned pointer is guaranteed to be NUL terminated, and not null.
-
-        Returns:
-            The pointer to the underlying memory.
-        """
-        return self.unsafe_ptr().bitcast[c_char]()
-
-    @always_inline("nodebug")
->>>>>>> ae1fd800
+    @always_inline("nodebug")
     fn as_string_slice(self) -> StaticString:
         """Returns a string slice of this static string literal.
 
