# ===----------------------------------------------------------------------=== #
# Copyright (c) 2025, Modular Inc. All rights reserved.
#
# Licensed under the Apache License v2.0 with LLVM Exceptions:
# https://llvm.org/LICENSE.txt
#
# Unless required by applicable law or agreed to in writing, software
# distributed under the License is distributed on an "AS IS" BASIS,
# WITHOUT WARRANTIES OR CONDITIONS OF ANY KIND, either express or implied.
# See the License for the specific language governing permissions and
# limitations under the License.
# ===----------------------------------------------------------------------=== #
"""Provides functions for bit manipulation.

You can import these APIs from the `bit` package. For example:

```mojo
from bit import count_leading_zeros
```
"""

from sys import llvm_intrinsic, sizeof
from sys.info import bitwidthof
from utils._select import _select_register_value as select

# ===-----------------------------------------------------------------------===#
# count_leading_zeros
# ===-----------------------------------------------------------------------===#


@always_inline("nodebug")
fn count_leading_zeros(val: Int) -> Int:
    """Counts the number of leading zeros of an integer.

    Args:
        val: The input value.

    Returns:
        The number of leading zeros of the input.
    """
    return llvm_intrinsic["llvm.ctlz", Int, has_side_effect=False](val, False)


@always_inline("nodebug")
fn count_leading_zeros[
    dtype: DType, width: Int, //
](val: SIMD[dtype, width]) -> SIMD[dtype, width]:
    """Counts the per-element number of leading zeros in a SIMD vector.

    Parameters:
        dtype: `DType` used for the computation.
        width: SIMD width used for the computation.

    Constraints:
        The element type of the input vector must be integral.

    Args:
        val: The input value.

    Returns:
        A SIMD value where the element at position `i` contains the number of
        leading zeros at position `i` of the input value.
    """
    constrained[dtype.is_integral(), "must be integral"]()
    return llvm_intrinsic["llvm.ctlz", __type_of(val), has_side_effect=False](
        val, False
    )


# ===-----------------------------------------------------------------------===#
# count_trailing_zeros
# ===-----------------------------------------------------------------------===#


@always_inline("nodebug")
fn count_trailing_zeros(val: Int) -> Int:
    """Counts the number of trailing zeros for an integer.

    Args:
        val: The input value.

    Returns:
        The number of trailing zeros of the input.
    """
    return llvm_intrinsic["llvm.cttz", Int, has_side_effect=False](val, False)


@always_inline("nodebug")
fn count_trailing_zeros[
    dtype: DType, width: Int, //
](val: SIMD[dtype, width]) -> SIMD[dtype, width]:
    """Counts the per-element number of trailing zeros in a SIMD vector.

    Parameters:
        dtype: `dtype` used for the computation.
        width: SIMD width used for the computation.

    Constraints:
        The element type of the input vector must be integral.

    Args:
        val: The input value.

    Returns:
        A SIMD value where the element at position `i` contains the number of
        trailing zeros at position `i` of the input value.
    """
    constrained[dtype.is_integral(), "must be integral"]()
    return llvm_intrinsic[
        "llvm.cttz", __type_of(val.value), has_side_effect=False
    ](val.value, False.value)


# ===-----------------------------------------------------------------------===#
# bit_reverse
# ===-----------------------------------------------------------------------===#


@always_inline("nodebug")
fn bit_reverse(val: Int) -> Int:
    """Reverses the bitpattern of an integer value.

    Args:
        val: The input value.

    Returns:
        The input value with its bitpattern reversed.
    """
    return llvm_intrinsic["llvm.bitreverse", Int, has_side_effect=False](val)


@always_inline("nodebug")
fn bit_reverse[
    dtype: DType, width: Int, //
](val: SIMD[dtype, width]) -> SIMD[dtype, width]:
    """Element-wise reverses the bitpattern of a SIMD vector of integer values.

    Parameters:
        dtype: `dtype` used for the computation.
        width: SIMD width used for the computation.

    Args:
        val: The input value.

    Constraints:
        The element type of the input vector must be integral.

    Returns:
        A SIMD value where the element at position `i` has a reversed bitpattern
        of an integer value of the element at position `i` of the input value.
    """
    constrained[dtype.is_integral(), "must be integral"]()
    return llvm_intrinsic[
        "llvm.bitreverse", __type_of(val), has_side_effect=False
    ](val)


# ===-----------------------------------------------------------------------===#
# byte_swap
# ===-----------------------------------------------------------------------===#


@always_inline("nodebug")
fn byte_swap(val: Int) -> Int:
    """Byte-swaps an integer value with an even number of bytes.

    Byte swap an integer value (8 bytes) with an even number of bytes (positive multiple
    of 16 bits). This returns an integer value (8 bytes) that has its bytes swapped. For
    example, if the input bytes are numbered 0, 1, 2, 3, 4, 5, 6, 7 then the returned
    integer will have its bytes in 7, 6, 5, 4, 3, 2, 1, 0 order.

    Args:
        val: The input value.

    Returns:
        The input value with its bytes swapped.
    """
    return llvm_intrinsic["llvm.bswap", Int, has_side_effect=False](val)


@always_inline("nodebug")
fn byte_swap[
    dtype: DType, width: Int, //
](val: SIMD[dtype, width]) -> SIMD[dtype, width]:
    """Byte-swaps a SIMD vector of integer values with an even number of bytes.

    Byte swap an integer value or vector of integer values with an even number
    of bytes (positive multiple of 16 bits). For example, The Int16 returns an
    Int16 value that has the high and low byte of the input Int16 swapped.
    Similarly, Int32 returns an Int32 value that has the four bytes of the input Int32 swapped,
    so that if the input bytes are numbered 0, 1, 2, 3 then the returned Int32 will
    have its bytes in 3, 2, 1, 0 order. Int64 and other integer type extend this
    concept to additional even-byte lengths (6 bytes, 8 bytes and more, respectively).

    Parameters:
        dtype: `dtype` used for the computation.
        width: SIMD width used for the computation.

    Constraints:
        The element type of the input vector must be an integral type with an
        even number of bytes (Bitwidth % 16 == 0).

    Args:
        val: The input value.

    Returns:
        A SIMD value where the element at position `i` is the value of the
        element at position `i` of the input value with its bytes swapped.
    """
    constrained[dtype.is_integral(), "must be integral"]()
    return llvm_intrinsic["llvm.bswap", __type_of(val), has_side_effect=False](
        val
    )


# ===-----------------------------------------------------------------------===#
# pop_count
# ===-----------------------------------------------------------------------===#


@always_inline("nodebug")
fn pop_count(val: Int) -> Int:
    """Counts the number of bits set in an integer value.

    Args:
        val: The input value.

    Returns:
        The number of bits set in the input value.
    """
    return llvm_intrinsic["llvm.ctpop", Int, has_side_effect=False](val)


@always_inline("nodebug")
fn pop_count[
    dtype: DType, width: Int, //
](val: SIMD[dtype, width]) -> SIMD[dtype, width]:
    """Counts the number of bits set in a SIMD vector of integer values.

    Parameters:
        dtype: `dtype` used for the computation.
        width: SIMD width used for the computation.

    Constraints:
        The element type of the input vector must be integral.

    Args:
        val: The input value.

    Returns:
        A SIMD value where the element at position `i` contains the number of
        bits set in the element at position `i` of the input value.
    """
    constrained[dtype.is_integral(), "must be integral"]()
    return llvm_intrinsic["llvm.ctpop", __type_of(val), has_side_effect=False](
        val
    )


# ===-----------------------------------------------------------------------===#
# bit_not
# ===-----------------------------------------------------------------------===#


@always_inline
fn bit_not[
    dtype: DType, width: Int, //
](val: SIMD[dtype, width]) -> SIMD[dtype, width]:
    """Performs a bitwise NOT operation on an SIMD vector of integer values.

    Parameters:
        dtype: `dtype` used for the computation.
        width: SIMD width used for the computation.

    Constraints:
        The element type of the input vector must be integral.

    Args:
        val: The input value.

    Returns:
        A SIMD value where the element at position `i` is computed as a bitwise
        NOT of the integer value at position `i` of the input value.
    """
    constrained[dtype.is_integral(), "must be integral"]()
    return ~val


# ===-----------------------------------------------------------------------===#
# bit_width
# ===-----------------------------------------------------------------------===#


@always_inline
fn bit_width(val: Int) -> Int:
    """Computes the minimum number of bits required to represent the integer.

    Args:
        val: The input value.

    Returns:
        The number of bits required to represent the integer.
    """
    alias bitwidth = bitwidthof[Int]()

    return bitwidth - count_leading_zeros(~val if val < 0 else val)


@always_inline
fn bit_width[
    dtype: DType, width: Int, //
](val: SIMD[dtype, width]) -> SIMD[dtype, width]:
    """Computes the minimum number of bits required to represent the SIMD vector
    of integer values.

    Parameters:
        dtype: `dtype` used for the computation.
        width: SIMD width used for the computation.

    Constraints:
        The element type of the input vector must be integral.

    Args:
        val: The input value.

    Returns:
        A SIMD value where the element at position `i` equals to the number of
        bits required to represent the integer at position `i` of the input
        value.
    """

    constrained[dtype.is_integral(), "must be integral"]()

    alias bitwidth = bitwidthof[dtype]()

    @parameter
    if dtype.is_unsigned():
        return bitwidth - count_leading_zeros(val)
    else:
        var leading_zero_pos = count_leading_zeros(val)
        var leading_zero_neg = count_leading_zeros(bit_not(val))
        var leading_zero = (val < 0).select(leading_zero_neg, leading_zero_pos)
        return bitwidth - leading_zero


# ===-----------------------------------------------------------------------===#
# log2_floor
# ===-----------------------------------------------------------------------===#


@always_inline
fn log2_floor(val: Int) -> Int:
    """Returns the floor of the base-2 logarithm of an integer value.

    Args:
        val: The input value.

    Returns:
        The floor of the base-2 logarithm of the input value, which is equal to
        the position of the highest set bit. Returns -1 if val is 0.
    """
    if val <= 1:
        return 0
    return bitwidthof[Int]() - count_leading_zeros(val) - 1


# ===-----------------------------------------------------------------------===#
# next_power_of_two
# ===-----------------------------------------------------------------------===#
# reference: https://en.cppreference.com/w/cpp/numeric/bit_ceil
# reference: https://doc.rust-lang.org/std/primitive.usize.html#method.next_power_of_two


@always_inline
fn next_power_of_two(val: Int) -> Int:
    """Computes the smallest power of 2 that is greater than or equal to the
    input value. Any integral value less than or equal to 1 will be ceiled to 1.

    Args:
        val: The input value.

    Returns:
        The smallest power of 2 that is greater than or equal to the input
        value.

    Notes:
        This operation is called `bit_ceil()` in C++.
    """
    alias w = bitwidthof[Int]()
    return select(val <= 1, 1, 1 << (w - count_leading_zeros(val - 1)))


@always_inline
fn next_power_of_two(val: UInt) -> UInt:
    """Computes the smallest power of 2 that is greater than or equal to the
    input value. Any integral value less than or equal to 1 will be ceiled to 1.

    Args:
        val: The input value.

    Returns:
        The smallest power of 2 that is greater than or equal to the input
        value.

    Notes:
        This operation is called `bit_ceil()` in C++.
    """
<<<<<<< HEAD
    alias w = bitwidthof[UInt]()
    return UInt(select(val == 0, 1, 1 << (w - count_leading_zeros(val - 1))))
=======
    alias w = bitwidthof[Int]()
    return select(val == 0, 1, 1 << (w - count_leading_zeros(val - 1)))
>>>>>>> 84b4638f


@always_inline
fn next_power_of_two[
    dtype: DType, width: Int, //
](val: SIMD[dtype, width]) -> SIMD[dtype, width]:
    """Computes the smallest power of 2 that is greater than or equal to the
    input value for each element of a SIMD vector. Any integral value less than
    or equal to 1 will be ceiled to 1.

    This operation is called `bit_ceil()` in C++.

    Parameters:
        dtype: `dtype` used for the computation.
        width: SIMD width used for the computation.

    Constraints:
        The element type of the input vector must be integral.

    Args:
        val: The input value.

    Returns:
        A SIMD value where the element at position `i` is the smallest power of 2
        that is greater than or equal to the integer at position `i` of the input
        value.
    """
    constrained[dtype.is_integral(), "must be integral"]()

    alias ones = SIMD[dtype, width](1)

    return (val > 1).select(1 << bit_width(val - ones), ones)


# ===-----------------------------------------------------------------------===#
# prev_power_of_two
# ===-----------------------------------------------------------------------===#
# reference: https://en.cppreference.com/w/cpp/numeric/bit_floor


@always_inline
fn prev_power_of_two(val: Int) -> Int:
    """Computes the largest power of 2 that is less than or equal to the input
    value. Any integral value less than or equal to 0 will be floored to 0.

    This operation is called `bit_floor()` in C++.

    Args:
        val: The input value.

    Returns:
        The largest power of 2 that is less than or equal to the input value.
    """
    if val <= 0:
        return 0

    return 1 << (bit_width(val) - 1)


@always_inline
fn prev_power_of_two[
    dtype: DType, width: Int, //
](val: SIMD[dtype, width]) -> SIMD[dtype, width]:
    """Computes the largest power of 2 that is less than or equal to the input
    value for each element of a SIMD vector. Any integral value less than or
    equal to 0 will be floored to 0.

    This operation is called `bit_floor()` in C++.

    Parameters:
        dtype: `dtype` used for the computation.
        width: SIMD width used for the computation.

    Constraints:
        The element type of the input vector must be integral.

    Args:
        val: The input value.

    Returns:
        A SIMD value where the element at position `i` is the largest power of 2
        that is less than or equal to the integer at position `i` of the input
        value.
    """
    constrained[dtype.is_integral(), "must be integral and unsigned"]()

    alias zeros = SIMD[dtype, width](0)

    return (val > 0).select(1 << (bit_width(val) - 1), zeros)


# ===-----------------------------------------------------------------------===#
# rotate_bits_left
# ===-----------------------------------------------------------------------===#


@always_inline
fn rotate_bits_left[shift: Int](x: Int) -> Int:
    """Shifts the bits of an input to the left by `shift` bits (with
    wrap-around).

    Constraints:
        `-size <= shift < size`

    Parameters:
        shift: The number of bit positions by which to rotate the bits of the
               integer to the left (with wrap-around).

    Args:
        x: The input value.

    Returns:
        The input rotated to the left by `shift` elements (with wrap-around).
    """
    constrained[
        shift >= -bitwidthof[Int]() and shift < bitwidthof[Int](),
        "Constraints: -bitwidthof[Int]() <= shift < bitwidthof[Int]()",
    ]()

    @parameter
    if shift == 0:
        return x
    elif shift < 0:
        return rotate_bits_right[-shift](x)
    else:
        return llvm_intrinsic["llvm.fshl", Int, has_side_effect=False](
            x, x, shift
        )


fn rotate_bits_left[
    dtype: DType,
    width: Int, //,
    shift: Int,
](x: SIMD[dtype, width]) -> SIMD[dtype, width]:
    """Shifts bits to the left by `shift` positions (with wrap-around) for each
    element of a SIMD vector.

    Constraints:
        `0 <= shift < size`

    Parameters:
        dtype: The `dtype` of the input and output SIMD vector.
              Constraints: must be integral and unsigned.
        width: The width of the input and output SIMD vector.
        shift: The number of positions by which to shift left the bits for each
               element of a SIMD vector to the left (with wrap-around).

    Args:
        x: SIMD vector to perform the operation on.

    Returns:
        The SIMD vector with each element's bits shifted to the left by `shift`
        bits (with wrap-around).
    """

    constrained[dtype.is_unsigned(), "Only unsigned types can be rotated."]()

    @parameter
    if shift == 0:
        return x
    elif shift < 0:
        return rotate_bits_right[-shift](x)
    else:
        return llvm_intrinsic["llvm.fshl", __type_of(x), has_side_effect=False](
            x, x, SIMD[dtype, width](shift)
        )


# ===-----------------------------------------------------------------------===#
# rotate_bits_right
# ===-----------------------------------------------------------------------===#


@always_inline
fn rotate_bits_right[shift: Int](x: Int) -> Int:
    """Shifts the bits of an input to the right by `shift` bits (with
    wrap-around).

    Constraints:
        `-size <= shift < size`

    Parameters:
        shift: The number of bit positions by which to rotate the bits of the
               integer to the right (with wrap-around).

    Args:
        x: The input value.

    Returns:
        The input rotated to the right by `shift` elements (with wrap-around).
    """
    constrained[
        shift >= -bitwidthof[Int]() and shift < bitwidthof[Int](),
        "Constraints: -bitwidthof[Int]() <= shift < bitwidthof[Int]()",
    ]()

    @parameter
    if shift == 0:
        return x
    elif shift < 0:
        return rotate_bits_left[-shift](x)
    else:
        return llvm_intrinsic["llvm.fshr", Int, has_side_effect=False](
            x, x, shift
        )


fn rotate_bits_right[
    dtype: DType,
    width: Int, //,
    shift: Int,
](x: SIMD[dtype, width]) -> SIMD[dtype, width]:
    """Shifts bits to the right by `shift` positions (with wrap-around) for each
    element of a SIMD vector.

    Constraints:
        `0 <= shift < size`

    Parameters:
        dtype: The `dtype` of the input and output SIMD vector.
              Constraints: must be integral and unsigned.
        width: The width of the input and output SIMD vector.
        shift: The number of positions by which to shift right the bits for each
               element of a SIMD vector to the left (with wrap-around).

    Args:
        x: SIMD vector to perform the operation on.

    Returns:
        The SIMD vector with each element's bits shifted to the right by `shift`
        bits (with wrap-around).
    """

    constrained[dtype.is_unsigned(), "Only unsigned types can be rotated."]()

    @parameter
    if shift == 0:
        return x
    elif shift < 0:
        return rotate_bits_left[-shift](x)
    else:
        return llvm_intrinsic["llvm.fshr", __type_of(x), has_side_effect=False](
            x, x, SIMD[dtype, width](shift)
        )<|MERGE_RESOLUTION|>--- conflicted
+++ resolved
@@ -405,13 +405,8 @@
     Notes:
         This operation is called `bit_ceil()` in C++.
     """
-<<<<<<< HEAD
     alias w = bitwidthof[UInt]()
-    return UInt(select(val == 0, 1, 1 << (w - count_leading_zeros(val - 1))))
-=======
-    alias w = bitwidthof[Int]()
     return select(val == 0, 1, 1 << (w - count_leading_zeros(val - 1)))
->>>>>>> 84b4638f
 
 
 @always_inline
