# ===----------------------------------------------------------------------=== #
# Copyright (c) 2024, Modular Inc. All rights reserved.
#
# Licensed under the Apache License v2.0 with LLVM Exceptions:
# https://llvm.org/LICENSE.txt
#
# Unless required by applicable law or agreed to in writing, software
# distributed under the License is distributed on an "AS IS" BASIS,
# WITHOUT WARRANTIES OR CONDITIONS OF ANY KIND, either express or implied.
# See the License for the specific language governing permissions and
# limitations under the License.
# ===----------------------------------------------------------------------=== #
# RUN: %mojo %s

from testing import assert_equal


def test_abs():
    assert_equal(0, abs(0))
    assert_equal(1, abs(1))
    assert_equal(1, abs(-1))

    var lhs = SIMD[DType.int32, 4](1, -2, 3, -4)
    var expected = SIMD[DType.int32, 4](1, 2, 3, 4)
    assert_equal(expected, abs(lhs))


def test_divmod():
    var t = divmod(0, 1)
    assert_equal(0, t[0])
    assert_equal(0, t[1])
    t = divmod(1, 1)
    assert_equal(1, t[0])
    assert_equal(0, t[1])
    t = divmod(1, 2)
    assert_equal(0, t[0])
    assert_equal(1, t[1])
    t = divmod(4, 3)
    assert_equal(1, t[0])
    assert_equal(1, t[1])


def test_min():
    assert_equal(0, min(0, 1))
    assert_equal(1, min(1, 42))

    var lhs = SIMD[DType.int32, 4](1, 2, 3, 4)
    var rhs = SIMD[DType.int32, 4](0, 1, 5, 7)
    var expected = SIMD[DType.int32, 4](0, 1, 3, 4)
    assert_equal(expected, lhs.min(rhs))
    assert_equal(expected, rhs.min(lhs))


def test_max():
    assert_equal(1, max(0, 1))
    assert_equal(2, max(1, 2))

    var lhs = SIMD[DType.int32, 4](1, 2, 3, 4)
    var rhs = SIMD[DType.int32, 4](0, 1, 5, 7)
    var expected = SIMD[DType.int32, 4](1, 2, 5, 7)
    assert_equal(expected, lhs.max(rhs))
    assert_equal(expected, rhs.max(lhs))


def test_round():
<<<<<<< HEAD
    assert_equal(1, round(1.4))
    assert_equal(2, round(1.5))
    assert_equal(2, round(2.5))
    assert_equal(1, round(1.4, 0))
    assert_equal(1.5, round(1.5, 1))
    assert_equal(1.61, round(1.613, 2))
=======
    assert_equal(0, round(0.0))
    assert_equal(1, round(1.0))
    assert_equal(1, round(1.1))
    assert_equal(2, round(1.5))
    assert_equal(2, round(1.9))
    assert_equal(2, round(2.0))

    var lhs = SIMD[DType.float32, 4](1.1, 1.5, 1.9, 2.0)
    var expected = SIMD[DType.float32, 4](1.0, 2.0, 2.0, 2.0)
    assert_equal(expected, round(lhs))
>>>>>>> 32e7c06b


def main():
    test_abs()
    test_divmod()
    test_max()
    test_min()
    test_round()<|MERGE_RESOLUTION|>--- conflicted
+++ resolved
@@ -63,25 +63,20 @@
 
 
 def test_round():
-<<<<<<< HEAD
+    assert_equal(0, round(0.0))
+    assert_equal(1, round(1.0))
+    assert_equal(1, round(1.1))
     assert_equal(1, round(1.4))
     assert_equal(2, round(1.5))
     assert_equal(2, round(2.5))
+    assert_equal(2, round(2.0))
     assert_equal(1, round(1.4, 0))
     assert_equal(1.5, round(1.5, 1))
     assert_equal(1.61, round(1.613, 2))
-=======
-    assert_equal(0, round(0.0))
-    assert_equal(1, round(1.0))
-    assert_equal(1, round(1.1))
-    assert_equal(2, round(1.5))
-    assert_equal(2, round(1.9))
-    assert_equal(2, round(2.0))
 
     var lhs = SIMD[DType.float32, 4](1.1, 1.5, 1.9, 2.0)
     var expected = SIMD[DType.float32, 4](1.0, 2.0, 2.0, 2.0)
     assert_equal(expected, round(lhs))
->>>>>>> 32e7c06b
 
 
 def main():
