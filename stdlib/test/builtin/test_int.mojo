# ===----------------------------------------------------------------------=== #
# Copyright (c) 2024, Modular Inc. All rights reserved.
#
# Licensed under the Apache License v2.0 with LLVM Exceptions:
# https://llvm.org/LICENSE.txt
#
# Unless required by applicable law or agreed to in writing, software
# distributed under the License is distributed on an "AS IS" BASIS,
# WITHOUT WARRANTIES OR CONDITIONS OF ANY KIND, either express or implied.
# See the License for the specific language governing permissions and
# limitations under the License.
# ===----------------------------------------------------------------------=== #
# RUN: %mojo %s

<<<<<<< HEAD
from testing import *
from builtin.divmod import divmod
=======
from sys.info import bitwidthof

from testing import assert_equal
>>>>>>> ee521869


def test_constructors():
    var i1 = Int(3)  # Constructible from IntLiteral


def test_properties():
    assert_equal(Int.MAX, (1 << bitwidthof[DType.index]() - 1) - 1)
    assert_equal(Int.MIN, -(1 << bitwidthof[DType.index]() - 1))


def test_add():
    assert_equal(6, Int(3) + Int(3))


def test_sub():
    assert_equal(3, Int(4) - Int(1))
    assert_equal(5, Int(6) - Int(1))


def test_div():
    var n = Int(5)
    var d = Int(2)
    assert_equal(2.5, n / d)
    n /= d
    assert_equal(2, n)


def test_pow():
    assert_equal(1, Int(3) ** Int(0))
    assert_equal(27, Int(3) ** Int(3))
    assert_equal(81, Int(3) ** Int(4))


def test_floordiv():
    assert_equal(1, Int(2) // Int(2))
    assert_equal(0, Int(2) // Int(3))
    assert_equal(-1, Int(2) // Int(-2))
    assert_equal(-50, Int(99) // Int(-2))
    assert_equal(-1, Int(-1) // Int(10))


def test_mod():
    assert_equal(0, Int(99) % Int(1))
    assert_equal(0, Int(99) % Int(3))
    assert_equal(-1, Int(99) % Int(-2))
    assert_equal(3, Int(99) % Int(8))
    assert_equal(-5, Int(99) % Int(-8))
    assert_equal(0, Int(2) % Int(-1))
    assert_equal(0, Int(2) % Int(-2))
    assert_equal(-1, Int(3) % Int(-2))
    assert_equal(1, Int(-3) % Int(2))


<<<<<<< HEAD
def test_divmod():
    var a: Int
    var b: Int
    a, b = divmod(7, 3)
    assert_equal(a, 2)
    assert_equal(b, 1)

    a, b = divmod(-7, 3)
    assert_equal(a, -3)
    assert_equal(b, 2)

    a, b = divmod(-7, -3)
    assert_equal(a, 2)
    assert_equal(b, -1)

    a, b = divmod(7, -3)
    assert_equal(a, -3)
    assert_equal(b, -2)

    a, b = divmod(0, 5)
    assert_equal(a, 0)
    assert_equal(b, 0)

    try:
        a, b = divmod(5, 0)
    except e:
        assert_true(str(e).startswith("ZeroDivisionError"))
    else:
        raise Error("divmod(5, 0) should raise an exception, but it did not.")
=======
def test_abs():
    assert_equal(abs(Int(-5)), 5)
    assert_equal(abs(Int(2)), 2)
    assert_equal(abs(Int(0)), 0)
>>>>>>> ee521869


def main():
    test_constructors()
    test_properties()
    test_add()
    test_sub()
    test_div()
    test_pow()
    test_floordiv()
    test_mod()
<<<<<<< HEAD
    test_divmod()
=======
    test_abs()
>>>>>>> ee521869
<|MERGE_RESOLUTION|>--- conflicted
+++ resolved
@@ -12,14 +12,9 @@
 # ===----------------------------------------------------------------------=== #
 # RUN: %mojo %s
 
-<<<<<<< HEAD
-from testing import *
-from builtin.divmod import divmod
-=======
 from sys.info import bitwidthof
 
 from testing import assert_equal
->>>>>>> ee521869
 
 
 def test_constructors():
@@ -74,7 +69,6 @@
     assert_equal(1, Int(-3) % Int(2))
 
 
-<<<<<<< HEAD
 def test_divmod():
     var a: Int
     var b: Int
@@ -104,12 +98,12 @@
         assert_true(str(e).startswith("ZeroDivisionError"))
     else:
         raise Error("divmod(5, 0) should raise an exception, but it did not.")
-=======
+
+
 def test_abs():
     assert_equal(abs(Int(-5)), 5)
     assert_equal(abs(Int(2)), 2)
     assert_equal(abs(Int(0)), 0)
->>>>>>> ee521869
 
 
 def main():
@@ -121,8 +115,5 @@
     test_pow()
     test_floordiv()
     test_mod()
-<<<<<<< HEAD
     test_divmod()
-=======
-    test_abs()
->>>>>>> ee521869
+    test_abs()