--- conflicted
+++ resolved
@@ -11,11 +11,7 @@
 # limitations under the License.
 # ===----------------------------------------------------------------------=== #
 # XFAIL: asan && !system-darwin
-<<<<<<< HEAD
 # RUN: %mojo -debug-level full %s
-=======
-# RUN: %mojo-no-debug %s | FileCheck %s
->>>>>>> 1a14a1e6
 
 from memory import Pointer
 from python._cpython import CPython, PyObjectPtr
