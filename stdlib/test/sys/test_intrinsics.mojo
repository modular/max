# ===----------------------------------------------------------------------=== #
# Copyright (c) 2024, Modular Inc. All rights reserved.
#
# Licensed under the Apache License v2.0 with LLVM Exceptions:
# https://llvm.org/LICENSE.txt
#
# Unless required by applicable law or agreed to in writing, software
# distributed under the License is distributed on an "AS IS" BASIS,
# WITHOUT WARRANTIES OR CONDITIONS OF ANY KIND, either express or implied.
# See the License for the specific language governing permissions and
# limitations under the License.
# ===----------------------------------------------------------------------=== #
# RUN: %mojo -debug-level full %s | FileCheck %s

from sys import (
    compressed_store,
    masked_load,
    masked_store,
    strided_load,
    strided_store,
)

<<<<<<< HEAD
from memory import DTypePointer
=======
from memory.unsafe import DTypePointer
from testing import assert_equal
>>>>>>> a77ebc3d


fn test_strided_load() raises:
    alias size = 16
    var vector = DTypePointer[DType.float32]().alloc(size)

    for i in range(size):
        vector[i] = i

    var s = strided_load[DType.float32, 4](vector, 4)
    assert_equal(s, SIMD[DType.float32, 4](0, 4, 8, 12))

    vector.free()


# CHECK-LABEL: test_strided_store
fn test_strided_store():
    print("== test_strided_store")

    alias size = 8
    var vector = DTypePointer[DType.float32]().alloc(size)
    memset_zero(vector, size)

    strided_store(SIMD[DType.float32, 4](99, 12, 23, 56), vector, 2)
    # CHECK: 99.0
    # CHECK: 0.0
    # CHECK: 12.0
    # CHECK: 0.0
    # CHECK: 23.0
    # CHECK: 0.0
    # CHECK: 56.0
    # CHECK: 0.0
    for i in range(size):
        print(vector[i])
    vector.free()


def main():
    test_strided_load()
    test_strided_store()<|MERGE_RESOLUTION|>--- conflicted
+++ resolved
@@ -20,12 +20,10 @@
     strided_store,
 )
 
-<<<<<<< HEAD
 from memory import DTypePointer
-=======
-from memory.unsafe import DTypePointer
+
 from testing import assert_equal
->>>>>>> a77ebc3d
+
 
 
 fn test_strided_load() raises:
