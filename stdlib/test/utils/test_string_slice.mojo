--- conflicted
+++ resolved
@@ -347,65 +347,40 @@
         assert_false(validate_utf8(sequence[]))
 
 
-<<<<<<< HEAD
-def test_combinaison_good_utf8_sequences():
-    # any combinaison of good sequences should be good
-=======
 def test_combination_good_utf8_sequences():
     # any combination of good sequences should be good
->>>>>>> 6477f0fe
     for i in range(0, len(GOOD_SEQUENCES)):
         for j in range(i, len(GOOD_SEQUENCES)):
             var sequence = GOOD_SEQUENCES[i] + GOOD_SEQUENCES[j]
             assert_true(validate_utf8(sequence))
 
 
-<<<<<<< HEAD
-def test_combinaison_bad_utf8_sequences():
-    # any combinaison of bad sequences should be bad
-=======
 def test_combination_bad_utf8_sequences():
     # any combination of bad sequences should be bad
->>>>>>> 6477f0fe
     for i in range(0, len(BAD_SEQUENCES)):
         for j in range(i, len(BAD_SEQUENCES)):
             var sequence = BAD_SEQUENCES[i] + BAD_SEQUENCES[j]
             assert_false(validate_utf8(sequence))
 
 
-<<<<<<< HEAD
-def test_combinaison_good_bad_utf8_sequences():
-    # any combinaison of good and bad sequences should be bad
-=======
 def test_combination_good_bad_utf8_sequences():
     # any combination of good and bad sequences should be bad
->>>>>>> 6477f0fe
     for i in range(0, len(GOOD_SEQUENCES)):
         for j in range(0, len(BAD_SEQUENCES)):
             var sequence = GOOD_SEQUENCES[i] + BAD_SEQUENCES[j]
             assert_false(validate_utf8(sequence))
 
 
-<<<<<<< HEAD
-def test_combinaison_10_good_utf8_sequences():
-    # any 10 combinaison of good sequences should be good
-=======
 def test_combination_10_good_utf8_sequences():
     # any 10 combination of good sequences should be good
->>>>>>> 6477f0fe
     for i in range(0, len(GOOD_SEQUENCES)):
         for j in range(i, len(GOOD_SEQUENCES)):
             var sequence = GOOD_SEQUENCES[i] * 10 + GOOD_SEQUENCES[j] * 10
             assert_true(validate_utf8(sequence))
 
 
-<<<<<<< HEAD
-def test_combinaison_10_good_10_bad_utf8_sequences():
-    # any 10 combinaison of good and bad sequences should be bad
-=======
 def test_combination_10_good_10_bad_utf8_sequences():
     # any 10 combination of good and bad sequences should be bad
->>>>>>> 6477f0fe
     for i in range(0, len(GOOD_SEQUENCES)):
         for j in range(0, len(BAD_SEQUENCES)):
             var sequence = GOOD_SEQUENCES[i] * 10 + BAD_SEQUENCES[j] * 10
@@ -423,16 +398,8 @@
     test_find()
     test_good_utf8_sequences()
     test_bad_utf8_sequences()
-<<<<<<< HEAD
-    test_combinaison_good_utf8_sequences()
-    test_combinaison_bad_utf8_sequences()
-    test_combinaison_good_bad_utf8_sequences()
-    test_combinaison_10_good_utf8_sequences()
-    test_combinaison_10_good_10_bad_utf8_sequences()
-=======
     test_combination_good_utf8_sequences()
     test_combination_bad_utf8_sequences()
     test_combination_good_bad_utf8_sequences()
     test_combination_10_good_utf8_sequences()
-    test_combination_10_good_10_bad_utf8_sequences()
->>>>>>> 6477f0fe
+    test_combination_10_good_10_bad_utf8_sequences()