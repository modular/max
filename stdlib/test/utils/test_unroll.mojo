--- conflicted
+++ resolved
@@ -12,13 +12,8 @@
 # ===----------------------------------------------------------------------=== #
 # RUN: %mojo -debug-level full %s
 
-<<<<<<< HEAD
-from utils.index import StaticIntTuple
-from utils.loop import unroll
+from utils import StaticIntTuple, unroll
 from testing import assert_equal, assert_raises
-=======
-from utils import StaticIntTuple, unroll
->>>>>>> 63d5cb0e
 
 
 def test_unroll():
