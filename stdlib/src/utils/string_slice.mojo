# ===----------------------------------------------------------------------=== #
# Copyright (c) 2024, Modular Inc. All rights reserved.
#
# Licensed under the Apache License v2.0 with LLVM Exceptions:
# https://llvm.org/LICENSE.txt
#
# Unless required by applicable law or agreed to in writing, software
# distributed under the License is distributed on an "AS IS" BASIS,
# WITHOUT WARRANTIES OR CONDITIONS OF ANY KIND, either express or implied.
# See the License for the specific language governing permissions and
# limitations under the License.
# ===----------------------------------------------------------------------=== #

"""Implements the StringSlice type.

You can import these APIs from the `utils.string_slice` module. For example:

```mojo
from utils import StringSlice
```
"""

from bit import count_leading_zeros
from utils import Span
from collections.string import _isspace, _atol, _atof
from collections import List, Optional
from memory import memcmp, UnsafePointer
from sys import simdwidthof, bitwidthof
from memory.memory import _memcmp_impl_unconstrained

alias StaticString = StringSlice[StaticConstantOrigin]
"""An immutable static string slice."""


fn _count_utf8_continuation_bytes(span: Span[Byte]) -> Int:
    alias sizes = (256, 128, 64, 32, 16, 8)
    var ptr = span.unsafe_ptr()
    var num_bytes = len(span)
    var amnt: Int = 0
    var processed = 0

    @parameter
    for i in range(len(sizes)):
        alias s = sizes.get[i, Int]()

        @parameter
        if simdwidthof[DType.uint8]() >= s:
            var rest = num_bytes - processed
            for _ in range(rest // s):
                var vec = (ptr + processed).load[width=s]()
                var comp = (vec & 0b1100_0000) == 0b1000_0000
                amnt += int(comp.cast[DType.uint8]().reduce_add())
                processed += s

    for i in range(num_bytes - processed):
        amnt += int((ptr[processed + i] & 0b1100_0000) == 0b1000_0000)

    return amnt


fn _unicode_codepoint_utf8_byte_length(c: Int) -> Int:
    debug_assert(
        0 <= c <= 0x10FFFF, "Value: ", c, " is not a valid Unicode code point"
    )
    alias sizes = SIMD[DType.int32, 4](0, 0b0111_1111, 0b0111_1111_1111, 0xFFFF)
    return int((sizes < c).cast[DType.uint8]().reduce_add())


fn _shift_unicode_to_utf8(ptr: UnsafePointer[UInt8], c: Int, num_bytes: Int):
    """Shift unicode to utf8 representation.

    ### Unicode (represented as UInt32 BE) to UTF-8 conversion:
    - 1: 00000000 00000000 00000000 0aaaaaaa -> 0aaaaaaa
        - a
    - 2: 00000000 00000000 00000aaa aabbbbbb -> 110aaaaa 10bbbbbb
        - (a >> 6)  | 0b11000000, b         | 0b10000000
    - 3: 00000000 00000000 aaaabbbb bbcccccc -> 1110aaaa 10bbbbbb 10cccccc
        - (a >> 12) | 0b11100000, (b >> 6)  | 0b10000000, c        | 0b10000000
    - 4: 00000000 000aaabb bbbbcccc ccdddddd -> 11110aaa 10bbbbbb 10cccccc
    10dddddd
        - (a >> 18) | 0b11110000, (b >> 12) | 0b10000000, (c >> 6) | 0b10000000,
        d | 0b10000000
    """
    if num_bytes == 1:
        ptr[0] = UInt8(c)
        return

    var shift = 6 * (num_bytes - 1)
    var mask = UInt8(0xFF) >> (num_bytes + 1)
    var num_bytes_marker = UInt8(0xFF) << (8 - num_bytes)
    ptr[0] = ((c >> shift) & mask) | num_bytes_marker
    for i in range(1, num_bytes):
        shift -= 6
        ptr[i] = ((c >> shift) & 0b0011_1111) | 0b1000_0000


fn _utf8_byte_type(b: SIMD[DType.uint8, _], /) -> __type_of(b):
    """UTF-8 byte type.

    Returns:
        The byte type.

    Notes:

        - 0 -> ASCII byte.
        - 1 -> continuation byte.
        - 2 -> start of 2 byte long sequence.
        - 3 -> start of 3 byte long sequence.
        - 4 -> start of 4 byte long sequence.
    """
    return count_leading_zeros(~(b & UInt8(0b1111_0000)))


@always_inline
fn _memrchr[
    type: DType
](
    source: UnsafePointer[Scalar[type]], char: Scalar[type], len: Int
) -> UnsafePointer[Scalar[type]]:
    if not len:
        return UnsafePointer[Scalar[type]]()
    for i in reversed(range(len)):
        if source[i] == char:
            return source + i
    return UnsafePointer[Scalar[type]]()


@always_inline
fn _memrmem[
    type: DType
](
    haystack: UnsafePointer[Scalar[type]],
    haystack_len: Int,
    needle: UnsafePointer[Scalar[type]],
    needle_len: Int,
) -> UnsafePointer[Scalar[type]]:
    if not needle_len:
        return haystack
    if needle_len > haystack_len:
        return UnsafePointer[Scalar[type]]()
    if needle_len == 1:
        return _memrchr[type](haystack, needle[0], haystack_len)
    for i in reversed(range(haystack_len - needle_len + 1)):
        if haystack[i] != needle[0]:
            continue
        if memcmp(haystack + i + 1, needle + 1, needle_len - 1) == 0:
            return haystack + i
    return UnsafePointer[Scalar[type]]()


fn _is_newline_start(
    ptr: UnsafePointer[UInt8], read_ahead: Int = 1
) -> (Bool, Int):
    """Returns if the first item in the pointer is the start of
    a newline sequence, and its length.
    """
    # TODO add line and paragraph separator as StringLiteral
    # once Unicode escape sequences are accepted
    alias ` ` = UInt8(ord(" "))
    var rn = "\r\n"
    var next_line = List[UInt8](0xC2, 0x85)
    """TODO: \\x85"""
    var unicode_line_sep = List[UInt8](0xE2, 0x80, 0xA8)
    """TODO: \\u2028"""
    var unicode_paragraph_sep = List[UInt8](0xE2, 0x80, 0xA9)
    """TODO: \\u2029"""

    var val = _utf8_byte_type(ptr[0])
    if val == 0:
        if read_ahead > 1:
            if memcmp(ptr, rn.unsafe_ptr(), 2) == 0:
                return True, 2
            _ = rn
        return ptr[0] != ` ` and _isspace(ptr[0]), 1
    elif val == 2 and read_ahead > 1:
        var comp = memcmp(ptr, next_line.unsafe_ptr(), 2) == 0
        _ = next_line
        return comp, 2
    elif val == 3 and read_ahead > 2:
        var comp = (
            memcmp(ptr, unicode_line_sep.unsafe_ptr(), 3) == 0
            or memcmp(ptr, unicode_paragraph_sep.unsafe_ptr(), 3) == 0
        )
        _ = unicode_line_sep, unicode_paragraph_sep
        return comp, 3
    return False, 1


@value
struct _StringSliceIter[
    is_mutable: Bool, //,
    origin: Origin[is_mutable].type,
    forward: Bool = True,
]:
    """Iterator for StringSlice

    Parameters:
        is_mutable: Whether the slice is mutable.
        origin: The origin of the underlying string data.
        forward: The iteration direction. `False` is backwards.
    """

    var index: Int
    var ptr: UnsafePointer[UInt8]
    var length: Int

    fn __init__(
        inout self, *, unsafe_pointer: UnsafePointer[UInt8], length: Int
    ):
        self.index = 0 if forward else length
        self.ptr = unsafe_pointer
        self.length = length
<<<<<<< HEAD
=======
        alias S = Span[Byte, StaticConstantOrigin]
        var s = S(unsafe_ptr=self.ptr, len=self.length)
        self.continuation_bytes = _count_utf8_continuation_bytes(s)
>>>>>>> 8dfe5b33

    fn __iter__(self) -> Self:
        return self

    fn __next__(inout self) -> StringSlice[origin]:
        @parameter
        if forward:
            var byte_len = _utf8_first_byte_sequence_length(
                self.ptr[self.index]
            )
            self.index += byte_len
            return StringSlice[origin](
                unsafe_from_utf8_ptr=self.ptr + (self.index - byte_len),
                len=byte_len,
            )
        else:
            var byte_len = 1
            while _utf8_byte_type(self.ptr[self.index - byte_len]) == 1:
                byte_len += 1
            self.index -= byte_len
            return StringSlice[origin](
                unsafe_from_utf8_ptr=self.ptr + self.index, len=byte_len
            )

    @always_inline
    fn __hasmore__(self) -> Bool:
        return self.__len__() > 0

    fn __len__(self) -> Int:
        alias S = Span[UInt8, ImmutableAnyLifetime]
        alias count = _count_utf8_continuation_bytes

        @parameter
        if forward:
            var amnt = count(S(unsafe_ptr=self.ptr, len=self.index))
            return self.length - self.index - amnt
        else:
            return self.index - count(S(unsafe_ptr=self.ptr, len=self.index))


@value
struct StringSlice[is_mutable: Bool, //, origin: Origin[is_mutable].type,](
    Stringable,
    Sized,
    Writable,
    CollectionElement,
    CollectionElementNew,
    Hashable,
):
    """
    A non-owning view to encoded string data.

    TODO:
    The underlying string data is guaranteed to be encoded using UTF-8.

    Parameters:
        is_mutable: Whether the slice is mutable.
        origin: The origin of the underlying string data.
    """

    var _slice: Span[Byte, origin]

    # ===------------------------------------------------------------------===#
    # Initializers
    # ===------------------------------------------------------------------===#

    @always_inline
    fn __init__(
        inout self: StringSlice[StaticConstantOrigin], lit: StringLiteral
    ):
        """Construct a new string slice from a string literal.

        Args:
            lit: The literal to construct this string slice from.
        """
        # Since a StringLiteral has static origin, it will outlive
        # whatever arbitrary `origin` the user has specified they need this
        # slice to live for.
        # SAFETY:
        #   StringLiteral is guaranteed to use UTF-8 encoding.
        # FIXME(MSTDL-160):
        #   Ensure StringLiteral _actually_ always uses UTF-8 encoding.
        # TODO(#933): use when llvm intrinsics can be used at compile time
        # debug_assert(
        #     _is_valid_utf8(literal.unsafe_ptr(), literal.byte_length()),
        #     "StringLiteral doesn't have valid UTF-8 encoding",
        # )
        self = StaticString(
            unsafe_from_utf8_ptr=lit.unsafe_ptr(), len=lit.byte_length()
        )

    @always_inline
    fn __init__(inout self, *, owned unsafe_from_utf8: Span[Byte, origin]):
        """Construct a new StringSlice from a sequence of UTF-8 encoded bytes.

        Safety:
            `unsafe_from_utf8` MUST be valid UTF-8 encoded data.

        Args:
            unsafe_from_utf8: A slice of bytes encoded in UTF-8.
        """

        self._slice = unsafe_from_utf8^

    fn __init__(inout self, *, unsafe_from_utf8_strref: StringRef):
        """Construct a new StringSlice from a StringRef pointing to UTF-8
        encoded bytes.

        Safety:
            - `unsafe_from_utf8_strref` MUST point to data that is valid for
              `origin`.
            - `unsafe_from_utf8_strref` MUST be valid UTF-8 encoded data.

        Args:
            unsafe_from_utf8_strref: A StringRef of bytes encoded in UTF-8.
        """
        var strref = unsafe_from_utf8_strref

        var byte_slice = Span[Byte, origin](
            unsafe_ptr=strref.unsafe_ptr(),
            len=len(strref),
        )

        self = Self(unsafe_from_utf8=byte_slice)

    @always_inline
    fn __init__(
        inout self,
        *,
        unsafe_from_utf8_ptr: UnsafePointer[UInt8],
        len: Int,
    ):
        """Construct a StringSlice from a pointer to a sequence of UTF-8 encoded
        bytes and a length.

        Safety:
            - `unsafe_from_utf8_ptr` MUST point to at least `len` bytes of valid
              UTF-8 encoded data.
            - `unsafe_from_utf8_ptr` must point to data that is live for the
              duration of `origin`.

        Args:
            unsafe_from_utf8_ptr: A pointer to a sequence of bytes encoded in
              UTF-8.
            len: The number of bytes of encoded data.
        """
        var byte_slice = Span[Byte, origin](
            unsafe_ptr=unsafe_from_utf8_ptr,
            len=len,
        )

        self._slice = byte_slice

    @always_inline
    fn __init__(inout self, *, other: Self):
        """Explicitly construct a deep copy of the provided `StringSlice`.

        Args:
            other: The `StringSlice` to copy.
        """
        self._slice = other._slice

    # ===------------------------------------------------------------------===#
    # Trait implementations
    # ===------------------------------------------------------------------===#

    @no_inline
    fn __str__(self) -> String:
        """Gets this slice as a standard `String`.

        Returns:
            The string representation of the slice.
        """
        return String(str_slice=self)

    fn __len__(self) -> Int:
        """Nominally returns the _length in Unicode codepoints_ (not bytes!).

        Returns:
            The length in Unicode codepoints.
        """
        var b_len = self.byte_length()
        alias S = Span[Byte, StaticConstantOrigin]
        var s = S(unsafe_ptr=self.unsafe_ptr(), len=b_len)
        return b_len - _count_utf8_continuation_bytes(s)

    fn write_to[W: Writer](self, inout writer: W):
        """
        Formats this string slice to the provided Writer.

        Parameters:
            W: A type conforming to the Writable trait.

        Args:
            writer: The object to write to.
        """
        writer.write_bytes(self.as_bytes())

    fn __bool__(self) -> Bool:
        """Check if a string slice is non-empty.

        Returns:
           True if a string slice is non-empty, False otherwise.
        """
        return len(self._slice) > 0

    fn __hash__(self) -> UInt:
        """Hash the underlying buffer using builtin hash.

        Returns:
            A 64-bit hash value. This value is _not_ suitable for cryptographic
            uses. Its intended usage is for data structures. See the `hash`
            builtin documentation for more details.
        """
        return hash(self._slice._data, self._slice._len)

    # This decorator informs the compiler that indirect address spaces are not
    # dereferenced by the method.
    # TODO: replace with a safe model that checks the body of the method for
    # accesses to the origin.
    @__unsafe_disable_nested_origin_exclusivity
    fn __eq__(self, rhs: StringSlice) -> Bool:
        """Verify if a string slice is equal to another string slice.

        Args:
            rhs: The string slice to compare against.

        Returns:
            True if the string slices are equal in length and contain the same
                elements, False otherwise.
        """
        if not self and not rhs:
            return True
        if len(self) != len(rhs):
            return False
        # same pointer and length, so equal
        if self._slice.unsafe_ptr() == rhs._slice.unsafe_ptr():
            return True
        for i in range(len(self)):
            if self._slice[i] != rhs._slice.unsafe_ptr()[i]:
                return False
        return True

    @always_inline
    fn __eq__(self, rhs: String) -> Bool:
        """Verify if a string slice is equal to a string.

        Args:
            rhs: The string to compare against.

        Returns:
            True if the string slice is equal to the input string in length and
                contain the same bytes, False otherwise.
        """
        return self == rhs.as_string_slice()

    @always_inline
    fn __eq__(self, rhs: StringLiteral) -> Bool:
        """Verify if a string slice is equal to a literal.

        Args:
            rhs: The literal to compare against.

        Returns:
            True if the string slice is equal to the input literal in length and
                contain the same bytes, False otherwise.
        """
        return self == rhs.as_string_slice()

    @__unsafe_disable_nested_origin_exclusivity
    @always_inline
    fn __ne__(self, rhs: StringSlice) -> Bool:
        """Verify if span is not equal to another string slice.

        Args:
            rhs: The string slice to compare against.

        Returns:
            True if the string slices are not equal in length or contents, False
                otherwise.
        """
        return not self == rhs

    @always_inline
    fn __ne__(self, rhs: String) -> Bool:
        """Verify if span is not equal to another string slice.

        Args:
            rhs: The string slice to compare against.

        Returns:
            True if the string and slice are not equal in length or contents,
                False otherwise.
        """
        return not self == rhs

    @always_inline
    fn __ne__(self, rhs: StringLiteral) -> Bool:
        """Verify if span is not equal to a literal.

        Args:
            rhs: The string literal to compare against.

        Returns:
            True if the slice is not equal to the literal in length or contents,
                False otherwise.
        """
        return not self == rhs

    @always_inline
    fn __lt__(self, rhs: StringSlice) -> Bool:
        """Compare this StringSlice to the RHS using LT comparison.

        Args:
            rhs: The other StringSlice to compare against.

        Returns:
            True if this string is strictly less than the RHS string and False
            otherwise.
        """
        var len1 = len(self)
        var len2 = len(rhs)
        return int(len1 < len2) > _memcmp_impl_unconstrained(
            self.unsafe_ptr(), rhs.unsafe_ptr(), min(len1, len2)
        )

    fn __iter__(self) -> _StringSliceIter[origin]:
        """Iterate over the string, returning immutable references.

        Returns:
            An iterator of references to the string elements.
        """
        return _StringSliceIter[origin](
            unsafe_pointer=self.unsafe_ptr(), length=self.byte_length()
        )

    fn __reversed__(self) -> _StringSliceIter[origin, False]:
        """Iterate backwards over the string, returning immutable references.

        Returns:
            A reversed iterator of references to the string elements.
        """
        return _StringSliceIter[origin, forward=False](
            unsafe_pointer=self.unsafe_ptr(), length=self.byte_length()
        )

    fn __getitem__[IndexerType: Indexer](self, idx: IndexerType) -> String:
        """Gets the character at the specified position.

        Parameters:
            IndexerType: The inferred type of an indexer argument.

        Args:
            idx: The index value.

        Returns:
            A new string containing the character at the specified position.
        """
        # TODO(#933): implement this for unicode when we support llvm intrinsic evaluation at compile time
        var buf = String._buffer_type(capacity=1)
        buf.append(self._slice[idx])
        buf.append(0)
        return String(buf^)

    fn __contains__(ref [_]self, substr: StringSlice[_]) -> Bool:
        """Returns True if the substring is contained within the current string.

        Args:
          substr: The substring to check.

        Returns:
          True if the string contains the substring.
        """
        return self.find(substr) != -1

    @always_inline
    fn __int__(self) raises -> Int:
        """Parses the given string as a base-10 integer and returns that value.
        If the string cannot be parsed as an int, an error is raised.

        Returns:
            An integer value that represents the string, or otherwise raises.
        """
        return _atol(self)

    @always_inline
    fn __float__(self) raises -> Float64:
        """Parses the string as a float point number and returns that value. If
        the string cannot be parsed as a float, an error is raised.

        Returns:
            A float value that represents the string, or otherwise raises.
        """
        return _atof(self)

    # ===------------------------------------------------------------------===#
    # Methods
    # ===------------------------------------------------------------------===#

    @always_inline
    fn strip(self) -> StringSlice[origin]:
        """Gets a StringRef with leading and trailing whitespaces removed.
        This only takes C spaces into account: " \\t\\n\\r\\f\\v".

        For example, `"  mojo  "` returns `"mojo"`.

        Returns:
            A StringRef with leading and trailing whitespaces removed.
        """
        var start: Int = 0
        var end: Int = len(self)
        var ptr = self.unsafe_ptr()
        while start < end and _isspace(ptr[start]):
            start += 1
        while end > start and _isspace(ptr[end - 1]):
            end -= 1
        return StringSlice[origin](
            unsafe_from_utf8_ptr=ptr + start, len=end - start
        )

    @always_inline
    fn as_bytes(self) -> Span[Byte, origin]:
        """Get the sequence of encoded bytes of the underlying string.

        Returns:
            A slice containing the underlying sequence of encoded bytes.
        """
        return self._slice

    @always_inline
    fn unsafe_ptr(self) -> UnsafePointer[UInt8]:
        """Gets a pointer to the first element of this string slice.

        Returns:
            A pointer pointing at the first element of this string slice.
        """

        return self._slice.unsafe_ptr()

    @always_inline
    fn byte_length(self) -> Int:
        """Get the length of this string slice in bytes.

        Returns:
            The length of this string slice in bytes.
        """

        return len(self.as_bytes())

    fn _strref_dangerous(self) -> StringRef:
        """Returns an inner pointer to the string as a StringRef.

        Safety:
            This functionality is extremely dangerous because Mojo eagerly
            releases strings.  Using this requires the use of the
            _strref_keepalive() method to keep the underlying string alive long
            enough.
        """
        return StringRef(self.unsafe_ptr(), self.byte_length())

    fn _strref_keepalive(self):
        """A no-op that keeps `self` alive through the call.  This
        can be carefully used with `_strref_dangerous()` to wield inner pointers
        without the string getting deallocated early.
        """
        pass

    fn startswith(
        self, prefix: StringSlice[_], start: Int = 0, end: Int = -1
    ) -> Bool:
        """Checks if the StringRef starts with the specified prefix between start
        and end positions. Returns True if found and False otherwise.

        Args:
          prefix: The prefix to check.
          start: The start offset from which to check.
          end: The end offset from which to check.

        Returns:
          True if the self[start:end] is prefixed by the input prefix.
        """
        if end == -1:
            return self.find(prefix, start) == start
        return StringSlice[__origin_of(self)](
            unsafe_from_utf8_ptr=self.unsafe_ptr() + start, len=end - start
        ).startswith(prefix)

    fn endswith(
        self, suffix: StringSlice[_], start: Int = 0, end: Int = -1
    ) -> Bool:
        """Checks if the StringRef end with the specified suffix between start
        and end positions. Returns True if found and False otherwise.

        Args:
          suffix: The suffix to check.
          start: The start offset from which to check.
          end: The end offset from which to check.

        Returns:
          True if the self[start:end] is suffixed by the input suffix.
        """
        if len(suffix) > len(self):
            return False
        if end == -1:
            return self.rfind(suffix, start) + len(suffix) == len(self)
        return StringSlice[__origin_of(self)](
            unsafe_from_utf8_ptr=self.unsafe_ptr() + start, len=end - start
        ).endswith(suffix)

    fn _from_start(self, start: Int) -> Self:
        """Gets the `StringSlice` pointing to the substring after the specified
        slice start position.

        If start is negative, it is interpreted as the number of characters
        from the end of the string to start at.

        Args:
            start: Starting index of the slice.

        Returns:
            A `StringSlice` borrowed from the current string containing the
            characters of the slice starting at start.
        """

        var self_len = self.byte_length()

        var abs_start: Int
        if start < 0:
            # Avoid out of bounds earlier than the start
            # len = 5, start = -3,  then abs_start == 2, i.e. a partial string
            # len = 5, start = -10, then abs_start == 0, i.e. the full string
            abs_start = max(self_len + start, 0)
        else:
            # Avoid out of bounds past the end
            # len = 5, start = 2,   then abs_start == 2, i.e. a partial string
            # len = 5, start = 8,   then abs_start == 5, i.e. an empty string
            abs_start = min(start, self_len)

        debug_assert(
            abs_start >= 0, "strref absolute start must be non-negative"
        )
        debug_assert(
            abs_start <= self_len,
            "strref absolute start must be less than source String len",
        )

        # TODO: We assumes the StringSlice only has ASCII.
        # When we support utf-8 slicing, we should drop self._slice[abs_start:]
        # and use something smarter.
        return StringSlice(unsafe_from_utf8=self._slice[abs_start:])

    @always_inline
    fn format[*Ts: _CurlyEntryFormattable](self, *args: *Ts) raises -> String:
        """Format a template with `*args`.

        Args:
            args: The substitution values.

        Parameters:
            Ts: The types of substitution values that implement `Representable`
                and `Stringable` (to be changed and made more flexible).

        Returns:
            The template with the given values substituted.

        Examples:

        ```mojo
        # Manual indexing:
        print("{0} {1} {0}".format("Mojo", 1.125)) # Mojo 1.125 Mojo
        # Automatic indexing:
        print("{} {}".format(True, "hello world")) # True hello world
        ```
        .
        """
        return _FormatCurlyEntry.format(self, args)

    fn find(ref [_]self, substr: StringSlice, start: Int = 0) -> Int:
        """Finds the offset of the first occurrence of `substr` starting at
        `start`. If not found, returns -1.

        Args:
          substr: The substring to find.
          start: The offset from which to find.

        Returns:
          The offset of `substr` relative to the beginning of the string.
        """
        if not substr:
            return 0

        if self.byte_length() < substr.byte_length() + start:
            return -1

        # The substring to search within, offset from the beginning if `start`
        # is positive, and offset from the end if `start` is negative.
        var haystack_str = self._from_start(start)

        var loc = stringref._memmem(
            haystack_str.unsafe_ptr(),
            haystack_str.byte_length(),
            substr.unsafe_ptr(),
            substr.byte_length(),
        )

        if not loc:
            return -1

        return int(loc) - int(self.unsafe_ptr())

    fn rfind(self, substr: StringSlice, start: Int = 0) -> Int:
        """Finds the offset of the last occurrence of `substr` starting at
        `start`. If not found, returns -1.

        Args:
          substr: The substring to find.
          start: The offset from which to find.

        Returns:
          The offset of `substr` relative to the beginning of the string.
        """
        if not substr:
            return len(self)

        if len(self) < len(substr) + start:
            return -1

        # The substring to search within, offset from the beginning if `start`
        # is positive, and offset from the end if `start` is negative.
        var haystack_str = self._from_start(start)

        var loc = _memrmem(
            haystack_str.unsafe_ptr(),
            len(haystack_str),
            substr.unsafe_ptr(),
            len(substr),
        )

        if not loc:
            return -1

        return int(loc) - int(self.unsafe_ptr())

    fn isspace(self) -> Bool:
        """Determines whether every character in the given StringSlice is a
        python whitespace String. This corresponds to Python's
        [universal separators](
            https://docs.python.org/3/library/stdtypes.html#str.splitlines)
        `" \\t\\n\\r\\f\\v\\x1c\\x1d\\x1e\\x85\\u2028\\u2029"`.

        Returns:
            True if the whole StringSlice is made up of whitespace characters
                listed above, otherwise False.
        """

        if self.byte_length() == 0:
            return False

        # TODO add line and paragraph separator as stringliteral
        # once Unicode escape sequences are accepted
        var next_line = List[UInt8](0xC2, 0x85)
        """TODO: \\x85"""
        var unicode_line_sep = List[UInt8](0xE2, 0x80, 0xA8)
        """TODO: \\u2028"""
        var unicode_paragraph_sep = List[UInt8](0xE2, 0x80, 0xA9)
        """TODO: \\u2029"""

        for s in self:
            var no_null_len = s.byte_length()
            var ptr = s.unsafe_ptr()
            if no_null_len == 1 and _isspace(ptr[0]):
                continue
            elif (
                no_null_len == 2 and memcmp(ptr, next_line.unsafe_ptr(), 2) == 0
            ):
                continue
            elif no_null_len == 3 and (
                memcmp(ptr, unicode_line_sep.unsafe_ptr(), 3) == 0
                or memcmp(ptr, unicode_paragraph_sep.unsafe_ptr(), 3) == 0
            ):
                continue
            else:
                return False
        _ = next_line, unicode_line_sep, unicode_paragraph_sep
        return True

    fn splitlines(self, keepends: Bool = False) -> List[String]:
        """Split the string at line boundaries. This corresponds to Python's
        [universal newlines](
            https://docs.python.org/3/library/stdtypes.html#str.splitlines)
        `"\\t\\n\\r\\r\\n\\f\\v\\x1c\\x1d\\x1e\\x85\\u2028\\u2029"`.

        Args:
            keepends: If True, line breaks are kept in the resulting strings.

        Returns:
            A List of Strings containing the input split by line boundaries.
        """
        var output = List[String]()
        var length = self.byte_length()
        var current_offset = 0
        var ptr = self.unsafe_ptr()

        while current_offset < length:
            var eol_location = length - current_offset
            var eol_length = 0
            var curr_ptr = ptr.offset(current_offset)

            for i in range(current_offset, length):
                var read_ahead = 3 if i < length - 2 else (
                    2 if i < length - 1 else 1
                )
                var res = _is_newline_start(ptr.offset(i), read_ahead)
                if res[0]:
                    eol_location = i - current_offset
                    eol_length = res[1]
                    break

            var str_len: Int
            var end_of_string = False
            if current_offset >= length:
                end_of_string = True
                str_len = 0
            elif keepends:
                str_len = eol_location + eol_length
            else:
                str_len = eol_location

            output.append(
                String(Self(unsafe_from_utf8_ptr=curr_ptr, len=str_len))
            )

            if end_of_string:
                break
            current_offset += eol_location + eol_length

        return output^


# ===----------------------------------------------------------------------===#
# Utils
# ===----------------------------------------------------------------------===#


trait Stringlike:
    """Trait intended to be used only with `String`, `StringLiteral` and
    `StringSlice`."""

    fn byte_length(self) -> Int:
        """Get the string length in bytes.

        Returns:
            The length of this string in bytes.

        Notes:
            This does not include the trailing null terminator in the count.
        """
        ...

    fn unsafe_ptr(self) -> UnsafePointer[UInt8]:
        """Get raw pointer to the underlying data.

        Returns:
            The raw pointer to the data.
        """
        ...


# ===----------------------------------------------------------------------===#
# Format method structures
# ===----------------------------------------------------------------------===#


trait _CurlyEntryFormattable(Stringable, Representable):
    """This trait is used by the `format()` method to support format specifiers.
    Currently, it is a composition of both `Stringable` and `Representable`
    traits i.e. a type to be formatted must implement both. In the future this
    will be less constrained.
    """

    pass


@value
struct _FormatCurlyEntry(CollectionElement, CollectionElementNew):
    """The struct that handles string-like formatting by curly braces entries.
    This is internal for the types: `String`, `StringLiteral` and `StringSlice`.
    """

    var first_curly: Int
    """The index of an opening brace around a substitution field."""
    var last_curly: Int
    """The index of a closing brace around a substitution field."""
    # TODO: ord("a") conversion flag not supported yet
    var conversion_flag: UInt8
    """The type of conversion for the entry: {ord("s"), ord("r")}."""
    var format_spec: Optional[_FormatSpec]
    """The format specifier."""
    # TODO: ord("a") conversion flag not supported yet
    alias supported_conversion_flags = SIMD[DType.uint8, 2](ord("s"), ord("r"))
    """Currently supported conversion flags: `__str__` and `__repr__`."""
    alias _FieldVariantType = Variant[String, Int, NoneType, Bool]
    """Purpose of the `Variant` `Self.field`:

    - `Int` for manual indexing: (value field contains `0`).
    - `NoneType` for automatic indexing: (value field contains `None`).
    - `String` for **kwargs indexing: (value field contains `foo`).
    - `Bool` for escaped curlies: (value field contains False for `{` or True
        for `}`).
    """
    var field: Self._FieldVariantType
    """Store the substitution field. See `Self._FieldVariantType` docstrings for
    more details."""
    alias _args_t = VariadicPack[element_trait=_CurlyEntryFormattable, *_]
    """Args types that are formattable by curly entry."""

    fn __init__(inout self, *, other: Self):
        self.first_curly = other.first_curly
        self.last_curly = other.last_curly
        self.conversion_flag = other.conversion_flag
        self.field = Self._FieldVariantType(other=other.field)
        self.format_spec = other.format_spec

    fn __init__(
        inout self,
        first_curly: Int,
        last_curly: Int,
        field: Self._FieldVariantType,
        conversion_flag: UInt8 = 0,
        format_spec: Optional[_FormatSpec] = None,
    ):
        self.first_curly = first_curly
        self.last_curly = last_curly
        self.field = field
        self.conversion_flag = conversion_flag
        self.format_spec = format_spec

    @always_inline
    fn is_escaped_brace(ref [_]self) -> Bool:
        return self.field.isa[Bool]()

    @always_inline
    fn is_kwargs_field(ref [_]self) -> Bool:
        return self.field.isa[String]()

    @always_inline
    fn is_automatic_indexing(ref [_]self) -> Bool:
        return self.field.isa[NoneType]()

    @always_inline
    fn is_manual_indexing(ref [_]self) -> Bool:
        return self.field.isa[Int]()

    @staticmethod
    fn format[T: Stringlike](fmt_src: T, args: Self._args_t) raises -> String:
        alias len_pos_args = __type_of(args).__len__()
        entries, size_estimation = Self._create_entries(fmt_src, len_pos_args)
        var fmt_len = fmt_src.byte_length()
        var buf = String._buffer_type(capacity=fmt_len + size_estimation)
        buf.size = 1
        buf.unsafe_set(0, 0)
        var res = String(buf^)
        var offset = 0
        var ptr = fmt_src.unsafe_ptr()
        alias S = StringSlice[StaticConstantOrigin]

        @always_inline("nodebug")
        fn _build_slice(p: UnsafePointer[UInt8], start: Int, end: Int) -> S:
            return S(unsafe_from_utf8_ptr=p + start, len=end - start)

        var auto_arg_index = 0
        for e in entries:
            debug_assert(offset < fmt_len, "offset >= fmt_src.byte_length()")
            res += _build_slice(ptr, offset, e[].first_curly)
            e[]._format_entry[len_pos_args](res, args, auto_arg_index)
            offset = e[].last_curly + 1

        res += _build_slice(ptr, offset, fmt_len)
        return res^

    @staticmethod
    fn _create_entries[
        T: Stringlike
    ](fmt_src: T, len_pos_args: Int) raises -> (List[Self], Int):
        """Returns a list of entries and its total estimated entry byte width.
        """
        var manual_indexing_count = 0
        var automatic_indexing_count = 0
        var raised_manual_index = Optional[Int](None)
        var raised_automatic_index = Optional[Int](None)
        var raised_kwarg_field = Optional[String](None)
        alias `}` = UInt8(ord("}"))
        alias `{` = UInt8(ord("{"))
        alias l_err = "there is a single curly { left unclosed or unescaped"
        alias r_err = "there is a single curly } left unclosed or unescaped"

        var entries = List[Self]()
        var start = Optional[Int](None)
        var skip_next = False
        var fmt_ptr = fmt_src.unsafe_ptr()
        var fmt_len = fmt_src.byte_length()
        var total_estimated_entry_byte_width = 0

        for i in range(fmt_len):
            if skip_next:
                skip_next = False
                continue
            if fmt_ptr[i] == `{`:
                if not start:
                    start = i
                    continue
                if i - start.value() != 1:
                    raise Error(l_err)
                # python escapes double curlies
                entries.append(Self(start.value(), i, field=False))
                start = None
                continue
            elif fmt_ptr[i] == `}`:
                if not start and (i + 1) < fmt_len:
                    # python escapes double curlies
                    if fmt_ptr[i + 1] == `}`:
                        entries.append(Self(i, i + 1, field=True))
                        total_estimated_entry_byte_width += 2
                        skip_next = True
                        continue
                elif not start:  # if it is not an escaped one, it is an error
                    raise Error(r_err)

                var start_value = start.value()
                var current_entry = Self(start_value, i, field=NoneType())

                if i - start_value != 1:
                    if current_entry._handle_field_and_break(
                        fmt_src,
                        len_pos_args,
                        i,
                        start_value,
                        automatic_indexing_count,
                        raised_automatic_index,
                        manual_indexing_count,
                        raised_manual_index,
                        raised_kwarg_field,
                        total_estimated_entry_byte_width,
                    ):
                        break
                else:  # automatic indexing
                    if automatic_indexing_count >= len_pos_args:
                        raised_automatic_index = automatic_indexing_count
                        break
                    automatic_indexing_count += 1
                    total_estimated_entry_byte_width += 8  # guessing
                entries.append(current_entry^)
                start = None

        if raised_automatic_index:
            raise Error("Automatic indexing require more args in *args")
        elif raised_kwarg_field:
            var val = raised_kwarg_field.value()
            raise Error("Index " + val + " not in kwargs")
        elif manual_indexing_count and automatic_indexing_count:
            raise Error("Cannot both use manual and automatic indexing")
        elif raised_manual_index:
            var val = str(raised_manual_index.value())
            raise Error("Index " + val + " not in *args")
        elif start:
            raise Error(l_err)
        return entries^, total_estimated_entry_byte_width

    fn _handle_field_and_break[
        T: Stringlike
    ](
        inout self,
        fmt_src: T,
        len_pos_args: Int,
        i: Int,
        start_value: Int,
        inout automatic_indexing_count: Int,
        inout raised_automatic_index: Optional[Int],
        inout manual_indexing_count: Int,
        inout raised_manual_index: Optional[Int],
        inout raised_kwarg_field: Optional[String],
        inout total_estimated_entry_byte_width: Int,
    ) raises -> Bool:
        alias S = StringSlice[StaticConstantOrigin]

        @always_inline("nodebug")
        fn _build_slice(p: UnsafePointer[UInt8], start: Int, end: Int) -> S:
            return S(unsafe_from_utf8_ptr=p + start, len=end - start)

        var field = _build_slice(fmt_src.unsafe_ptr(), start_value + 1, i)
        var field_ptr = field.unsafe_ptr()
        var field_len = i - (start_value + 1)
        var exclamation_index = -1
        var idx = 0
        while idx < field_len:
            if field_ptr[idx] == ord("!"):
                exclamation_index = idx
                break
            idx += 1
        var new_idx = exclamation_index + 1
        if exclamation_index != -1:
            if new_idx == field_len:
                raise Error("Empty conversion flag.")
            var conversion_flag = field_ptr[new_idx]
            if field_len - new_idx > 1 or (
                conversion_flag not in Self.supported_conversion_flags
            ):
                var f = String(_build_slice(field_ptr, new_idx, field_len))
                _ = field^
                raise Error('Conversion flag "' + f + '" not recognised.')
            self.conversion_flag = conversion_flag
            field = _build_slice(field_ptr, 0, exclamation_index)
        else:
            new_idx += 1

        var extra = int(new_idx < field_len)
        var fmt_field = _build_slice(field_ptr, new_idx + extra, field_len)
        self.format_spec = _FormatSpec.parse(fmt_field)
        var w = int(self.format_spec.value().width) if self.format_spec else 0
        # fully guessing the byte width here to be at least 8 bytes per entry
        # minus the length of the whole format specification
        total_estimated_entry_byte_width += 8 * int(w > 0) + w - (field_len + 2)

        if field.byte_length() == 0:
            # an empty field, so it's automatic indexing
            if automatic_indexing_count >= len_pos_args:
                raised_automatic_index = automatic_indexing_count
                return True
            automatic_indexing_count += 1
        else:
            try:
                # field is a number for manual indexing:
                var number = int(field)
                self.field = number
                if number >= len_pos_args or number < 0:
                    raised_manual_index = number
                    return True
                manual_indexing_count += 1
            except e:
                alias unexp = "Not the expected error from atol"
                debug_assert("not convertible to integer" in str(e), unexp)
                # field is a keyword for **kwargs:
                var f = str(field)
                self.field = f
                raised_kwarg_field = f
                return True
        return False

    fn _format_entry[
        len_pos_args: Int
    ](self, inout res: String, args: Self._args_t, inout auto_idx: Int) raises:
        # TODO(#3403 and/or #3252): this function should be able to use
        # Formatter syntax when the type implements it, since it will give great
        # performance benefits. This also needs to be able to check if the given
        # args[i] conforms to the trait needed by the conversion_flag to avoid
        # needing to constraint that every type needs to conform to every trait.
        alias `r` = UInt8(ord("r"))
        alias `s` = UInt8(ord("s"))
        # alias `a` = UInt8(ord("a")) # TODO

        @parameter
        fn _format(idx: Int) raises:
            @parameter
            for i in range(len_pos_args):
                if i == idx:
                    var type_impls_repr = True  # TODO
                    var type_impls_str = True  # TODO
                    var type_impls_formatter_repr = True  # TODO
                    var type_impls_formatter_str = True  # TODO
                    var flag = self.conversion_flag
                    var empty = flag == 0 and not self.format_spec

                    var data: String
                    if empty and type_impls_formatter_str:
                        data = str(args[i])  # TODO: use writer and return
                    elif empty and type_impls_str:
                        data = str(args[i])
                    elif flag == `s` and type_impls_formatter_str:
                        if empty:
                            # TODO: use writer and return
                            pass
                        data = str(args[i])
                    elif flag == `s` and type_impls_str:
                        data = str(args[i])
                    elif flag == `r` and type_impls_formatter_repr:
                        if empty:
                            # TODO: use writer and return
                            pass
                        data = repr(args[i])
                    elif flag == `r` and type_impls_repr:
                        data = repr(args[i])
                    elif self.format_spec:
                        self.format_spec.value().stringify(res, args[i])
                        return
                    else:
                        alias argnum = "Argument number: "
                        alias does_not = " does not implement the trait "
                        alias needed = "needed for conversion_flag: "
                        var flg = String(List[UInt8](flag, 0))
                        raise Error(argnum + str(i) + does_not + needed + flg)

                    if self.format_spec:
                        self.format_spec.value().format_string(res, data)
                    else:
                        res += data

        if self.is_escaped_brace():
            res += "}" if self.field[Bool] else "{"
        elif self.is_manual_indexing():
            _format(self.field[Int])
        elif self.is_automatic_indexing():
            _format(auto_idx)
            auto_idx += 1


@value
@register_passable("trivial")
struct _FormatSpec:
    """Store every field of the format specifier in a byte (e.g., ord("+") for
    sign). It is stored in a byte because every [format specifier](\
    https://docs.python.org/3/library/string.html#formatspec) is an ASCII
    character.
    """

    var fill: UInt8
    """If a valid align value is specified, it can be preceded by a fill
    character that can be any character and defaults to a space if omitted.
    """
    var align: UInt8
    """The meaning of the various alignment options is as follows:

    | Option | Meaning|
    |:-------|:-------|
    |'<' | Forces the field to be left-aligned within the available space
    (this is the default for most objects).|
    |'>' | Forces the field to be right-aligned within the available space
    (this is the default for numbers).|
    |'=' | Forces the padding to be placed after the sign (if any) but before
    the digits. This is used for printing fields in the form `+000000120`. This
    alignment option is only valid for numeric types. It becomes the default for
    numbers when `0` immediately precedes the field width.|
    |'^' | Forces the field to be centered within the available space.|
    """
    var sign: UInt8
    """The sign option is only valid for number types, and can be one of the
    following:

    | Option | Meaning|
    |:-------|:-------|
    |'+' | indicates that a sign should be used for both positive as well as
    negative numbers.|
    |'-' | indicates that a sign should be used only for negative numbers (this
    is the default behavior).|
    |space | indicates that a leading space should be used on positive numbers,
    and a minus sign on negative numbers.|
    """
    var coerce_z: Bool
    """The 'z' option coerces negative zero floating-point values to positive
    zero after rounding to the format precision. This option is only valid for
    floating-point presentation types.
    """
    var alternate_form: Bool
    """The alternate form is defined differently for different types. This
    option is only valid for types that implement the trait `# TODO: define
    trait`. For integers, when binary, octal, or hexadecimal output is used,
    this option adds the respective prefix '0b', '0o', '0x', or '0X' to the
    output value. For float and complex the alternate form causes the result of
    the conversion to always contain a decimal-point character, even if no
    digits follow it.
    """
    var width: UInt8
    """A decimal integer defining the minimum total field width, including any
    prefixes, separators, and other formatting characters. If not specified,
    then the field width will be determined by the content. When no explicit
    alignment is given, preceding the width field by a zero ('0') character
    enables sign-aware zero-padding for numeric types. This is equivalent to a
    fill character of '0' with an alignment type of '='.
    """
    var grouping_option: UInt8
    """The ',' option signals the use of a comma for a thousands separator. For
    a locale aware separator, use the 'n' integer presentation type instead. The
    '_' option signals the use of an underscore for a thousands separator for
    floating-point presentation types and for integer presentation type 'd'. For
    integer presentation types 'b', 'o', 'x', and 'X', underscores will be
    inserted every 4 digits. For other presentation types, specifying this
    option is an error.
    """
    var precision: UInt8
    """The precision is a decimal integer indicating how many digits should be
    displayed after the decimal point for presentation types 'f' and 'F', or
    before and after the decimal point for presentation types 'g' or 'G'. For
    string presentation types the field indicates the maximum field size - in
    other words, how many characters will be used from the field content. The
    precision is not allowed for integer presentation types.
    """
    var type: UInt8
    """Determines how the data should be presented.

    The available integer presentation types are:

    | Option | Meaning|
    |:-------|:-------|
    |'b' |Binary format. Outputs the number in base 2.|
    |'c' |Character. Converts the integer to the corresponding unicode character
    before printing.|
    |'d' |Decimal Integer. Outputs the number in base 10.|
    |'o' |Octal format. Outputs the number in base 8.|
    |'x' |Hex format. Outputs the number in base 16, using lower-case letters
    for the digits above 9.|
    |'X' |Hex format. Outputs the number in base 16, using upper-case letters
    for the digits above 9. In case '#' is specified, the prefix '0x' will be
    upper-cased to '0X' as well.|
    |'n' |Number. This is the same as 'd', except that it uses the current
    locale setting to insert the appropriate number separator characters.|
    |None | The same as 'd'.|

    In addition to the above presentation types, integers can be formatted with
    the floating-point presentation types listed below (except 'n' and None).
    When doing so, float() is used to convert the integer to a floating-point
    number before formatting.

    The available presentation types for float and Decimal values are:

    | Option | Meaning|
    |:-------|:-------|
    |'e' |Scientific notation. For a given precision p, formats the number in
    scientific notation with the letter `e` separating the coefficient from the
    exponent. The coefficient has one digit before and p digits after the
    decimal point, for a total of p + 1 significant digits. With no precision
    given, uses a precision of 6 digits after the decimal point for float, and
    shows all coefficient digits for Decimal. If no digits follow the decimal
    point, the decimal point is also removed unless the # option is used.|
    |'E' |Scientific notation. Same as 'e' except it uses an upper case `E` as
    the separator character.|
    |'f' |Fixed-point notation. For a given precision p, formats the number as a
    decimal number with exactly p digits following the decimal point. With no
    precision given, uses a precision of 6 digits after the decimal point for
    float, and uses a precision large enough to show all coefficient digits for
    Decimal. If no digits follow the decimal point, the decimal point is also
    removed unless the # option is used.|
    |'F' |Fixed-point notation. Same as 'f', but converts nan to NAN and inf to
    INF.|
    |'g' |General format. For a given precision p >= 1, this rounds the number
    to p significant digits and then formats the result in either fixed-point
    format or in scientific notation, depending on its magnitude. A precision of
    0 is treated as equivalent to a precision of 1.
    The precise rules are as follows: suppose that the result formatted with
    presentation type 'e' and precision p-1 would have exponent exp. Then, if
    m <= exp < p, where m is -4 for floats and -6 for Decimals, the number is
    formatted with presentation type 'f' and precision p-1-exp. Otherwise, the
    number is formatted with presentation type 'e' and precision p-1. In both
    cases insignificant trailing zeros are removed from the significand, and the
    decimal point is also removed if there are no remaining digits following it,
    unless the '#' option is used.
    With no precision given, uses a precision of 6 significant digits for float.
    For Decimal, the coefficient of the result is formed from the coefficient
    digits of the value; scientific notation is used for values smaller than
    1e-6 in absolute value and values where the place value of the least
    significant digit is larger than 1, and fixed-point notation is used
    otherwise.
    Positive and negative infinity, positive and negative zero, and nans, are
    formatted as inf, -inf, 0, -0 and nan respectively, regardless of the
    precision.|
    |'G' |General format. Same as 'g' except switches to 'E' if the number gets
    too large. The representations of infinity and NaN are uppercased, too.|
    |'n' |Number. This is the same as 'g', except that it uses the current
    locale setting to insert the appropriate number separator characters.|
    |'%' |Percentage. Multiplies the number by 100 and displays in fixed ('f')
    format, followed by a percent sign.|
    |None |For float this is like the 'g' type, except that when fixed-point
    notation is used to format the result, it always includes at least one digit
    past the decimal point, and switches to the scientific notation when
    exp >= p - 1. When the precision is not specified, the latter will be as
    large as needed to represent the given value faithfully.
    For Decimal, this is the same as either 'g' or 'G' depending on the value of
    context.capitals for the current decimal context.
    The overall effect is to match the output of str() as altered by the other
    format modifiers.|
    """

    fn __init__(
        inout self,
        fill: UInt8 = ord(" "),
        align: UInt8 = 0,
        sign: UInt8 = ord("-"),
        coerce_z: Bool = False,
        alternate_form: Bool = False,
        width: UInt8 = 0,
        grouping_option: UInt8 = 0,
        precision: UInt8 = 0,
        type: UInt8 = 0,
    ):
        """Construct a FormatSpec instance.

        Args:
            fill: Defaults to space.
            align: Defaults to 0 which is adjusted to the default for the arg
                type.
            sign: Defaults to `-`.
            coerce_z: Defaults to False.
            alternate_form: Defaults to False.
            width: Defaults to 0 which is adjusted to the default for the arg
                type.
            grouping_option: Defaults to 0 which is adjusted to the default for
                the arg type.
            precision: Defaults to 0 which is adjusted to the default for the
                arg type.
            type: Defaults to 0 which is adjusted to the default for the arg
                type.
        """
        self.fill = fill
        self.align = align
        self.sign = sign
        self.coerce_z = coerce_z
        self.alternate_form = alternate_form
        self.width = width
        self.grouping_option = grouping_option
        self.precision = precision
        self.type = type

    @staticmethod
    fn parse(fmt_str: StringSlice) -> Optional[Self]:
        """Parses the format spec string.

        Args:
            fmt_str: The StringSlice with the format spec.

        Returns:
            An instance of FormatSpec.
        """
        var f_len = fmt_str.byte_length()
        var f_ptr = fmt_str.unsafe_ptr()
        var colon_idx = -1
        var idx = 0
        while idx < f_len:
            if f_ptr[idx] == ord(":"):
                exclamation_index = idx
                break
            idx += 1

        if colon_idx == -1:
            return None

        # TODO: Future implementation of format specifiers
        return None

    fn stringify[
        T: _CurlyEntryFormattable
    ](self, inout res: String, item: T) raises:
        """Stringify a type according to its format specification.

        Args:
            res: The resulting String.
            item: The item to stringify.
        """
        var type_implements_float = True  # TODO
        var type_implements_float_raising = True  # TODO
        var type_implements_int = True  # TODO
        var type_implements_int_raising = True  # TODO

        # TODO: transform to int/float depending on format spec and stringify
        # with hex/bin/oct etc.
        res += str(item)

    fn format_string(self, inout res: String, item: String) raises:
        """Transform a String according to its format specification.

        Args:
            res: The resulting String.
            item: The item to format.
        """

        # TODO: align, fill, etc.
        res += item<|MERGE_RESOLUTION|>--- conflicted
+++ resolved
@@ -210,12 +210,6 @@
         self.index = 0 if forward else length
         self.ptr = unsafe_pointer
         self.length = length
-<<<<<<< HEAD
-=======
-        alias S = Span[Byte, StaticConstantOrigin]
-        var s = S(unsafe_ptr=self.ptr, len=self.length)
-        self.continuation_bytes = _count_utf8_continuation_bytes(s)
->>>>>>> 8dfe5b33
 
     fn __iter__(self) -> Self:
         return self
