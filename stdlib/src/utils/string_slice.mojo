# ===----------------------------------------------------------------------=== #
# Copyright (c) 2024, Modular Inc. All rights reserved.
#
# Licensed under the Apache License v2.0 with LLVM Exceptions:
# https://llvm.org/LICENSE.txt
#
# Unless required by applicable law or agreed to in writing, software
# distributed under the License is distributed on an "AS IS" BASIS,
# WITHOUT WARRANTIES OR CONDITIONS OF ANY KIND, either express or implied.
# See the License for the specific language governing permissions and
# limitations under the License.
# ===----------------------------------------------------------------------=== #

"""Implements the StringSlice type.

You can import these APIs from the `utils.string_slice` module.

Examples:

```mojo
from utils import StringSlice
```
"""

from bit import count_leading_zeros
from utils import Span
from collections.string import _isspace, _atol, _atof
from collections import List, Optional
from memory import memcmp, UnsafePointer, memcpy
from sys import simdwidthof, bitwidthof
<<<<<<< HEAD
from sys.intrinsics import _type_is_eq
=======
from sys.intrinsics import unlikely
>>>>>>> 0f33d117
from memory.memory import _memcmp_impl_unconstrained
from ._utf8_validation import _is_valid_utf8

alias StaticString = StringSlice[StaticConstantOrigin]
"""An immutable static string slice."""


fn _count_utf8_continuation_bytes(span: Span[Byte]) -> Int:
    alias sizes = (256, 128, 64, 32, 16, 8)
    var ptr = span.unsafe_ptr()
    var num_bytes = len(span)
    var amnt: Int = 0
    var processed = 0

    @parameter
    for i in range(len(sizes)):
        alias s = sizes.get[i, Int]()

        @parameter
        if simdwidthof[DType.uint8]() >= s:
            var rest = num_bytes - processed
            for _ in range(rest // s):
                var vec = (ptr + processed).load[width=s]()
                var comp = (vec & 0b1100_0000) == 0b1000_0000
                amnt += int(comp.cast[DType.uint8]().reduce_add())
                processed += s

    for i in range(num_bytes - processed):
        amnt += int((ptr[processed + i] & 0b1100_0000) == 0b1000_0000)

    return amnt


fn _unicode_codepoint_utf8_byte_length(c: Int) -> Int:
    debug_assert(
        0 <= c <= 0x10FFFF, "Value: ", c, " is not a valid Unicode code point"
    )
    alias sizes = SIMD[DType.int32, 4](0, 0b0111_1111, 0b0111_1111_1111, 0xFFFF)
    return int((sizes < c).cast[DType.uint8]().reduce_add())


@always_inline
fn _utf8_first_byte_sequence_length(b: Byte) -> Int:
    """Get the length of the sequence starting with given byte. Do note that
    this does not work correctly if given a continuation byte."""

    debug_assert(
        (b & 0b1100_0000) != 0b1000_0000,
        (
            "Function `_utf8_first_byte_sequence_length()` does not work"
            " correctly if given a continuation byte."
        ),
    )
    var flipped = ~b
    return int(count_leading_zeros(flipped) + (flipped >> 7))


fn _shift_unicode_to_utf8(ptr: UnsafePointer[UInt8], c: Int, num_bytes: Int):
    """Shift unicode to utf8 representation.

    ### Unicode (represented as UInt32 BE) to UTF-8 conversion:
    - 1: 00000000 00000000 00000000 0aaaaaaa -> 0aaaaaaa
        - a
    - 2: 00000000 00000000 00000aaa aabbbbbb -> 110aaaaa 10bbbbbb
        - (a >> 6)  | 0b11000000, b         | 0b10000000
    - 3: 00000000 00000000 aaaabbbb bbcccccc -> 1110aaaa 10bbbbbb 10cccccc
        - (a >> 12) | 0b11100000, (b >> 6)  | 0b10000000, c        | 0b10000000
    - 4: 00000000 000aaabb bbbbcccc ccdddddd -> 11110aaa 10bbbbbb 10cccccc
    10dddddd
        - (a >> 18) | 0b11110000, (b >> 12) | 0b10000000, (c >> 6) | 0b10000000,
        d | 0b10000000
    """
    if num_bytes == 1:
        ptr[0] = UInt8(c)
        return

    var shift = 6 * (num_bytes - 1)
    var mask = UInt8(0xFF) >> (num_bytes + 1)
    var num_bytes_marker = UInt8(0xFF) << (8 - num_bytes)
    ptr[0] = ((c >> shift) & mask) | num_bytes_marker
    for i in range(1, num_bytes):
        shift -= 6
        ptr[i] = ((c >> shift) & 0b0011_1111) | 0b1000_0000


fn _utf8_byte_type(b: SIMD[DType.uint8, _], /) -> __type_of(b):
    """UTF-8 byte type.

    Returns:
        The byte type.

    Notes:

        - 0 -> ASCII byte.
        - 1 -> continuation byte.
        - 2 -> start of 2 byte long sequence.
        - 3 -> start of 3 byte long sequence.
        - 4 -> start of 4 byte long sequence.
    """
    return count_leading_zeros(~(b & UInt8(0b1111_0000)))


@always_inline
fn _memrchr[
    type: DType
](
    source: UnsafePointer[Scalar[type]], char: Scalar[type], len: Int
) -> UnsafePointer[Scalar[type]]:
    if not len:
        return UnsafePointer[Scalar[type]]()
    for i in reversed(range(len)):
        if source[i] == char:
            return source + i
    return UnsafePointer[Scalar[type]]()


@always_inline
fn _memrmem[
    type: DType
](
    haystack: UnsafePointer[Scalar[type]],
    haystack_len: Int,
    needle: UnsafePointer[Scalar[type]],
    needle_len: Int,
) -> UnsafePointer[Scalar[type]]:
    if not needle_len:
        return haystack
    if needle_len > haystack_len:
        return UnsafePointer[Scalar[type]]()
    if needle_len == 1:
        return _memrchr[type](haystack, needle[0], haystack_len)
    for i in reversed(range(haystack_len - needle_len + 1)):
        if haystack[i] != needle[0]:
            continue
        if memcmp(haystack + i + 1, needle + 1, needle_len - 1) == 0:
            return haystack + i
    return UnsafePointer[Scalar[type]]()


@value
struct _StringSliceIter[
    is_mutable: Bool, //,
    origin: Origin[is_mutable].type,
    forward: Bool = True,
]:
    """Iterator for `StringSlice` over unicode characters.

    Parameters:
        is_mutable: Whether the slice is mutable.
        origin: The origin of the underlying string data.
        forward: The iteration direction. `False` is backwards.
    """

    var index: Int
    var continuation_bytes: Int
    var ptr: UnsafePointer[UInt8]
    var length: Int

    fn __init__(
        inout self, *, unsafe_pointer: UnsafePointer[UInt8], length: Int
    ):
        self.index = 0 if forward else length
        self.ptr = unsafe_pointer
        self.length = length
        alias S = Span[Byte, StaticConstantOrigin]
        var s = S(unsafe_ptr=self.ptr, len=self.length)
        self.continuation_bytes = _count_utf8_continuation_bytes(s)

    fn __iter__(self) -> Self:
        return self

    fn __next__(inout self) -> StringSlice[origin]:
        @parameter
        if forward:
            var byte_len = 1
            if self.continuation_bytes > 0:
                var byte_type = _utf8_byte_type(self.ptr[self.index])
                if byte_type != 0:
                    byte_len = int(byte_type)
                    self.continuation_bytes -= byte_len - 1
            self.index += byte_len
            return StringSlice[origin](
                unsafe_from_utf8_ptr=self.ptr + (self.index - byte_len),
                len=byte_len,
            )
        else:
            var byte_len = 1
            if self.continuation_bytes > 0:
                var byte_type = _utf8_byte_type(self.ptr[self.index - 1])
                if byte_type != 0:
                    while byte_type == 1:
                        byte_len += 1
                        var b = self.ptr[self.index - byte_len]
                        byte_type = _utf8_byte_type(b)
                    self.continuation_bytes -= byte_len - 1
            self.index -= byte_len
            return StringSlice[origin](
                unsafe_from_utf8_ptr=self.ptr + self.index, len=byte_len
            )

    @always_inline
    fn __hasmore__(self) -> Bool:
        return self.__len__() > 0

    fn __len__(self) -> Int:
        @parameter
        if forward:
            return self.length - self.index - self.continuation_bytes
        else:
            return self.index - self.continuation_bytes


@value
struct StringSlice[is_mutable: Bool, //, origin: Origin[is_mutable].type,](
    Stringable,
    Sized,
    Writable,
    CollectionElement,
    CollectionElementNew,
    Hashable,
):
    """A non-owning view to encoded string data.

    Parameters:
        is_mutable: Whether the slice is mutable.
        origin: The origin of the underlying string data.

    Notes:
        TODO: The underlying string data is guaranteed to be encoded using
        UTF-8.
    """

    var _slice: Span[Byte, origin]

    # ===------------------------------------------------------------------===#
    # Initializers
    # ===------------------------------------------------------------------===#

    @always_inline
    fn __init__(inout self: StaticString, lit: StringLiteral):
        """Construct a new `StringSlice` from a `StringLiteral`.

        Args:
            lit: The literal to construct this `StringSlice` from.
        """
        # Since a StringLiteral has static origin, it will outlive
        # whatever arbitrary `origin` the user has specified they need this
        # slice to live for.
        # SAFETY:
        #   StringLiteral is guaranteed to use UTF-8 encoding.
        # FIXME(MSTDL-160):
        #   Ensure StringLiteral _actually_ always uses UTF-8 encoding.
        # FIXME: this gets practically stuck at compile time
        # debug_assert(
        #     _is_valid_utf8(lit.as_bytes()),
        #     "StringLiteral doesn't have valid UTF-8 encoding",
        # )
        self = StaticString(unsafe_from_utf8=lit.as_bytes())

    @always_inline
    fn __init__(inout self, *, owned unsafe_from_utf8: Span[Byte, origin]):
        """Construct a new `StringSlice` from a sequence of UTF-8 encoded bytes.

        Args:
            unsafe_from_utf8: A `Span[Byte]` encoded in UTF-8.

        Safety:
            `unsafe_from_utf8` MUST be valid UTF-8 encoded data.
        """

        self._slice = unsafe_from_utf8^

    fn __init__(inout self, *, unsafe_from_utf8_strref: StringRef):
        """Construct a new StringSlice from a `StringRef` pointing to UTF-8
        encoded bytes.

        Args:
            unsafe_from_utf8_strref: A `StringRef` of bytes encoded in UTF-8.

        Safety:
            - `unsafe_from_utf8_strref` MUST point to data that is valid for
              `origin`.
            - `unsafe_from_utf8_strref` MUST be valid UTF-8 encoded data.
        """

        var strref = unsafe_from_utf8_strref

        var byte_slice = Span[Byte, origin](
            unsafe_ptr=strref.unsafe_ptr(),
            len=len(strref),
        )

        self = Self(unsafe_from_utf8=byte_slice)

    @always_inline
    fn __init__(
        inout self,
        *,
        unsafe_from_utf8_ptr: UnsafePointer[UInt8],
        len: Int,
    ):
        """Construct a `StringSlice` from a pointer to a sequence of UTF-8
        encoded bytes and a length.

        Args:
            unsafe_from_utf8_ptr: A pointer to a sequence of bytes encoded in
              UTF-8.
            len: The number of bytes of encoded data.

        Safety:
            - `unsafe_from_utf8_ptr` MUST point to at least `len` bytes of valid
              UTF-8 encoded data.
            - `unsafe_from_utf8_ptr` must point to data that is live for the
              duration of `origin`.
        """
        var byte_slice = Span[Byte, origin](
            unsafe_ptr=unsafe_from_utf8_ptr,
            len=len,
        )

        self._slice = byte_slice

    @always_inline
    fn __init__(inout self, *, other: Self):
        """Explicitly construct a deep copy of the provided `StringSlice`.

        Args:
            other: The `StringSlice` to copy.
        """
        self._slice = other._slice

    fn __init__[
        O: ImmutableOrigin, //
    ](inout self: StringSlice[O], ref [O]value: String):
        """Construct an immutable StringSlice.

        Parameters:
            O: The immutable origin.

        Args:
            value: The string value.
        """

        debug_assert(
            _is_valid_utf8(value.as_bytes()), "value is not valid utf8"
        )
        self = StringSlice[O](unsafe_from_utf8=value.as_bytes())

    # ===------------------------------------------------------------------===#
    # Trait implementations
    # ===------------------------------------------------------------------===#

    @no_inline
    fn __str__(self) -> String:
        """Gets this slice as a standard `String`.

        Returns:
            The string representation of the slice.
        """
        return String(str_slice=self)

    fn __len__(self) -> Int:
        """Nominally returns the _length in Unicode codepoints_ (not bytes!).

        Returns:
            The length in Unicode codepoints.
        """
        var b_len = self.byte_length()
        alias S = Span[Byte, StaticConstantOrigin]
        var s = S(unsafe_ptr=self.unsafe_ptr(), len=b_len)
        return b_len - _count_utf8_continuation_bytes(s)

    fn write_to[W: Writer](self, inout writer: W):
        """Formats this string slice to the provided `Writer`.

        Parameters:
            W: A type conforming to the `Writable` trait.

        Args:
            writer: The object to write to.
        """
        writer.write_bytes(self.as_bytes())

    fn __bool__(self) -> Bool:
        """Check if a string slice is non-empty.

        Returns:
           True if a string slice is non-empty, False otherwise.
        """
        return len(self._slice) > 0

    fn __hash__(self) -> UInt:
        """Hash the underlying buffer using builtin hash.

        Returns:
            A 64-bit hash value. This value is _not_ suitable for cryptographic
            uses. Its intended usage is for data structures. See the `hash`
            builtin documentation for more details.
        """
        return hash(self._slice._data, self._slice._len)

    # This decorator informs the compiler that indirect address spaces are not
    # dereferenced by the method.
    # TODO: replace with a safe model that checks the body of the method for
    # accesses to the origin.
    @__unsafe_disable_nested_origin_exclusivity
    fn __eq__(self, rhs: StringSlice) -> Bool:
        """Verify if a `StringSlice` is equal to another `StringSlice`.

        Args:
            rhs: The `StringSlice` to compare against.

        Returns:
            If the `StringSlice` is equal to the input in length and contents.
        """
        if not self and not rhs:
            return True
        if len(self) != len(rhs):
            return False
        # same pointer and length, so equal
        if self._slice.unsafe_ptr() == rhs._slice.unsafe_ptr():
            return True
        for i in range(len(self)):
            if self._slice[i] != rhs._slice.unsafe_ptr()[i]:
                return False
        return True

    @always_inline
    fn __eq__(self, rhs: String) -> Bool:
        """Verify if a `StringSlice` is equal to a string.

        Args:
            rhs: The `String` to compare against.

        Returns:
            If the `StringSlice` is equal to the input in length and contents.
        """
        return self == rhs.as_string_slice()

    @always_inline
    fn __eq__(self, rhs: StringLiteral) -> Bool:
        """Verify if a `StringSlice` is equal to a literal.

        Args:
            rhs: The `StringLiteral` to compare against.

        Returns:
            If the `StringSlice` is equal to the input in length and contents.
        """
        return self == rhs.as_string_slice()

    @__unsafe_disable_nested_origin_exclusivity
    @always_inline
    fn __ne__(self, rhs: StringSlice) -> Bool:
        """Verify if span is not equal to another `StringSlice`.

        Args:
            rhs: The `StringSlice` to compare against.

        Returns:
            If the `StringSlice` is not equal to the input in length and
            contents.
        """
        return not self == rhs

    @always_inline
    fn __ne__(self, rhs: String) -> Bool:
        """Verify if span is not equal to another `StringSlice`.

        Args:
            rhs: The `StringSlice` to compare against.

        Returns:
            If the `StringSlice` is not equal to the input in length and
            contents.
        """
        return not self == rhs

    @always_inline
    fn __ne__(self, rhs: StringLiteral) -> Bool:
        """Verify if span is not equal to a `StringLiteral`.

        Args:
            rhs: The `StringLiteral` to compare against.

        Returns:
            If the `StringSlice` is not equal to the input in length and
            contents.
        """
        return not self == rhs

    @always_inline
    fn __lt__(self, rhs: StringSlice) -> Bool:
        """Verify if the `StringSlice` bytes are strictly less than the input in
        overlapping content.

        Args:
            rhs: The other `StringSlice` to compare against.

        Returns:
            If the `StringSlice` bytes are strictly less than the input in
            overlapping content.
        """
        var len1 = len(self)
        var len2 = len(rhs)
        return int(len1 < len2) > _memcmp_impl_unconstrained(
            self.unsafe_ptr(), rhs.unsafe_ptr(), min(len1, len2)
        )

    fn __iter__(self) -> _StringSliceIter[origin]:
        """Iterate over the string, returning immutable references.

        Returns:
            An iterator of references to the string elements.
        """
        return _StringSliceIter[origin](
            unsafe_pointer=self.unsafe_ptr(), length=self.byte_length()
        )

    fn __reversed__(self) -> _StringSliceIter[origin, False]:
        """Iterate backwards over the string, returning immutable references.

        Returns:
            A reversed iterator of references to the string elements.
        """
        return _StringSliceIter[origin, forward=False](
            unsafe_pointer=self.unsafe_ptr(), length=self.byte_length()
        )

    fn __getitem__[IndexerType: Indexer](self, idx: IndexerType) -> String:
        """Gets the character at the specified position.

        Parameters:
            IndexerType: The inferred type of an indexer argument.

        Args:
            idx: The index value.

        Returns:
            A new string containing the character at the specified position.
        """
        # TODO(#933): implement this for unicode when we support llvm intrinsic evaluation at compile time
        var buf = String._buffer_type(capacity=1)
        buf.append(self._slice[idx])
        buf.append(0)
        return String(buf^)

    fn __contains__(ref [_]self, substr: StringSlice[_]) -> Bool:
        """Returns True if the substring is contained within the current string.

        Args:
          substr: The substring to check.

        Returns:
          True if the string contains the substring.
        """
        return self.find(substr) != -1

    @always_inline
    fn __int__(self) raises -> Int:
        """Parses the given string as a base-10 integer and returns that value.
        If the string cannot be parsed as an int, an error is raised.

        Returns:
            An integer value that represents the string, or otherwise raises.
        """
        return _atol(self)

    @always_inline
    fn __float__(self) raises -> Float64:
        """Parses the string as a float point number and returns that value. If
        the string cannot be parsed as a float, an error is raised.

        Returns:
            A float value that represents the string, or otherwise raises.
        """
        return _atof(self)

    fn __mul__(self, n: Int) -> String:
        """Concatenates the string `n` times.

        Args:
            n : The number of times to concatenate the string.

        Returns:
            The string concatenated `n` times.
        """

        len_self = self.byte_length()
        count = len_self * n + 1
        buf = String._buffer_type(capacity=count)
        buf.size = count
        b_ptr = buf.unsafe_ptr()
        for i in range(n):
            memcpy(b_ptr + len_self * i, self.unsafe_ptr(), len_self)
        b_ptr[count - 1] = 0
        return String(buf^)

    # ===------------------------------------------------------------------===#
    # Methods
    # ===------------------------------------------------------------------===#

    @always_inline
    fn strip(self) -> StringSlice[origin]:
        """Gets a StringRef with leading and trailing whitespaces removed.
        This only takes ASCII whitespace into account:
        `" \\t\\n\\v\\f\\r\\x1c\\x1d\\x1e"`.

        Returns:
            A StringRef with leading and trailing whitespaces removed.

        Examples:

        ```mojo
        print("  mojo  ".strip()) # "mojo"
        ```
        .
        """
        # FIXME: this can already do full isspace support with iterator
        var start: Int = 0
        var end: Int = len(self)
        var ptr = self.unsafe_ptr()
        while start < end and _isspace(ptr[start]):
            start += 1
        while end > start and _isspace(ptr[end - 1]):
            end -= 1
        return StringSlice[origin](
            unsafe_from_utf8_ptr=ptr + start, len=end - start
        )

    @always_inline
    fn as_bytes(self) -> Span[Byte, origin]:
        """Get the sequence of encoded bytes of the underlying string.

        Returns:
            A slice containing the underlying sequence of encoded bytes.
        """
        return self._slice

    @always_inline
    fn unsafe_ptr(self) -> UnsafePointer[UInt8]:
        """Gets a pointer to the first element of this string slice.

        Returns:
            A pointer pointing at the first element of this string slice.
        """

        return self._slice.unsafe_ptr()

    @always_inline
    fn byte_length(self) -> Int:
        """Get the length of this string slice in bytes.

        Returns:
            The length of this string slice in bytes.
        """

        return len(self.as_bytes())

    fn startswith(
        self, prefix: StringSlice[_], start: Int = 0, end: Int = -1
    ) -> Bool:
        """Verify if the `StringSlice` starts with the specified prefix between
        start and end positions.

        Args:
            prefix: The prefix to check.
            start: The start offset from which to check.
            end: The end offset from which to check.

        Returns:
            True if the `self[start:end]` is prefixed by the input prefix.
        """
        if end == -1:
            return self.find(prefix, start) == start
        return StringSlice[__origin_of(self)](
            unsafe_from_utf8_ptr=self.unsafe_ptr() + start, len=end - start
        ).startswith(prefix)

    fn endswith(
        self, suffix: StringSlice[_], start: Int = 0, end: Int = -1
    ) -> Bool:
        """Verify if the `StringSlice` end with the specified suffix between
        start and end positions.

        Args:
            suffix: The suffix to check.
            start: The start offset from which to check.
            end: The end offset from which to check.

        Returns:
            True if the `self[start:end]` is suffixed by the input suffix.
        """
        if len(suffix) > len(self):
            return False
        if end == -1:
            return self.rfind(suffix, start) + len(suffix) == len(self)
        return StringSlice[__origin_of(self)](
            unsafe_from_utf8_ptr=self.unsafe_ptr() + start, len=end - start
        ).endswith(suffix)

    fn _from_start(self, start: Int) -> Self:
        """Gets the `StringSlice` pointing to the substring after the specified
        slice start position. If start is negative, it is interpreted as the
        number of characters from the end of the string to start at.

        Args:
            start: Starting index of the slice.

        Returns:
            A `StringSlice` borrowed from the current string containing the
            characters of the slice starting at start.
        """

        var self_len = self.byte_length()

        var abs_start: Int
        if start < 0:
            # Avoid out of bounds earlier than the start
            # len = 5, start = -3,  then abs_start == 2, i.e. a partial string
            # len = 5, start = -10, then abs_start == 0, i.e. the full string
            abs_start = max(self_len + start, 0)
        else:
            # Avoid out of bounds past the end
            # len = 5, start = 2,   then abs_start == 2, i.e. a partial string
            # len = 5, start = 8,   then abs_start == 5, i.e. an empty string
            abs_start = min(start, self_len)

        debug_assert(
            abs_start >= 0, "strref absolute start must be non-negative"
        )
        debug_assert(
            abs_start <= self_len,
            "strref absolute start must be less than source String len",
        )

        # TODO: We assumes the StringSlice only has ASCII.
        # When we support utf-8 slicing, we should drop self._slice[abs_start:]
        # and use something smarter.
        return StringSlice(unsafe_from_utf8=self._slice[abs_start:])

    @always_inline
    fn format[*Ts: _CurlyEntryFormattable](self, *args: *Ts) raises -> String:
        """Format a template with `*args`.

        Args:
            args: The substitution values.

        Parameters:
            Ts: The types of substitution values that implement `Representable`
                and `Stringable` (to be changed and made more flexible).

        Returns:
            The template with the given values substituted.

        Examples:

        ```mojo
        # Manual indexing:
        print("{0} {1} {0}".format("Mojo", 1.125)) # Mojo 1.125 Mojo
        # Automatic indexing:
        print("{} {}".format(True, "hello world")) # True hello world
        ```
        .
        """
        return _FormatCurlyEntry.format(self, args)

    fn find(ref [_]self, substr: StringSlice, start: Int = 0) -> Int:
        """Finds the offset of the first occurrence of `substr` starting at
        `start`. If not found, returns `-1`.

        Args:
            substr: The substring to find.
            start: The offset from which to find.

        Returns:
            The offset of `substr` relative to the beginning of the string.
        """
        if not substr:
            return 0

        if self.byte_length() < substr.byte_length() + start:
            return -1

        # The substring to search within, offset from the beginning if `start`
        # is positive, and offset from the end if `start` is negative.
        var haystack_str = self._from_start(start)

        var loc = stringref._memmem(
            haystack_str.unsafe_ptr(),
            haystack_str.byte_length(),
            substr.unsafe_ptr(),
            substr.byte_length(),
        )

        if not loc:
            return -1

        return int(loc) - int(self.unsafe_ptr())

    fn rfind(self, substr: StringSlice, start: Int = 0) -> Int:
        """Finds the offset of the last occurrence of `substr` starting at
        `start`. If not found, returns `-1`.

        Args:
            substr: The substring to find.
            start: The offset from which to find.

        Returns:
            The offset of `substr` relative to the beginning of the string.
        """
        if not substr:
            return len(self)

        if len(self) < len(substr) + start:
            return -1

        # The substring to search within, offset from the beginning if `start`
        # is positive, and offset from the end if `start` is negative.
        var haystack_str = self._from_start(start)

        var loc = _memrmem(
            haystack_str.unsafe_ptr(),
            len(haystack_str),
            substr.unsafe_ptr(),
            len(substr),
        )

        if not loc:
            return -1

        return int(loc) - int(self.unsafe_ptr())

    fn isspace(self) -> Bool:
        """Determines whether every character in the given StringSlice is a
        python whitespace String. This corresponds to Python's
        [universal separators:](
        https://docs.python.org/3/library/stdtypes.html#str.splitlines)
        `" \\t\\n\\v\\f\\r\\x1c\\x1d\\x1e\\x85\\u2028\\u2029"`.

        Returns:
            True if the whole StringSlice is made up of whitespace characters
            listed above, otherwise False.
        """

        if self.byte_length() == 0:
            return False

        # TODO add line and paragraph separator as stringliteral
        # once Unicode escape sequences are accepted
        var next_line = List[UInt8](0xC2, 0x85)
        """TODO: \\x85"""
        var unicode_line_sep = List[UInt8](0xE2, 0x80, 0xA8)
        """TODO: \\u2028"""
        var unicode_paragraph_sep = List[UInt8](0xE2, 0x80, 0xA9)
        """TODO: \\u2029"""

        for s in self:
            var no_null_len = s.byte_length()
            var ptr = s.unsafe_ptr()
            if no_null_len == 1 and _isspace(ptr[0]):
                continue
            elif (
                no_null_len == 2 and memcmp(ptr, next_line.unsafe_ptr(), 2) == 0
            ):
                continue
            elif no_null_len == 3 and (
                memcmp(ptr, unicode_line_sep.unsafe_ptr(), 3) == 0
                or memcmp(ptr, unicode_paragraph_sep.unsafe_ptr(), 3) == 0
            ):
                continue
            else:
                return False
        _ = next_line, unicode_line_sep, unicode_paragraph_sep
        return True

    fn isnewline[single_character: Bool = False](self) -> Bool:
        """Determines whether every character in the given StringSlice is a
        python newline character. This corresponds to Python's
        [universal newlines:](
        https://docs.python.org/3/library/stdtypes.html#str.splitlines)
        `"\\r\\n"` and `"\\t\\n\\v\\f\\r\\x1c\\x1d\\x1e\\x85\\u2028\\u2029"`.

        Parameters:
            single_character: Whether to evaluate the stringslice as a single
                unicode character (avoids overhead when already iterating).

        Returns:
            True if the whole StringSlice is made up of whitespace characters
                listed above, otherwise False.
        """

        fn _is_newline_char(s: StringSlice) -> Bool:
            # sorry for readability, but this has less overhead than memcmp
            # highly performance sensitive code, benchmark before touching
            alias `\t` = UInt8(ord("\t"))
            alias `\r` = UInt8(ord("\r"))
            alias `\n` = UInt8(ord("\n"))
            alias `\x1c` = UInt8(ord("\x1c"))
            alias `\x1e` = UInt8(ord("\x1e"))
            no_null_len = s.byte_length()
            ptr = s.unsafe_ptr()
            if no_null_len == 1:
                v = ptr[0]
                return `\t` <= v <= `\x1e` and not (`\r` < v < `\x1c`)
            elif no_null_len == 2:
                v0 = ptr[0]
                v1 = ptr[1]
                next_line = v0 == 0xC2 and v1 == 0x85  # next line: \x85
                r_n = v0 == `\r` and v1 == `\n`
                return next_line or r_n
            elif no_null_len == 3:
                # unicode line sep or paragraph sep: \u2028 , \u2029
                v2 = ptr[2]
                lastbyte = v2 == 0xA8 or v2 == 0xA9
                return ptr[0] == 0xE2 and ptr[1] == 0x80 and lastbyte
            return False

        @parameter
        if single_character:
            return _is_newline_char(self)
        else:
            for s in self:
                if not _is_newline_char(s):
                    return False
            return self.byte_length() != 0

    fn splitlines[
        O: ImmutableOrigin, //
    ](self: StringSlice[O], keepends: Bool = False) -> List[StringSlice[O]]:
        """Split the string at line boundaries. This corresponds to Python's
        [universal newlines:](
        https://docs.python.org/3/library/stdtypes.html#str.splitlines)
        `"\\r\\n"` and `"\\t\\n\\v\\f\\r\\x1c\\x1d\\x1e\\x85\\u2028\\u2029"`.

        Parameters:
            O: The immutable origin.

        Args:
            keepends: If True, line breaks are kept in the resulting strings.

        Returns:
            A List of Strings containing the input split by line boundaries.
        """

        alias `\r` = UInt8(ord("\r"))
        alias `\n` = UInt8(ord("\n"))
        alias `\t` = UInt8(ord("\t"))
        alias `\x1c` = UInt8(ord("\x1c"))
        alias `\x1e` = UInt8(ord("\x1e"))
        output = List[StringSlice[O]](capacity=128)  # guessing
        ptr = self.unsafe_ptr()
        length = self.byte_length()
        offset = 0

        @always_inline
        @parameter
        fn _is_newline_char(p: UnsafePointer[Byte], l: Int, b0: Byte) -> Bool:
            # sorry for readability, but this has less overhead than memcmp
            # highly performance sensitive code, benchmark before touching
            if l == 1:
                return `\t` <= b0 <= `\x1e` and not (`\r` < b0 < `\x1c`)
            elif l == 2:
                return b0 == 0xC2 and p[1] == 0x85  # next line: \x85
            elif l == 3:
                # unicode line sep or paragraph sep: \u2028 , \u2029
                v2 = p[2]
                lastbyte = v2 == 0xA8 or v2 == 0xA9
                return b0 == 0xE2 and p[1] == 0x80 and lastbyte
            return False

        while offset < length:
            eol_start = offset
            eol_length = 0

            while eol_start < length:
                b0 = ptr[eol_start]
                char_len = _utf8_first_byte_sequence_length(b0)
                debug_assert(
                    eol_start + char_len <= length,
                    "corrupted sequence causing unsafe memory access",
                )
                isnewline = int(_is_newline_char(ptr + eol_start, char_len, b0))
                char_end = isnewline * (eol_start + char_len)
                next_idx = char_end * int(char_end < length)
                is_r_n = b0 == `\r` and next_idx != 0 and ptr[next_idx] == `\n`
                eol_length = isnewline * char_len + int(is_r_n)
                if unlikely(isnewline == 1):
                    break
                eol_start += char_len

            str_len = eol_start - offset + int(keepends) * eol_length
            s = StringSlice[O](unsafe_from_utf8_ptr=ptr + offset, len=str_len)
            output.append(s^)
            offset = eol_start + eol_length

        return output^


# ===----------------------------------------------------------------------===#
# Utils
# ===----------------------------------------------------------------------===#


trait Stringlike:
    """Trait intended to be used only with `String`, `StringLiteral` and
    `StringSlice`."""

    fn byte_length(self) -> Int:
        """Get the string length in bytes.

        Returns:
            The length of this string in bytes.

        Notes:
            This does not include the trailing null terminator in the count.
        """
        ...

    fn unsafe_ptr(self) -> UnsafePointer[UInt8]:
        """Get raw pointer to the underlying data.

        Returns:
            The raw pointer to the data.
        """
        ...


<<<<<<< HEAD
# TODO: make this public? it's pretty useful
struct _ConcatStr:
    """A tool to concatenate Writable items lazily."""

    alias _S = String
    alias _W = VariadicPack[element_trait=Writable, *_, **_]
    var _buffer: List[Self._S]

    fn __init__(inout self, values: Self._W):
        self._buffer = List[Self._S](capacity=8)
        self._buffer.unsafe_ptr().init_pointee_move(Self._concat(values))
        self._buffer.size = 1

    fn __init__[*T: Writable](inout self, *values: *T):
        self = Self(values=values)

    fn __init__(inout self, *, capacity: Int = 8):
        self._buffer = List[Self._S](capacity=capacity)

    fn __init__(inout self, owned existing: List[Self._S]):
        self._buffer = existing^

    fn __moveinit__(inout self, owned existing: Self):
        self._buffer = existing._buffer^

    fn append(inout self, owned values: Self._W):
        self._buffer.append(Self._concat(values^))

    @always_inline
    fn append[*T: Writable](inout self, owned *values: *T):
        self.append(values^)

    fn prepend(inout self, owned values: Self._W):
        self._buffer.insert(0, Self._concat(values^))

    @always_inline
    fn prepend[*T: Writable](inout self, owned *values: *T):
        self.prepend(values^)

    fn __iadd__[T: Writable, //](inout self, owned value: T):
        self.append(value^)

    fn __iadd__(inout self, owned other: Self):
        self._buffer.extend(other._buffer)

    fn pop(inout self):
        _ = self._buffer.pop()

    fn __str__(self) -> String:
        n_elems = len(self._buffer)
        total_len = 1
        for e in self._buffer:
            total_len += e[].byte_length()
        buf = String._buffer_type(capacity=total_len)
        buf.size = total_len
        b_ptr = buf.unsafe_ptr()
        offset = 0
        i = 0
        while i < n_elems:
            e = self._buffer.unsafe_get(i).as_bytes()
            e_len = len(e)
            memcpy(dest=b_ptr + offset, src=e.unsafe_ptr(), count=e_len)
            offset += e_len
            i += 1
        b_ptr[total_len - 1] = 0
        return String(buf^)

    @always_inline
    @staticmethod
    fn _concat[*T: Writable](*values: *T) -> String:
        return Self._concat(values=values)

    @staticmethod
    fn _concat(values: Self._W) -> String:
        @parameter
        if (
            __type_of(values).__len__() == 1
            and _type_is_eq[__type_of(values[0]), String]()
        ):
            return rebind[String](values[0])
        else:
            return String.write(values)

    fn write_to[W: Writer](self, inout writer: W):
        for e in self._buffer:
            writer.write(e[])
=======
fn _to_string_list[
    T: CollectionElement, //,
    len_fn: fn (T) -> Int,
    unsafe_ptr_fn: fn (T) -> UnsafePointer[Byte],
](items: List[T]) -> List[String]:
    i_len = len(items)
    i_ptr = items.unsafe_ptr()
    out_ptr = UnsafePointer[String].alloc(i_len)

    for i in range(i_len):
        og_len = len_fn(i_ptr[i])
        f_len = og_len + 1  # null terminator
        p = UnsafePointer[Byte].alloc(f_len)
        og_ptr = unsafe_ptr_fn(i_ptr[i])
        memcpy(p, og_ptr, og_len)
        p[og_len] = 0  # null terminator
        buf = String._buffer_type(unsafe_pointer=p, size=f_len, capacity=f_len)
        (out_ptr + i).init_pointee_move(String(buf^))
    return List[String](unsafe_pointer=out_ptr, size=i_len, capacity=i_len)


@always_inline
fn _to_string_list[
    O: ImmutableOrigin, //
](items: List[StringSlice[O]]) -> List[String]:
    """Create a list of Strings **copying** the existing data.

    Parameters:
        O: The origin of the data.

    Args:
        items: The List of string slices.

    Returns:
        The list of created strings.
    """

    fn unsafe_ptr_fn(v: StringSlice[O]) -> UnsafePointer[Byte]:
        return v.unsafe_ptr()

    fn len_fn(v: StringSlice[O]) -> Int:
        return v.byte_length()

    return _to_string_list[len_fn, unsafe_ptr_fn](items)


@always_inline
fn _to_string_list[
    O: ImmutableOrigin, //
](items: List[Span[Byte, O]]) -> List[String]:
    """Create a list of Strings **copying** the existing data.

    Parameters:
        O: The origin of the data.

    Args:
        items: The List of Bytes.

    Returns:
        The list of created strings.
    """

    fn unsafe_ptr_fn(v: Span[Byte, O]) -> UnsafePointer[Byte]:
        return v.unsafe_ptr()

    fn len_fn(v: Span[Byte, O]) -> Int:
        return len(v)

    return _to_string_list[len_fn, unsafe_ptr_fn](items)
>>>>>>> 0f33d117


# ===----------------------------------------------------------------------===#
# Format method structures
# ===----------------------------------------------------------------------===#


trait _CurlyEntryFormattable(Stringable, Representable):
    """This trait is used by the `format()` method to support format specifiers.
    Currently, it is a composition of both `Stringable` and `Representable`
    traits i.e. a type to be formatted must implement both. In the future this
    will be less constrained.
    """

    ...


@value
struct _FormatCurlyEntry(CollectionElement, CollectionElementNew):
    """The struct that handles `Stringlike` formatting by curly braces entries.
    This is internal for the types: `String`, `StringLiteral` and `StringSlice`.
    """

    var first_curly: Int
    """The index of an opening brace around a substitution field."""
    var last_curly: Int
    """The index of a closing brace around a substitution field."""
    # TODO: ord("a") conversion flag not supported yet
    var conversion_flag: UInt8
    """The type of conversion for the entry: {ord("s"), ord("r")}."""
    var format_spec: Optional[_FormatSpec]
    """The format specifier."""
    # TODO: ord("a") conversion flag not supported yet
    alias supported_conversion_flags = SIMD[DType.uint8, 2](ord("s"), ord("r"))
    """Currently supported conversion flags: `__str__` and `__repr__`."""
    alias _FieldVariantType = Variant[String, Int, NoneType, Bool]
    """Purpose of the `Variant` `Self.field`:

    - `Int` for manual indexing: (value field contains `0`).
    - `NoneType` for automatic indexing: (value field contains `None`).
    - `String` for **kwargs indexing: (value field contains `foo`).
    - `Bool` for escaped curlies: (value field contains False for `{` or True
        for `}`).
    """
    var field: Self._FieldVariantType
    """Store the substitution field. See `Self._FieldVariantType` docstrings for
    more details."""
    alias _args_t = VariadicPack[element_trait=_CurlyEntryFormattable, *_]
    """Args types that are formattable by curly entry."""

    fn __init__(inout self, *, other: Self):
        self.first_curly = other.first_curly
        self.last_curly = other.last_curly
        self.conversion_flag = other.conversion_flag
        self.field = Self._FieldVariantType(other=other.field)
        self.format_spec = other.format_spec

    fn __init__(
        inout self,
        first_curly: Int,
        last_curly: Int,
        field: Self._FieldVariantType,
        conversion_flag: UInt8 = 0,
        format_spec: Optional[_FormatSpec] = None,
    ):
        self.first_curly = first_curly
        self.last_curly = last_curly
        self.field = field
        self.conversion_flag = conversion_flag
        self.format_spec = format_spec

    @always_inline
    fn is_escaped_brace(ref [_]self) -> Bool:
        return self.field.isa[Bool]()

    @always_inline
    fn is_kwargs_field(ref [_]self) -> Bool:
        return self.field.isa[String]()

    @always_inline
    fn is_automatic_indexing(ref [_]self) -> Bool:
        return self.field.isa[NoneType]()

    @always_inline
    fn is_manual_indexing(ref [_]self) -> Bool:
        return self.field.isa[Int]()

    @staticmethod
    fn format[T: Stringlike](fmt_src: T, args: Self._args_t) raises -> String:
        alias len_pos_args = __type_of(args).__len__()
        entries, size_estimation = Self._create_entries(fmt_src, len_pos_args)
        var fmt_len = fmt_src.byte_length()
        var buf = String._buffer_type(capacity=fmt_len + size_estimation)
        buf.size = 1
        buf.unsafe_set(0, 0)
        var res = String(buf^)
        var offset = 0
        var ptr = fmt_src.unsafe_ptr()
        alias S = StringSlice[StaticConstantOrigin]

        @always_inline("nodebug")
        fn _build_slice(p: UnsafePointer[UInt8], start: Int, end: Int) -> S:
            return S(unsafe_from_utf8_ptr=p + start, len=end - start)

        var auto_arg_index = 0
        for e in entries:
            debug_assert(offset < fmt_len, "offset >= fmt_src.byte_length()")
            res += _build_slice(ptr, offset, e[].first_curly)
            e[]._format_entry[len_pos_args](res, args, auto_arg_index)
            offset = e[].last_curly + 1

        res += _build_slice(ptr, offset, fmt_len)
        return res^

    @staticmethod
    fn _create_entries[
        T: Stringlike
    ](fmt_src: T, len_pos_args: Int) raises -> (List[Self], Int):
        """Returns a list of entries and its total estimated entry byte width.
        """
        var manual_indexing_count = 0
        var automatic_indexing_count = 0
        var raised_manual_index = Optional[Int](None)
        var raised_automatic_index = Optional[Int](None)
        var raised_kwarg_field = Optional[String](None)
        alias `}` = UInt8(ord("}"))
        alias `{` = UInt8(ord("{"))
        alias l_err = "there is a single curly { left unclosed or unescaped"
        alias r_err = "there is a single curly } left unclosed or unescaped"

        var entries = List[Self]()
        var start = Optional[Int](None)
        var skip_next = False
        var fmt_ptr = fmt_src.unsafe_ptr()
        var fmt_len = fmt_src.byte_length()
        var total_estimated_entry_byte_width = 0

        for i in range(fmt_len):
            if skip_next:
                skip_next = False
                continue
            if fmt_ptr[i] == `{`:
                if not start:
                    start = i
                    continue
                if i - start.value() != 1:
                    raise Error(l_err)
                # python escapes double curlies
                entries.append(Self(start.value(), i, field=False))
                start = None
                continue
            elif fmt_ptr[i] == `}`:
                if not start and (i + 1) < fmt_len:
                    # python escapes double curlies
                    if fmt_ptr[i + 1] == `}`:
                        entries.append(Self(i, i + 1, field=True))
                        total_estimated_entry_byte_width += 2
                        skip_next = True
                        continue
                elif not start:  # if it is not an escaped one, it is an error
                    raise Error(r_err)

                var start_value = start.value()
                var current_entry = Self(start_value, i, field=NoneType())

                if i - start_value != 1:
                    if current_entry._handle_field_and_break(
                        fmt_src,
                        len_pos_args,
                        i,
                        start_value,
                        automatic_indexing_count,
                        raised_automatic_index,
                        manual_indexing_count,
                        raised_manual_index,
                        raised_kwarg_field,
                        total_estimated_entry_byte_width,
                    ):
                        break
                else:  # automatic indexing
                    if automatic_indexing_count >= len_pos_args:
                        raised_automatic_index = automatic_indexing_count
                        break
                    automatic_indexing_count += 1
                    total_estimated_entry_byte_width += 8  # guessing
                entries.append(current_entry^)
                start = None

        if raised_automatic_index:
            raise Error("Automatic indexing require more args in *args")
        elif raised_kwarg_field:
            var val = raised_kwarg_field.value()
            raise Error("Index " + val + " not in kwargs")
        elif manual_indexing_count and automatic_indexing_count:
            raise Error("Cannot both use manual and automatic indexing")
        elif raised_manual_index:
            var val = str(raised_manual_index.value())
            raise Error("Index " + val + " not in *args")
        elif start:
            raise Error(l_err)
        return entries^, total_estimated_entry_byte_width

    fn _handle_field_and_break[
        T: Stringlike
    ](
        inout self,
        fmt_src: T,
        len_pos_args: Int,
        i: Int,
        start_value: Int,
        inout automatic_indexing_count: Int,
        inout raised_automatic_index: Optional[Int],
        inout manual_indexing_count: Int,
        inout raised_manual_index: Optional[Int],
        inout raised_kwarg_field: Optional[String],
        inout total_estimated_entry_byte_width: Int,
    ) raises -> Bool:
        alias S = StringSlice[StaticConstantOrigin]

        @always_inline("nodebug")
        fn _build_slice(p: UnsafePointer[UInt8], start: Int, end: Int) -> S:
            return S(unsafe_from_utf8_ptr=p + start, len=end - start)

        var field = _build_slice(fmt_src.unsafe_ptr(), start_value + 1, i)
        var field_ptr = field.unsafe_ptr()
        var field_len = i - (start_value + 1)
        var exclamation_index = -1
        var idx = 0
        while idx < field_len:
            if field_ptr[idx] == ord("!"):
                exclamation_index = idx
                break
            idx += 1
        var new_idx = exclamation_index + 1
        if exclamation_index != -1:
            if new_idx == field_len:
                raise Error("Empty conversion flag.")
            var conversion_flag = field_ptr[new_idx]
            if field_len - new_idx > 1 or (
                conversion_flag not in Self.supported_conversion_flags
            ):
                var f = String(_build_slice(field_ptr, new_idx, field_len))
                _ = field^
                raise Error('Conversion flag "' + f + '" not recognised.')
            self.conversion_flag = conversion_flag
            field = _build_slice(field_ptr, 0, exclamation_index)
        else:
            new_idx += 1

        var extra = int(new_idx < field_len)
        var fmt_field = _build_slice(field_ptr, new_idx + extra, field_len)
        self.format_spec = _FormatSpec.parse(fmt_field)
        var w = int(self.format_spec.value().width) if self.format_spec else 0
        # fully guessing the byte width here to be at least 8 bytes per entry
        # minus the length of the whole format specification
        total_estimated_entry_byte_width += 8 * int(w > 0) + w - (field_len + 2)

        if field.byte_length() == 0:
            # an empty field, so it's automatic indexing
            if automatic_indexing_count >= len_pos_args:
                raised_automatic_index = automatic_indexing_count
                return True
            automatic_indexing_count += 1
        else:
            try:
                # field is a number for manual indexing:
                var number = int(field)
                self.field = number
                if number >= len_pos_args or number < 0:
                    raised_manual_index = number
                    return True
                manual_indexing_count += 1
            except e:
                alias unexp = "Not the expected error from atol"
                debug_assert("not convertible to integer" in str(e), unexp)
                # field is a keyword for **kwargs:
                var f = str(field)
                self.field = f
                raised_kwarg_field = f
                return True
        return False

    fn _format_entry[
        len_pos_args: Int
    ](self, inout res: String, args: Self._args_t, inout auto_idx: Int) raises:
        # TODO(#3403 and/or #3252): this function should be able to use
        # Formatter syntax when the type implements it, since it will give great
        # performance benefits. This also needs to be able to check if the given
        # args[i] conforms to the trait needed by the conversion_flag to avoid
        # needing to constraint that every type needs to conform to every trait.
        alias `r` = UInt8(ord("r"))
        alias `s` = UInt8(ord("s"))
        # alias `a` = UInt8(ord("a")) # TODO

        @parameter
        fn _format(idx: Int) raises:
            @parameter
            for i in range(len_pos_args):
                if i == idx:
                    var type_impls_repr = True  # TODO
                    var type_impls_str = True  # TODO
                    var type_impls_formatter_repr = True  # TODO
                    var type_impls_formatter_str = True  # TODO
                    var flag = self.conversion_flag
                    var empty = flag == 0 and not self.format_spec

                    var data: String
                    if empty and type_impls_formatter_str:
                        data = str(args[i])  # TODO: use writer and return
                    elif empty and type_impls_str:
                        data = str(args[i])
                    elif flag == `s` and type_impls_formatter_str:
                        if empty:
                            # TODO: use writer and return
                            pass
                        data = str(args[i])
                    elif flag == `s` and type_impls_str:
                        data = str(args[i])
                    elif flag == `r` and type_impls_formatter_repr:
                        if empty:
                            # TODO: use writer and return
                            pass
                        data = repr(args[i])
                    elif flag == `r` and type_impls_repr:
                        data = repr(args[i])
                    elif self.format_spec:
                        self.format_spec.value().stringify(res, args[i])
                        return
                    else:
                        alias argnum = "Argument number: "
                        alias does_not = " does not implement the trait "
                        alias needed = "needed for conversion_flag: "
                        var flg = String(List[UInt8](flag, 0))
                        raise Error(argnum + str(i) + does_not + needed + flg)

                    if self.format_spec:
                        self.format_spec.value().format_string(res, data)
                    else:
                        res += data

        if self.is_escaped_brace():
            res += "}" if self.field[Bool] else "{"
        elif self.is_manual_indexing():
            _format(self.field[Int])
        elif self.is_automatic_indexing():
            _format(auto_idx)
            auto_idx += 1


@value
@register_passable("trivial")
struct _FormatSpec:
    """Store every field of the format specifier in a byte (e.g., ord("+") for
    sign). It is stored in a byte because every [format specifier](
    https://docs.python.org/3/library/string.html#formatspec) is an ASCII
    character.
    """

    var fill: UInt8
    """If a valid align value is specified, it can be preceded by a fill
    character that can be any character and defaults to a space if omitted.
    """
    var align: UInt8
    """The meaning of the various alignment options is as follows:

    | Option | Meaning|
    |:------:|:-------|
    |'<' | Forces the field to be left-aligned within the available space \
    (this is the default for most objects).|
    |'>' | Forces the field to be right-aligned within the available space \
    (this is the default for numbers).|
    |'=' | Forces the padding to be placed after the sign (if any) but before \
    the digits. This is used for printing fields in the form `+000000120`. This\
    alignment option is only valid for numeric types. It becomes the default\
    for numbers when `0` immediately precedes the field width.|
    |'^' | Forces the field to be centered within the available space.|
    """
    var sign: UInt8
    """The sign option is only valid for number types, and can be one of the
    following:

    | Option | Meaning|
    |:------:|:-------|
    |'+' | indicates that a sign should be used for both positive as well as\
    negative numbers.|
    |'-' | indicates that a sign should be used only for negative numbers (this\
    is the default behavior).|
    |space | indicates that a leading space should be used on positive numbers,\
    and a minus sign on negative numbers.|
    """
    var coerce_z: Bool
    """The 'z' option coerces negative zero floating-point values to positive
    zero after rounding to the format precision. This option is only valid for
    floating-point presentation types.
    """
    var alternate_form: Bool
    """The alternate form is defined differently for different types. This
    option is only valid for types that implement the trait `# TODO: define
    trait`. For integers, when binary, octal, or hexadecimal output is used,
    this option adds the respective prefix '0b', '0o', '0x', or '0X' to the
    output value. For float and complex the alternate form causes the result of
    the conversion to always contain a decimal-point character, even if no
    digits follow it.
    """
    var width: UInt8
    """A decimal integer defining the minimum total field width, including any
    prefixes, separators, and other formatting characters. If not specified,
    then the field width will be determined by the content. When no explicit
    alignment is given, preceding the width field by a zero ('0') character
    enables sign-aware zero-padding for numeric types. This is equivalent to a
    fill character of '0' with an alignment type of '='.
    """
    var grouping_option: UInt8
    """The ',' option signals the use of a comma for a thousands separator. For
    a locale aware separator, use the 'n' integer presentation type instead. The
    '_' option signals the use of an underscore for a thousands separator for
    floating-point presentation types and for integer presentation type 'd'. For
    integer presentation types 'b', 'o', 'x', and 'X', underscores will be
    inserted every 4 digits. For other presentation types, specifying this
    option is an error.
    """
    var precision: UInt8
    """The precision is a decimal integer indicating how many digits should be
    displayed after the decimal point for presentation types 'f' and 'F', or
    before and after the decimal point for presentation types 'g' or 'G'. For
    string presentation types the field indicates the maximum field size - in
    other words, how many characters will be used from the field content. The
    precision is not allowed for integer presentation types.
    """
    var type: UInt8
    """Determines how the data should be presented.

    The available integer presentation types are:

    | Option | Meaning|
    |:------:|:-------|
    |'b' |Binary format. Outputs the number in base 2.|
    |'c' |Character. Converts the integer to the corresponding unicode\
    character before printing.|
    |'d' |Decimal Integer. Outputs the number in base 10.|
    |'o' |Octal format. Outputs the number in base 8.|
    |'x' |Hex format. Outputs the number in base 16, using lower-case letters\
    for the digits above 9.|
    |'X' |Hex format. Outputs the number in base 16, using upper-case letters\
    for the digits above 9. In case '#' is specified, the prefix '0x' will be\
    upper-cased to '0X' as well.|
    |'n' |Number. This is the same as 'd', except that it uses the current\
    locale setting to insert the appropriate number separator characters.|
    |None | The same as 'd'.|

    In addition to the above presentation types, integers can be formatted with
    the floating-point presentation types listed below (except 'n' and None).
    When doing so, float() is used to convert the integer to a floating-point
    number before formatting.

    The available presentation types for float and Decimal values are:

    | Option | Meaning|
    |:------:|:-------|
    |'e' |Scientific notation. For a given precision p, formats the number in\
    scientific notation with the letter `e` separating the coefficient from the\
    exponent. The coefficient has one digit before and p digits after the\
    decimal point, for a total of p + 1 significant digits. With no precision\
    given, uses a precision of 6 digits after the decimal point for float, and\
    shows all coefficient digits for Decimal. If no digits follow the decimal\
    point, the decimal point is also removed unless the # option is used.|
    |'E' |Scientific notation. Same as 'e' except it uses an upper case `E` as\
    the separator character.|
    |'f' |Fixed-point notation. For a given precision p, formats the number as\
    a decimal number with exactly p digits following the decimal point. With no\
    precision given, uses a precision of 6 digits after the decimal point for\
    float, and uses a precision large enough to show all coefficient digits for\
    Decimal. If no digits follow the decimal point, the decimal point is also\
    removed unless the '#' option is used.|
    |'F' |Fixed-point notation. Same as 'f', but converts nan to NAN and inf to\
    INF.|
    |'g' |General format. For a given precision p >= 1, this rounds the number\
    to p significant digits and then formats the result in either fixed-point\
    format or in scientific notation, depending on its magnitude. A precision\
    of 0 is treated as equivalent to a precision of 1.\
    The precise rules are as follows: suppose that the result formatted with\
    presentation type 'e' and precision p-1 would have exponent exp. Then, if\
    m <= exp < p, where m is -4 for floats and -6 for Decimals, the number is\
    formatted with presentation type 'f' and precision p-1-exp. Otherwise, the\
    number is formatted with presentation type 'e' and precision p-1. In both\
    cases insignificant trailing zeros are removed from the significand, and\
    the decimal point is also removed if there are no remaining digits\
    following it, unless the '#' option is used.\
    With no precision given, uses a precision of 6 significant digits for\
    float. For Decimal, the coefficient of the result is formed from the\
    coefficient digits of the value; scientific notation is used for values\
    smaller than 1e-6 in absolute value and values where the place value of the\
    least significant digit is larger than 1, and fixed-point notation is used\
    otherwise.\
    Positive and negative infinity, positive and negative zero, and nans, are\
    formatted as inf, -inf, 0, -0 and nan respectively, regardless of the\
    precision.|
    |'G' |General format. Same as 'g' except switches to 'E' if the number gets\
    too large. The representations of infinity and NaN are uppercased, too.|
    |'n' |Number. This is the same as 'g', except that it uses the current\
    locale setting to insert the appropriate number separator characters.|
    |'%' |Percentage. Multiplies the number by 100 and displays in fixed ('f')\
    format, followed by a percent sign.|
    |None |For float this is like the 'g' type, except that when fixed-point\
    notation is used to format the result, it always includes at least one\
    digit past the decimal point, and switches to the scientific notation when\
    exp >= p - 1. When the precision is not specified, the latter will be as\
    large as needed to represent the given value faithfully.\
    For Decimal, this is the same as either 'g' or 'G' depending on the value\
    of context.capitals for the current decimal context.\
    The overall effect is to match the output of str() as altered by the other\
    format modifiers.|
    """

    fn __init__(
        inout self,
        fill: UInt8 = ord(" "),
        align: UInt8 = 0,
        sign: UInt8 = ord("-"),
        coerce_z: Bool = False,
        alternate_form: Bool = False,
        width: UInt8 = 0,
        grouping_option: UInt8 = 0,
        precision: UInt8 = 0,
        type: UInt8 = 0,
    ):
        """Construct a FormatSpec instance.

        Args:
            fill: Defaults to space.
            align: Defaults to `0` which is adjusted to the default for the arg
                type.
            sign: Defaults to `-`.
            coerce_z: Defaults to False.
            alternate_form: Defaults to False.
            width: Defaults to `0` which is adjusted to the default for the arg
                type.
            grouping_option: Defaults to `0` which is adjusted to the default for
                the arg type.
            precision: Defaults to `0` which is adjusted to the default for the
                arg type.
            type: Defaults to `0` which is adjusted to the default for the arg
                type.
        """
        self.fill = fill
        self.align = align
        self.sign = sign
        self.coerce_z = coerce_z
        self.alternate_form = alternate_form
        self.width = width
        self.grouping_option = grouping_option
        self.precision = precision
        self.type = type

    @staticmethod
    fn parse(fmt_str: StringSlice) -> Optional[Self]:
        """Parses the format spec string.

        Args:
            fmt_str: The StringSlice with the format spec.

        Returns:
            An instance of FormatSpec.
        """

        alias `:` = UInt8(ord(":"))
        var f_len = fmt_str.byte_length()
        var f_ptr = fmt_str.unsafe_ptr()
        var colon_idx = -1
        var idx = 0
        while idx < f_len:
            if f_ptr[idx] == `:`:
                exclamation_index = idx
                break
            idx += 1

        if colon_idx == -1:
            return None

        # TODO: Future implementation of format specifiers
        return None

    fn stringify[
        T: _CurlyEntryFormattable
    ](self, inout res: String, item: T) raises:
        """Stringify a type according to its format specification.

        Args:
            res: The resulting String.
            item: The item to stringify.
        """
        var type_implements_float = True  # TODO
        var type_implements_float_raising = True  # TODO
        var type_implements_int = True  # TODO
        var type_implements_int_raising = True  # TODO

        # TODO: transform to int/float depending on format spec and stringify
        # with hex/bin/oct etc.
        res += str(item)

    fn format_string(self, inout res: String, item: String) raises:
        """Transform a String according to its format specification.

        Args:
            res: The resulting String.
            item: The item to format.
        """

        # TODO: align, fill, etc.
        res += item<|MERGE_RESOLUTION|>--- conflicted
+++ resolved
@@ -28,11 +28,7 @@
 from collections import List, Optional
 from memory import memcmp, UnsafePointer, memcpy
 from sys import simdwidthof, bitwidthof
-<<<<<<< HEAD
-from sys.intrinsics import _type_is_eq
-=======
-from sys.intrinsics import unlikely
->>>>>>> 0f33d117
+from sys.intrinsics import unlikely, _type_is_eq
 from memory.memory import _memcmp_impl_unconstrained
 from ._utf8_validation import _is_valid_utf8
 
@@ -1061,7 +1057,77 @@
         ...
 
 
-<<<<<<< HEAD
+fn _to_string_list[
+    T: CollectionElement, //,
+    len_fn: fn (T) -> Int,
+    unsafe_ptr_fn: fn (T) -> UnsafePointer[Byte],
+](items: List[T]) -> List[String]:
+    i_len = len(items)
+    i_ptr = items.unsafe_ptr()
+    out_ptr = UnsafePointer[String].alloc(i_len)
+
+    for i in range(i_len):
+        og_len = len_fn(i_ptr[i])
+        f_len = og_len + 1  # null terminator
+        p = UnsafePointer[Byte].alloc(f_len)
+        og_ptr = unsafe_ptr_fn(i_ptr[i])
+        memcpy(p, og_ptr, og_len)
+        p[og_len] = 0  # null terminator
+        buf = String._buffer_type(unsafe_pointer=p, size=f_len, capacity=f_len)
+        (out_ptr + i).init_pointee_move(String(buf^))
+    return List[String](unsafe_pointer=out_ptr, size=i_len, capacity=i_len)
+
+
+@always_inline
+fn _to_string_list[
+    O: ImmutableOrigin, //
+](items: List[StringSlice[O]]) -> List[String]:
+    """Create a list of Strings **copying** the existing data.
+
+    Parameters:
+        O: The origin of the data.
+
+    Args:
+        items: The List of string slices.
+
+    Returns:
+        The list of created strings.
+    """
+
+    fn unsafe_ptr_fn(v: StringSlice[O]) -> UnsafePointer[Byte]:
+        return v.unsafe_ptr()
+
+    fn len_fn(v: StringSlice[O]) -> Int:
+        return v.byte_length()
+
+    return _to_string_list[len_fn, unsafe_ptr_fn](items)
+
+
+@always_inline
+fn _to_string_list[
+    O: ImmutableOrigin, //
+](items: List[Span[Byte, O]]) -> List[String]:
+    """Create a list of Strings **copying** the existing data.
+
+    Parameters:
+        O: The origin of the data.
+
+    Args:
+        items: The List of Bytes.
+
+    Returns:
+        The list of created strings.
+    """
+
+    fn unsafe_ptr_fn(v: Span[Byte, O]) -> UnsafePointer[Byte]:
+        return v.unsafe_ptr()
+
+    fn len_fn(v: Span[Byte, O]) -> Int:
+        return len(v)
+
+    return _to_string_list[len_fn, unsafe_ptr_fn](items)
+
+
 # TODO: make this public? it's pretty useful
 struct _ConcatStr:
     """A tool to concatenate Writable items lazily."""
@@ -1148,77 +1214,6 @@
     fn write_to[W: Writer](self, inout writer: W):
         for e in self._buffer:
             writer.write(e[])
-=======
-fn _to_string_list[
-    T: CollectionElement, //,
-    len_fn: fn (T) -> Int,
-    unsafe_ptr_fn: fn (T) -> UnsafePointer[Byte],
-](items: List[T]) -> List[String]:
-    i_len = len(items)
-    i_ptr = items.unsafe_ptr()
-    out_ptr = UnsafePointer[String].alloc(i_len)
-
-    for i in range(i_len):
-        og_len = len_fn(i_ptr[i])
-        f_len = og_len + 1  # null terminator
-        p = UnsafePointer[Byte].alloc(f_len)
-        og_ptr = unsafe_ptr_fn(i_ptr[i])
-        memcpy(p, og_ptr, og_len)
-        p[og_len] = 0  # null terminator
-        buf = String._buffer_type(unsafe_pointer=p, size=f_len, capacity=f_len)
-        (out_ptr + i).init_pointee_move(String(buf^))
-    return List[String](unsafe_pointer=out_ptr, size=i_len, capacity=i_len)
-
-
-@always_inline
-fn _to_string_list[
-    O: ImmutableOrigin, //
-](items: List[StringSlice[O]]) -> List[String]:
-    """Create a list of Strings **copying** the existing data.
-
-    Parameters:
-        O: The origin of the data.
-
-    Args:
-        items: The List of string slices.
-
-    Returns:
-        The list of created strings.
-    """
-
-    fn unsafe_ptr_fn(v: StringSlice[O]) -> UnsafePointer[Byte]:
-        return v.unsafe_ptr()
-
-    fn len_fn(v: StringSlice[O]) -> Int:
-        return v.byte_length()
-
-    return _to_string_list[len_fn, unsafe_ptr_fn](items)
-
-
-@always_inline
-fn _to_string_list[
-    O: ImmutableOrigin, //
-](items: List[Span[Byte, O]]) -> List[String]:
-    """Create a list of Strings **copying** the existing data.
-
-    Parameters:
-        O: The origin of the data.
-
-    Args:
-        items: The List of Bytes.
-
-    Returns:
-        The list of created strings.
-    """
-
-    fn unsafe_ptr_fn(v: Span[Byte, O]) -> UnsafePointer[Byte]:
-        return v.unsafe_ptr()
-
-    fn len_fn(v: Span[Byte, O]) -> Int:
-        return len(v)
-
-    return _to_string_list[len_fn, unsafe_ptr_fn](items)
->>>>>>> 0f33d117
 
 
 # ===----------------------------------------------------------------------===#
