--- conflicted
+++ resolved
@@ -198,26 +198,13 @@
             byte_len = _utf8_first_byte_sequence_length(self.ptr[self.index])
             i = self.index
             self.index += byte_len
-<<<<<<< HEAD
-            return Self._S(unsafe_from_utf8_ptr=self.ptr + i, len=byte_len)
-=======
-            return StringSlice[origin](
-                ptr=self.ptr + (self.index - byte_len), length=byte_len
-            )
->>>>>>> 5180ef0f
+            return Self._S(ptr=self.ptr + i, length=byte_len)
         else:
             byte_len = 1
             while _utf8_byte_type(self.ptr[self.index - byte_len]) == 1:
                 byte_len += 1
             self.index -= byte_len
-<<<<<<< HEAD
-            p = self.ptr + self.index
-            return Self._S(unsafe_from_utf8_ptr=p, len=byte_len)
-=======
-            return StringSlice[origin](
-                ptr=self.ptr + self.index, length=byte_len
-            )
->>>>>>> 5180ef0f
+            return Self._S(ptr=self.ptr + self.index, length=byte_len)
 
     @always_inline
     fn __has_next__(self) -> Bool:
