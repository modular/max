# ===----------------------------------------------------------------------=== #
# Copyright (c) 2024, Modular Inc. All rights reserved.
#
# Licensed under the Apache License v2.0 with LLVM Exceptions:
# https://llvm.org/LICENSE.txt
#
# Unless required by applicable law or agreed to in writing, software
# distributed under the License is distributed on an "AS IS" BASIS,
# WITHOUT WARRANTIES OR CONDITIONS OF ANY KIND, either express or implied.
# See the License for the specific language governing permissions and
# limitations under the License.
# ===----------------------------------------------------------------------=== #

"""Implements the StringSlice type.

You can import these APIs from the `utils.string_slice` module. For example:

```mojo
from utils import StringSlice
```
"""

from bit import count_leading_zeros
from utils import Span
from collections.string import _is_ascii_space, _atol, _atof
from collections import List, Optional
from memory import memcmp, UnsafePointer
from sys import simdwidthof, bitwidthof
from memory.memory import _memcmp_impl_unconstrained

alias StaticString = StringSlice[StaticConstantOrigin]
"""An immutable static string slice."""


<<<<<<< HEAD
@always_inline
fn _is_continuation_byte[
    w: Int, //
](vec: SIMD[DType.uint8, w]) -> SIMD[DType.bool, w]:
    return (vec & 0b1100_0000) == 0b1000_0000
=======
fn _count_utf8_continuation_bytes(span: Span[Byte]) -> Int:
    alias sizes = (256, 128, 64, 32, 16, 8)
    var ptr = span.unsafe_ptr()
    var num_bytes = len(span)
    var amnt: Int = 0
    var processed = 0
>>>>>>> 8dfe5b33


@always_inline
fn _count_utf8_continuation_bytes(span: Span[Byte]) -> Int:
    return span.count[_is_continuation_byte]()


fn _unicode_codepoint_utf8_byte_length(c: Int) -> Int:
    debug_assert(
        0 <= c <= 0x10FFFF, "Value: ", c, " is not a valid Unicode code point"
    )
    alias sizes = SIMD[DType.int32, 4](0, 0b0111_1111, 0b0111_1111_1111, 0xFFFF)
    return int((sizes < c).cast[DType.uint8]().reduce_add())


fn _shift_unicode_to_utf8(ptr: UnsafePointer[UInt8], c: Int, num_bytes: Int):
    """Shift unicode to utf8 representation.

    ### Unicode (represented as UInt32 BE) to UTF-8 conversion:
    - 1: 00000000 00000000 00000000 0aaaaaaa -> 0aaaaaaa
        - a
    - 2: 00000000 00000000 00000aaa aabbbbbb -> 110aaaaa 10bbbbbb
        - (a >> 6)  | 0b11000000, b         | 0b10000000
    - 3: 00000000 00000000 aaaabbbb bbcccccc -> 1110aaaa 10bbbbbb 10cccccc
        - (a >> 12) | 0b11100000, (b >> 6)  | 0b10000000, c        | 0b10000000
    - 4: 00000000 000aaabb bbbbcccc ccdddddd -> 11110aaa 10bbbbbb 10cccccc
    10dddddd
        - (a >> 18) | 0b11110000, (b >> 12) | 0b10000000, (c >> 6) | 0b10000000,
        d | 0b10000000
    """
    if num_bytes == 1:
        ptr[0] = UInt8(c)
        return

    var shift = 6 * (num_bytes - 1)
    var mask = UInt8(0xFF) >> (num_bytes + 1)
    var num_bytes_marker = UInt8(0xFF) << (8 - num_bytes)
    ptr[0] = ((c >> shift) & mask) | num_bytes_marker
    for i in range(1, num_bytes):
        shift -= 6
        ptr[i] = ((c >> shift) & 0b0011_1111) | 0b1000_0000


fn _utf8_byte_type(b: SIMD[DType.uint8, _], /) -> __type_of(b):
    """UTF-8 byte type.

    Returns:
        The byte type.

    Notes:

        - 0 -> ASCII byte.
        - 1 -> continuation byte.
        - 2 -> start of 2 byte long sequence.
        - 3 -> start of 3 byte long sequence.
        - 4 -> start of 4 byte long sequence.
    """
    return count_leading_zeros(~(b & UInt8(0b1111_0000)))


@always_inline
fn _memrchr[
    type: DType
](
    source: UnsafePointer[Scalar[type]], char: Scalar[type], len: Int
) -> UnsafePointer[Scalar[type]]:
    if not len:
        return UnsafePointer[Scalar[type]]()
    for i in reversed(range(len)):
        if source[i] == char:
            return source + i
    return UnsafePointer[Scalar[type]]()


@always_inline
fn _memrmem[
    type: DType
](
    haystack: UnsafePointer[Scalar[type]],
    haystack_len: Int,
    needle: UnsafePointer[Scalar[type]],
    needle_len: Int,
) -> UnsafePointer[Scalar[type]]:
    if not needle_len:
        return haystack
    if needle_len > haystack_len:
        return UnsafePointer[Scalar[type]]()
    if needle_len == 1:
        return _memrchr[type](haystack, needle[0], haystack_len)
    for i in reversed(range(haystack_len - needle_len + 1)):
        if haystack[i] != needle[0]:
            continue
        if memcmp(haystack + i + 1, needle + 1, needle_len - 1) == 0:
            return haystack + i
    return UnsafePointer[Scalar[type]]()


fn _is_newline_start(
    ptr: UnsafePointer[UInt8], read_ahead: Int = 1
) -> (Bool, Int):
    """Returns if the first item in the pointer is the start of
    a newline sequence, and its length.
    """
    # TODO add line and paragraph separator as StringLiteral
    # once Unicode escape sequences are accepted
    alias ` ` = UInt8(ord(" "))
    var rn = "\r\n"
    var next_line = List[UInt8](0xC2, 0x85)
    """TODO: \\x85"""
    var unicode_line_sep = List[UInt8](0xE2, 0x80, 0xA8)
    """TODO: \\u2028"""
    var unicode_paragraph_sep = List[UInt8](0xE2, 0x80, 0xA9)
    """TODO: \\u2029"""

    var val = _utf8_byte_type(ptr[0])
    if val == 0:
        if read_ahead > 1:
            if memcmp(ptr, rn.unsafe_ptr(), 2) == 0:
                return True, 2
            _ = rn
        return ptr[0] != ` ` and _is_ascii_space(ptr[0]), 1
    elif val == 2 and read_ahead > 1:
        var comp = memcmp(ptr, next_line.unsafe_ptr(), 2) == 0
        _ = next_line
        return comp, 2
    elif val == 3 and read_ahead > 2:
        var comp = (
            memcmp(ptr, unicode_line_sep.unsafe_ptr(), 3) == 0
            or memcmp(ptr, unicode_paragraph_sep.unsafe_ptr(), 3) == 0
        )
        _ = unicode_line_sep, unicode_paragraph_sep
        return comp, 3
    return False, 1


@value
struct _StringSliceIter[
    is_mutable: Bool, //,
    origin: Origin[is_mutable].type,
    forward: Bool = True,
]:
    """Iterator for StringSlice

    Parameters:
        is_mutable: Whether the slice is mutable.
        origin: The origin of the underlying string data.
        forward: The iteration direction. `False` is backwards.
    """

    var index: Int
    var continuation_bytes: Int
    var ptr: UnsafePointer[UInt8]
    var length: Int

    fn __init__(
        inout self, *, unsafe_pointer: UnsafePointer[UInt8], length: Int
    ):
        self.index = 0 if forward else length
        self.ptr = unsafe_pointer
        self.length = length
        alias S = Span[Byte, StaticConstantOrigin]
        var s = S(unsafe_ptr=self.ptr, len=self.length)
        self.continuation_bytes = _count_utf8_continuation_bytes(s)

    fn __iter__(self) -> Self:
        return self

    fn __next__(inout self) -> StringSlice[origin]:
        @parameter
        if forward:
            var byte_len = 1
            if self.continuation_bytes > 0:
                var byte_type = _utf8_byte_type(self.ptr[self.index])
                if byte_type != 0:
                    byte_len = int(byte_type)
                    self.continuation_bytes -= byte_len - 1
            self.index += byte_len
            return StringSlice[origin](
                unsafe_from_utf8_ptr=self.ptr + (self.index - byte_len),
                len=byte_len,
            )
        else:
            var byte_len = 1
            if self.continuation_bytes > 0:
                var byte_type = _utf8_byte_type(self.ptr[self.index - 1])
                if byte_type != 0:
                    while byte_type == 1:
                        byte_len += 1
                        var b = self.ptr[self.index - byte_len]
                        byte_type = _utf8_byte_type(b)
                    self.continuation_bytes -= byte_len - 1
            self.index -= byte_len
            return StringSlice[origin](
                unsafe_from_utf8_ptr=self.ptr + self.index, len=byte_len
            )

    @always_inline
    fn __hasmore__(self) -> Bool:
        return self.__len__() > 0

    fn __len__(self) -> Int:
        @parameter
        if forward:
            return self.length - self.index - self.continuation_bytes
        else:
            return self.index - self.continuation_bytes


@value
struct StringSlice[is_mutable: Bool, //, origin: Origin[is_mutable].type,](
    Stringable,
    Sized,
    Writable,
    CollectionElement,
    CollectionElementNew,
    Hashable,
):
    """
    A non-owning view to encoded string data.

    TODO:
    The underlying string data is guaranteed to be encoded using UTF-8.

    Parameters:
        is_mutable: Whether the slice is mutable.
        origin: The origin of the underlying string data.
    """

    var _slice: Span[Byte, origin]

    # ===------------------------------------------------------------------===#
    # Initializers
    # ===------------------------------------------------------------------===#

    @always_inline
    fn __init__(
        inout self: StringSlice[StaticConstantOrigin], lit: StringLiteral
    ):
        """Construct a new string slice from a string literal.

        Args:
            lit: The literal to construct this string slice from.
        """
        # Since a StringLiteral has static origin, it will outlive
        # whatever arbitrary `origin` the user has specified they need this
        # slice to live for.
        # SAFETY:
        #   StringLiteral is guaranteed to use UTF-8 encoding.
        # FIXME(MSTDL-160):
        #   Ensure StringLiteral _actually_ always uses UTF-8 encoding.
        # TODO(#933): use when llvm intrinsics can be used at compile time
        # debug_assert(
        #     _is_valid_utf8(literal.unsafe_ptr(), literal.byte_length()),
        #     "StringLiteral doesn't have valid UTF-8 encoding",
        # )
        self = StaticString(
            unsafe_from_utf8_ptr=lit.unsafe_ptr(), len=lit.byte_length()
        )

    @always_inline
    fn __init__(inout self, *, owned unsafe_from_utf8: Span[Byte, origin]):
        """Construct a new StringSlice from a sequence of UTF-8 encoded bytes.

        Safety:
            `unsafe_from_utf8` MUST be valid UTF-8 encoded data.

        Args:
            unsafe_from_utf8: A slice of bytes encoded in UTF-8.
        """

        self._slice = unsafe_from_utf8^

    fn __init__(inout self, *, unsafe_from_utf8_strref: StringRef):
        """Construct a new StringSlice from a StringRef pointing to UTF-8
        encoded bytes.

        Safety:
            - `unsafe_from_utf8_strref` MUST point to data that is valid for
              `origin`.
            - `unsafe_from_utf8_strref` MUST be valid UTF-8 encoded data.

        Args:
            unsafe_from_utf8_strref: A StringRef of bytes encoded in UTF-8.
        """
        var strref = unsafe_from_utf8_strref

        var byte_slice = Span[Byte, origin](
            unsafe_ptr=strref.unsafe_ptr(),
            len=len(strref),
        )

        self = Self(unsafe_from_utf8=byte_slice)

    @always_inline
    fn __init__(
        inout self,
        *,
        unsafe_from_utf8_ptr: UnsafePointer[UInt8],
        len: Int,
    ):
        """Construct a StringSlice from a pointer to a sequence of UTF-8 encoded
        bytes and a length.

        Safety:
            - `unsafe_from_utf8_ptr` MUST point to at least `len` bytes of valid
              UTF-8 encoded data.
            - `unsafe_from_utf8_ptr` must point to data that is live for the
              duration of `origin`.

        Args:
            unsafe_from_utf8_ptr: A pointer to a sequence of bytes encoded in
              UTF-8.
            len: The number of bytes of encoded data.
        """
        var byte_slice = Span[Byte, origin](
            unsafe_ptr=unsafe_from_utf8_ptr,
            len=len,
        )

        self._slice = byte_slice

    @always_inline
    fn __init__(inout self, *, other: Self):
        """Explicitly construct a deep copy of the provided `StringSlice`.

        Args:
            other: The `StringSlice` to copy.
        """
        self._slice = other._slice

    # ===------------------------------------------------------------------===#
    # Trait implementations
    # ===------------------------------------------------------------------===#

    fn __str__(self) -> String:
        """Gets this slice as a standard `String`. You don't need to
        call this method directly, use `str("...")` instead.

        Returns:
            The string representation of the slice.
        """
        return String(str_slice=self)

    fn __repr__(self) -> String:
        """Return a representation of the string instance. You don't need to
        call this method directly, use `repr("...")` instead.

        Returns:
            A new representation of the string.
        """
        return ascii(self)

    fn __ascii__(self) -> String:
        """Get the ASCII representation of the object. You don't need to call
        this method directly, use `ascii("...")` instead.

        Returns:
            A new string containing the ASCII representation of the object.
        """
        return ascii(self)

    fn __len__(self) -> Int:
        """Nominally returns the _length in Unicode codepoints_ (not bytes!).

        Returns:
            The length in Unicode codepoints.
        """
        var b_len = self.byte_length()
        alias S = Span[Byte, StaticConstantOrigin]
        var s = S(unsafe_ptr=self.unsafe_ptr(), len=b_len)
        return b_len - _count_utf8_continuation_bytes(s)

    fn write_to[W: Writer](self, inout writer: W):
        """
        Formats this string slice to the provided Writer.

        Parameters:
            W: A type conforming to the Writable trait.

        Args:
            writer: The object to write to.
        """
        writer.write_bytes(self.as_bytes())

    fn __bool__(self) -> Bool:
        """Check if a string slice is non-empty.

        Returns:
           True if a string slice is non-empty, False otherwise.
        """
        return len(self._slice) > 0

    fn __hash__(self) -> UInt:
        """Hash the underlying buffer using builtin hash.

        Returns:
            A 64-bit hash value. This value is _not_ suitable for cryptographic
            uses. Its intended usage is for data structures. See the `hash`
            builtin documentation for more details.
        """
        return hash(self._slice._data, self._slice._len)

    # This decorator informs the compiler that indirect address spaces are not
    # dereferenced by the method.
    # TODO: replace with a safe model that checks the body of the method for
    # accesses to the origin.
    @__unsafe_disable_nested_origin_exclusivity
    fn __eq__(self, rhs: StringSlice) -> Bool:
        """Verify if a string slice is equal to another string slice.

        Args:
            rhs: The string slice to compare against.

        Returns:
            True if the string slices are equal in length and contain the same
                elements, False otherwise.
        """
        if not self and not rhs:
            return True
        if len(self) != len(rhs):
            return False
        # same pointer and length, so equal
        if self._slice.unsafe_ptr() == rhs._slice.unsafe_ptr():
            return True
        for i in range(len(self)):
            if self._slice[i] != rhs._slice.unsafe_ptr()[i]:
                return False
        return True

    @always_inline
    fn __eq__(self, rhs: String) -> Bool:
        """Verify if a string slice is equal to a string.

        Args:
            rhs: The string to compare against.

        Returns:
            True if the string slice is equal to the input string in length and
                contain the same bytes, False otherwise.
        """
        return self == rhs.as_string_slice()

    @always_inline
    fn __eq__(self, rhs: StringLiteral) -> Bool:
        """Verify if a string slice is equal to a literal.

        Args:
            rhs: The literal to compare against.

        Returns:
            True if the string slice is equal to the input literal in length and
                contain the same bytes, False otherwise.
        """
        return self == rhs.as_string_slice()

    @__unsafe_disable_nested_origin_exclusivity
    @always_inline
    fn __ne__(self, rhs: StringSlice) -> Bool:
        """Verify if span is not equal to another string slice.

        Args:
            rhs: The string slice to compare against.

        Returns:
            True if the string slices are not equal in length or contents, False
                otherwise.
        """
        return not self == rhs

    @always_inline
    fn __ne__(self, rhs: String) -> Bool:
        """Verify if span is not equal to another string slice.

        Args:
            rhs: The string slice to compare against.

        Returns:
            True if the string and slice are not equal in length or contents,
                False otherwise.
        """
        return not self == rhs

    @always_inline
    fn __ne__(self, rhs: StringLiteral) -> Bool:
        """Verify if span is not equal to a literal.

        Args:
            rhs: The string literal to compare against.

        Returns:
            True if the slice is not equal to the literal in length or contents,
                False otherwise.
        """
        return not self == rhs

    @always_inline
    fn __lt__(self, rhs: StringSlice) -> Bool:
        """Compare this StringSlice to the RHS using LT comparison.

        Args:
            rhs: The other StringSlice to compare against.

        Returns:
            True if this string is strictly less than the RHS string and False
            otherwise.
        """
        var len1 = len(self)
        var len2 = len(rhs)
        return int(len1 < len2) > _memcmp_impl_unconstrained(
            self.unsafe_ptr(), rhs.unsafe_ptr(), min(len1, len2)
        )

    fn __iter__(self) -> _StringSliceIter[origin]:
        """Iterate over the string, returning immutable references.

        Returns:
            An iterator of references to the string elements.
        """
        return _StringSliceIter[origin](
            unsafe_pointer=self.unsafe_ptr(), length=self.byte_length()
        )

    fn __reversed__(self) -> _StringSliceIter[origin, False]:
        """Iterate backwards over the string, returning immutable references.

        Returns:
            A reversed iterator of references to the string elements.
        """
        return _StringSliceIter[origin, forward=False](
            unsafe_pointer=self.unsafe_ptr(), length=self.byte_length()
        )

    fn __getitem__[IndexerType: Indexer](self, idx: IndexerType) -> String:
        """Gets the character at the specified position.

        Parameters:
            IndexerType: The inferred type of an indexer argument.

        Args:
            idx: The index value.

        Returns:
            A new string containing the character at the specified position.
        """
        # TODO(#933): implement this for unicode when we support llvm intrinsic evaluation at compile time
        var buf = String._buffer_type(capacity=1)
        buf.append(self._slice[idx])
        buf.append(0)
        return String(buf^)

    fn __contains__(ref [_]self, substr: StringSlice[_]) -> Bool:
        """Returns True if the substring is contained within the current string.

        Args:
          substr: The substring to check.

        Returns:
          True if the string contains the substring.
        """
        return self.find(substr) != -1

    @always_inline
    fn __int__(self) raises -> Int:
        """Parses the given string as a base-10 integer and returns that value.
        If the string cannot be parsed as an int, an error is raised.

        Returns:
            An integer value that represents the string, or otherwise raises.
        """
        return _atol(self)

    @always_inline
    fn __float__(self) raises -> Float64:
        """Parses the string as a float point number and returns that value. If
        the string cannot be parsed as a float, an error is raised.

        Returns:
            A float value that represents the string, or otherwise raises.
        """
        return _atof(self)

    # ===------------------------------------------------------------------===#
    # Methods
    # ===------------------------------------------------------------------===#

    @always_inline
    fn strip(self) -> StringSlice[origin]:
        """Gets a StringRef with leading and trailing whitespaces removed.
        This only takes C spaces into account: " \\t\\n\\r\\f\\v".

        For example, `"  mojo  "` returns `"mojo"`.

        Returns:
            A StringRef with leading and trailing whitespaces removed.
        """
        var start: Int = 0
        var end: Int = len(self)
        var ptr = self.unsafe_ptr()
        while start < end and _isspace(ptr[start]):
            start += 1
        while end > start and _isspace(ptr[end - 1]):
            end -= 1
        return StringSlice[origin](
            unsafe_from_utf8_ptr=ptr + start, len=end - start
        )

    @always_inline
    fn as_bytes(self) -> Span[Byte, origin]:
        """Get the sequence of encoded bytes of the underlying string.

        Returns:
            A slice containing the underlying sequence of encoded bytes.
        """
        return self._slice

    @always_inline
    fn unsafe_ptr(self) -> UnsafePointer[UInt8]:
        """Gets a pointer to the first element of this string slice.

        Returns:
            A pointer pointing at the first element of this string slice.
        """

        return self._slice.unsafe_ptr()

    @always_inline
    fn byte_length(self) -> Int:
        """Get the length of this string slice in bytes.

        Returns:
            The length of this string slice in bytes.
        """

        return len(self.as_bytes())

    fn _strref_dangerous(self) -> StringRef:
        """Returns an inner pointer to the string as a StringRef.

        Safety:
            This functionality is extremely dangerous because Mojo eagerly
            releases strings.  Using this requires the use of the
            _strref_keepalive() method to keep the underlying string alive long
            enough.
        """
        return StringRef(self.unsafe_ptr(), self.byte_length())

    fn _strref_keepalive(self):
        """A no-op that keeps `self` alive through the call.  This
        can be carefully used with `_strref_dangerous()` to wield inner pointers
        without the string getting deallocated early.
        """
        pass

    fn startswith(
        self, prefix: StringSlice[_], start: Int = 0, end: Int = -1
    ) -> Bool:
        """Checks if the StringRef starts with the specified prefix between start
        and end positions. Returns True if found and False otherwise.

        Args:
          prefix: The prefix to check.
          start: The start offset from which to check.
          end: The end offset from which to check.

        Returns:
          True if the self[start:end] is prefixed by the input prefix.
        """
        if end == -1:
            return self.find(prefix, start) == start
        return StringSlice[__origin_of(self)](
            unsafe_from_utf8_ptr=self.unsafe_ptr() + start, len=end - start
        ).startswith(prefix)

    fn endswith(
        self, suffix: StringSlice[_], start: Int = 0, end: Int = -1
    ) -> Bool:
        """Checks if the StringRef end with the specified suffix between start
        and end positions. Returns True if found and False otherwise.

        Args:
          suffix: The suffix to check.
          start: The start offset from which to check.
          end: The end offset from which to check.

        Returns:
          True if the self[start:end] is suffixed by the input suffix.
        """
        if len(suffix) > len(self):
            return False
        if end == -1:
            return self.rfind(suffix, start) + len(suffix) == len(self)
        return StringSlice[__origin_of(self)](
            unsafe_from_utf8_ptr=self.unsafe_ptr() + start, len=end - start
        ).endswith(suffix)

    fn _from_start(self, start: Int) -> Self:
        """Gets the `StringSlice` pointing to the substring after the specified
        slice start position.

        If start is negative, it is interpreted as the number of characters
        from the end of the string to start at.

        Args:
            start: Starting index of the slice.

        Returns:
            A `StringSlice` borrowed from the current string containing the
            characters of the slice starting at start.
        """

        var self_len = self.byte_length()

        var abs_start: Int
        if start < 0:
            # Avoid out of bounds earlier than the start
            # len = 5, start = -3,  then abs_start == 2, i.e. a partial string
            # len = 5, start = -10, then abs_start == 0, i.e. the full string
            abs_start = max(self_len + start, 0)
        else:
            # Avoid out of bounds past the end
            # len = 5, start = 2,   then abs_start == 2, i.e. a partial string
            # len = 5, start = 8,   then abs_start == 5, i.e. an empty string
            abs_start = min(start, self_len)

        debug_assert(
            abs_start >= 0, "strref absolute start must be non-negative"
        )
        debug_assert(
            abs_start <= self_len,
            "strref absolute start must be less than source String len",
        )

        # TODO: We assumes the StringSlice only has ASCII.
        # When we support utf-8 slicing, we should drop self._slice[abs_start:]
        # and use something smarter.
        return StringSlice(unsafe_from_utf8=self._slice[abs_start:])

    @always_inline
    fn format[*Ts: _CurlyEntryFormattable](self, *args: *Ts) raises -> String:
        """Format a template with `*args`.

        Args:
            args: The substitution values.

        Parameters:
            Ts: The types of substitution values that implement `Representable`
                and `Stringable` (to be changed and made more flexible).

        Returns:
            The template with the given values substituted.

        Examples:

        ```mojo
        # Manual indexing:
        print("{0} {1} {0}".format("Mojo", 1.125)) # Mojo 1.125 Mojo
        # Automatic indexing:
        print("{} {}".format(True, "hello world")) # True hello world
        ```
        .
        """
        return _FormatCurlyEntry.format(self, args)

    fn find(ref [_]self, substr: StringSlice, start: Int = 0) -> Int:
        """Finds the offset of the first occurrence of `substr` starting at
        `start`. If not found, returns -1.

        Args:
          substr: The substring to find.
          start: The offset from which to find.

        Returns:
          The offset of `substr` relative to the beginning of the string.
        """
        if not substr:
            return 0

        if self.byte_length() < substr.byte_length() + start:
            return -1

        # The substring to search within, offset from the beginning if `start`
        # is positive, and offset from the end if `start` is negative.
        var haystack_str = self._from_start(start)

        var loc = stringref._memmem(
            haystack_str.unsafe_ptr(),
            haystack_str.byte_length(),
            substr.unsafe_ptr(),
            substr.byte_length(),
        )

        if not loc:
            return -1

        return int(loc) - int(self.unsafe_ptr())

    fn rfind(self, substr: StringSlice, start: Int = 0) -> Int:
        """Finds the offset of the last occurrence of `substr` starting at
        `start`. If not found, returns -1.

        Args:
          substr: The substring to find.
          start: The offset from which to find.

        Returns:
          The offset of `substr` relative to the beginning of the string.
        """
        if not substr:
            return len(self)

        if len(self) < len(substr) + start:
            return -1

        # The substring to search within, offset from the beginning if `start`
        # is positive, and offset from the end if `start` is negative.
        var haystack_str = self._from_start(start)

        var loc = _memrmem(
            haystack_str.unsafe_ptr(),
            len(haystack_str),
            substr.unsafe_ptr(),
            len(substr),
        )

        if not loc:
            return -1

        return int(loc) - int(self.unsafe_ptr())

    fn isspace(self) -> Bool:
        """Determines whether every character in the given StringSlice is a
        python whitespace String. This corresponds to Python's
        [universal separators](
            https://docs.python.org/3/library/stdtypes.html#str.splitlines)
        `" \\t\\n\\r\\f\\v\\x1c\\x1d\\x1e\\x85\\u2028\\u2029"`.

        Returns:
            True if the whole StringSlice is made up of whitespace characters
                listed above, otherwise False.
        """

        if self.byte_length() == 0:
            return False

        # TODO add line and paragraph separator as stringliteral
        # once Unicode escape sequences are accepted
        var next_line = List[UInt8](0xC2, 0x85)
        """TODO: \\x85"""
        var unicode_line_sep = List[UInt8](0xE2, 0x80, 0xA8)
        """TODO: \\u2028"""
        var unicode_paragraph_sep = List[UInt8](0xE2, 0x80, 0xA9)
        """TODO: \\u2029"""

        for s in self:
            var no_null_len = s.byte_length()
            var ptr = s.unsafe_ptr()
            if no_null_len == 1 and _is_ascii_space(ptr[0]):
                continue
            elif (
                no_null_len == 2 and memcmp(ptr, next_line.unsafe_ptr(), 2) == 0
            ):
                continue
            elif no_null_len == 3 and (
                memcmp(ptr, unicode_line_sep.unsafe_ptr(), 3) == 0
                or memcmp(ptr, unicode_paragraph_sep.unsafe_ptr(), 3) == 0
            ):
                continue
            else:
                return False
        _ = next_line, unicode_line_sep, unicode_paragraph_sep
        return True

    fn splitlines(self, keepends: Bool = False) -> List[String]:
        """Split the string at line boundaries. This corresponds to Python's
        [universal newlines](
            https://docs.python.org/3/library/stdtypes.html#str.splitlines)
        `"\\t\\n\\r\\r\\n\\f\\v\\x1c\\x1d\\x1e\\x85\\u2028\\u2029"`.

        Args:
            keepends: If True, line breaks are kept in the resulting strings.

        Returns:
            A List of Strings containing the input split by line boundaries.
        """
        var output = List[String]()
        var length = self.byte_length()
        var current_offset = 0
        var ptr = self.unsafe_ptr()

        while current_offset < length:
            var eol_location = length - current_offset
            var eol_length = 0
            var curr_ptr = ptr.offset(current_offset)

            for i in range(current_offset, length):
                var read_ahead = 3 if i < length - 2 else (
                    2 if i < length - 1 else 1
                )
                var res = _is_newline_start(ptr.offset(i), read_ahead)
                if res[0]:
                    eol_location = i - current_offset
                    eol_length = res[1]
                    break

            var str_len: Int
            var end_of_string = False
            if current_offset >= length:
                end_of_string = True
                str_len = 0
            elif keepends:
                str_len = eol_location + eol_length
            else:
                str_len = eol_location

            output.append(
                String(Self(unsafe_from_utf8_ptr=curr_ptr, len=str_len))
            )

            if end_of_string:
                break
            current_offset += eol_location + eol_length

        return output^


# ===----------------------------------------------------------------------===#
# Utils
# ===----------------------------------------------------------------------===#


trait Stringlike:
    """Trait intended to be used only with `String`, `StringLiteral` and
    `StringSlice`."""

    fn byte_length(self) -> Int:
        """Get the string length in bytes.

        Returns:
            The length of this string in bytes.

        Notes:
            This does not include the trailing null terminator in the count.
        """
        ...

    fn unsafe_ptr(self) -> UnsafePointer[UInt8]:
        """Get raw pointer to the underlying data.

        Returns:
            The raw pointer to the data.
        """
        ...


# ===----------------------------------------------------------------------===#
# Format method structures
# ===----------------------------------------------------------------------===#


trait _CurlyEntryFormattable(Stringable, Representable):
    """This trait is used by the `format()` method to support format specifiers.
    Currently, it is a composition of both `Stringable` and `Representable`
    traits i.e. a type to be formatted must implement both. In the future this
    will be less constrained.
    """

    pass


@value
struct _FormatCurlyEntry(CollectionElement, CollectionElementNew):
    """The struct that handles string-like formatting by curly braces entries.
    This is internal for the types: `String`, `StringLiteral` and `StringSlice`.
    """

    var first_curly: Int
    """The index of an opening brace around a substitution field."""
    var last_curly: Int
    """The index of a closing brace around a substitution field."""
    # TODO: ord("a") conversion flag not supported yet
    var conversion_flag: UInt8
    """The type of conversion for the entry: {ord("s"), ord("r")}."""
    var format_spec: Optional[_FormatSpec]
    """The format specifier."""
    # TODO: ord("a") conversion flag not supported yet
    alias supported_conversion_flags = SIMD[DType.uint8, 2](ord("s"), ord("r"))
    """Currently supported conversion flags: `__str__` and `__repr__`."""
    alias _FieldVariantType = Variant[String, Int, NoneType, Bool]
    """Purpose of the `Variant` `Self.field`:

    - `Int` for manual indexing: (value field contains `0`).
    - `NoneType` for automatic indexing: (value field contains `None`).
    - `String` for **kwargs indexing: (value field contains `foo`).
    - `Bool` for escaped curlies: (value field contains False for `{` or True
        for `}`).
    """
    var field: Self._FieldVariantType
    """Store the substitution field. See `Self._FieldVariantType` docstrings for
    more details."""
    alias _args_t = VariadicPack[element_trait=_CurlyEntryFormattable, *_]
    """Args types that are formattable by curly entry."""

    fn __init__(inout self, *, other: Self):
        self.first_curly = other.first_curly
        self.last_curly = other.last_curly
        self.conversion_flag = other.conversion_flag
        self.field = Self._FieldVariantType(other=other.field)
        self.format_spec = other.format_spec

    fn __init__(
        inout self,
        first_curly: Int,
        last_curly: Int,
        field: Self._FieldVariantType,
        conversion_flag: UInt8 = 0,
        format_spec: Optional[_FormatSpec] = None,
    ):
        self.first_curly = first_curly
        self.last_curly = last_curly
        self.field = field
        self.conversion_flag = conversion_flag
        self.format_spec = format_spec

    @always_inline
    fn is_escaped_brace(ref [_]self) -> Bool:
        return self.field.isa[Bool]()

    @always_inline
    fn is_kwargs_field(ref [_]self) -> Bool:
        return self.field.isa[String]()

    @always_inline
    fn is_automatic_indexing(ref [_]self) -> Bool:
        return self.field.isa[NoneType]()

    @always_inline
    fn is_manual_indexing(ref [_]self) -> Bool:
        return self.field.isa[Int]()

    @staticmethod
    fn format[T: Stringlike](fmt_src: T, args: Self._args_t) raises -> String:
        alias len_pos_args = __type_of(args).__len__()
        entries, size_estimation = Self._create_entries(fmt_src, len_pos_args)
        var fmt_len = fmt_src.byte_length()
        var buf = String._buffer_type(capacity=fmt_len + size_estimation)
        buf.size = 1
        buf.unsafe_set(0, 0)
        var res = String(buf^)
        var offset = 0
        var ptr = fmt_src.unsafe_ptr()
        alias S = StringSlice[StaticConstantOrigin]

        @always_inline("nodebug")
        fn _build_slice(p: UnsafePointer[UInt8], start: Int, end: Int) -> S:
            return S(unsafe_from_utf8_ptr=p + start, len=end - start)

        var auto_arg_index = 0
        for e in entries:
            debug_assert(offset < fmt_len, "offset >= fmt_src.byte_length()")
            res += _build_slice(ptr, offset, e[].first_curly)
            e[]._format_entry[len_pos_args](res, args, auto_arg_index)
            offset = e[].last_curly + 1

        res += _build_slice(ptr, offset, fmt_len)
        return res^

    @staticmethod
    fn _create_entries[
        T: Stringlike
    ](fmt_src: T, len_pos_args: Int) raises -> (List[Self], Int):
        """Returns a list of entries and its total estimated entry byte width.
        """
        var manual_indexing_count = 0
        var automatic_indexing_count = 0
        var raised_manual_index = Optional[Int](None)
        var raised_automatic_index = Optional[Int](None)
        var raised_kwarg_field = Optional[String](None)
        alias `}` = UInt8(ord("}"))
        alias `{` = UInt8(ord("{"))
        alias l_err = "there is a single curly { left unclosed or unescaped"
        alias r_err = "there is a single curly } left unclosed or unescaped"

        var entries = List[Self]()
        var start = Optional[Int](None)
        var skip_next = False
        var fmt_ptr = fmt_src.unsafe_ptr()
        var fmt_len = fmt_src.byte_length()
        var total_estimated_entry_byte_width = 0

        for i in range(fmt_len):
            if skip_next:
                skip_next = False
                continue
            if fmt_ptr[i] == `{`:
                if not start:
                    start = i
                    continue
                if i - start.value() != 1:
                    raise Error(l_err)
                # python escapes double curlies
                entries.append(Self(start.value(), i, field=False))
                start = None
                continue
            elif fmt_ptr[i] == `}`:
                if not start and (i + 1) < fmt_len:
                    # python escapes double curlies
                    if fmt_ptr[i + 1] == `}`:
                        entries.append(Self(i, i + 1, field=True))
                        total_estimated_entry_byte_width += 2
                        skip_next = True
                        continue
                elif not start:  # if it is not an escaped one, it is an error
                    raise Error(r_err)

                var start_value = start.value()
                var current_entry = Self(start_value, i, field=NoneType())

                if i - start_value != 1:
                    if current_entry._handle_field_and_break(
                        fmt_src,
                        len_pos_args,
                        i,
                        start_value,
                        automatic_indexing_count,
                        raised_automatic_index,
                        manual_indexing_count,
                        raised_manual_index,
                        raised_kwarg_field,
                        total_estimated_entry_byte_width,
                    ):
                        break
                else:  # automatic indexing
                    if automatic_indexing_count >= len_pos_args:
                        raised_automatic_index = automatic_indexing_count
                        break
                    automatic_indexing_count += 1
                    total_estimated_entry_byte_width += 8  # guessing
                entries.append(current_entry^)
                start = None

        if raised_automatic_index:
            raise Error("Automatic indexing require more args in *args")
        elif raised_kwarg_field:
            var val = raised_kwarg_field.value()
            raise Error("Index " + val + " not in kwargs")
        elif manual_indexing_count and automatic_indexing_count:
            raise Error("Cannot both use manual and automatic indexing")
        elif raised_manual_index:
            var val = str(raised_manual_index.value())
            raise Error("Index " + val + " not in *args")
        elif start:
            raise Error(l_err)
        return entries^, total_estimated_entry_byte_width

    fn _handle_field_and_break[
        T: Stringlike
    ](
        inout self,
        fmt_src: T,
        len_pos_args: Int,
        i: Int,
        start_value: Int,
        inout automatic_indexing_count: Int,
        inout raised_automatic_index: Optional[Int],
        inout manual_indexing_count: Int,
        inout raised_manual_index: Optional[Int],
        inout raised_kwarg_field: Optional[String],
        inout total_estimated_entry_byte_width: Int,
    ) raises -> Bool:
        alias S = StringSlice[StaticConstantOrigin]

        @always_inline("nodebug")
        fn _build_slice(p: UnsafePointer[UInt8], start: Int, end: Int) -> S:
            return S(unsafe_from_utf8_ptr=p + start, len=end - start)

        var field = _build_slice(fmt_src.unsafe_ptr(), start_value + 1, i)
        var field_ptr = field.unsafe_ptr()
        var field_len = i - (start_value + 1)
        var exclamation_index = -1
        var idx = 0
        while idx < field_len:
            if field_ptr[idx] == ord("!"):
                exclamation_index = idx
                break
            idx += 1
        var new_idx = exclamation_index + 1
        if exclamation_index != -1:
            if new_idx == field_len:
                raise Error("Empty conversion flag.")
            var conversion_flag = field_ptr[new_idx]
            if field_len - new_idx > 1 or (
                conversion_flag not in Self.supported_conversion_flags
            ):
                var f = String(_build_slice(field_ptr, new_idx, field_len))
                _ = field^
                raise Error('Conversion flag "' + f + '" not recognised.')
            self.conversion_flag = conversion_flag
            field = _build_slice(field_ptr, 0, exclamation_index)
        else:
            new_idx += 1

        var extra = int(new_idx < field_len)
        var fmt_field = _build_slice(field_ptr, new_idx + extra, field_len)
        self.format_spec = _FormatSpec.parse(fmt_field)
        var w = int(self.format_spec.value().width) if self.format_spec else 0
        # fully guessing the byte width here to be at least 8 bytes per entry
        # minus the length of the whole format specification
        total_estimated_entry_byte_width += 8 * int(w > 0) + w - (field_len + 2)

        if field.byte_length() == 0:
            # an empty field, so it's automatic indexing
            if automatic_indexing_count >= len_pos_args:
                raised_automatic_index = automatic_indexing_count
                return True
            automatic_indexing_count += 1
        else:
            try:
                # field is a number for manual indexing:
                var number = int(field)
                self.field = number
                if number >= len_pos_args or number < 0:
                    raised_manual_index = number
                    return True
                manual_indexing_count += 1
            except e:
                alias unexp = "Not the expected error from atol"
                debug_assert("not convertible to integer" in str(e), unexp)
                # field is a keyword for **kwargs:
                var f = str(field)
                self.field = f
                raised_kwarg_field = f
                return True
        return False

    fn _format_entry[
        len_pos_args: Int
    ](self, inout res: String, args: Self._args_t, inout auto_idx: Int) raises:
        # TODO(#3403 and/or #3252): this function should be able to use
        # Formatter syntax when the type implements it, since it will give great
        # performance benefits. This also needs to be able to check if the given
        # args[i] conforms to the trait needed by the conversion_flag to avoid
        # needing to constraint that every type needs to conform to every trait.
        alias `r` = UInt8(ord("r"))
        alias `s` = UInt8(ord("s"))
        # alias `a` = UInt8(ord("a")) # TODO

        @parameter
        fn _format(idx: Int) raises:
            @parameter
            for i in range(len_pos_args):
                if i == idx:
                    var type_impls_repr = True  # TODO
                    var type_impls_str = True  # TODO
                    var type_impls_formatter_repr = True  # TODO
                    var type_impls_formatter_str = True  # TODO
                    var flag = self.conversion_flag
                    var empty = flag == 0 and not self.format_spec

                    var data: String
                    if empty and type_impls_formatter_str:
                        data = str(args[i])  # TODO: use writer and return
                    elif empty and type_impls_str:
                        data = str(args[i])
                    elif flag == `s` and type_impls_formatter_str:
                        if empty:
                            # TODO: use writer and return
                            pass
                        data = str(args[i])
                    elif flag == `s` and type_impls_str:
                        data = str(args[i])
                    elif flag == `r` and type_impls_formatter_repr:
                        if empty:
                            # TODO: use writer and return
                            pass
                        data = repr(args[i])
                    elif flag == `r` and type_impls_repr:
                        data = repr(args[i])
                    elif self.format_spec:
                        self.format_spec.value().stringify(res, args[i])
                        return
                    else:
                        alias argnum = "Argument number: "
                        alias does_not = " does not implement the trait "
                        alias needed = "needed for conversion_flag: "
                        var flg = String(List[UInt8](flag, 0))
                        raise Error(argnum + str(i) + does_not + needed + flg)

                    if self.format_spec:
                        self.format_spec.value().format_string(res, data)
                    else:
                        res += data

        if self.is_escaped_brace():
            res += "}" if self.field[Bool] else "{"
        elif self.is_manual_indexing():
            _format(self.field[Int])
        elif self.is_automatic_indexing():
            _format(auto_idx)
            auto_idx += 1


@value
@register_passable("trivial")
struct _FormatSpec:
    """Store every field of the format specifier in a byte (e.g., ord("+") for
    sign). It is stored in a byte because every [format specifier](\
    https://docs.python.org/3/library/string.html#formatspec) is an ASCII
    character.
    """

    var fill: UInt8
    """If a valid align value is specified, it can be preceded by a fill
    character that can be any character and defaults to a space if omitted.
    """
    var align: UInt8
    """The meaning of the various alignment options is as follows:

    | Option | Meaning|
    |:-------|:-------|
    |'<' | Forces the field to be left-aligned within the available space
    (this is the default for most objects).|
    |'>' | Forces the field to be right-aligned within the available space
    (this is the default for numbers).|
    |'=' | Forces the padding to be placed after the sign (if any) but before
    the digits. This is used for printing fields in the form `+000000120`. This
    alignment option is only valid for numeric types. It becomes the default for
    numbers when `0` immediately precedes the field width.|
    |'^' | Forces the field to be centered within the available space.|
    """
    var sign: UInt8
    """The sign option is only valid for number types, and can be one of the
    following:

    | Option | Meaning|
    |:-------|:-------|
    |'+' | indicates that a sign should be used for both positive as well as
    negative numbers.|
    |'-' | indicates that a sign should be used only for negative numbers (this
    is the default behavior).|
    |space | indicates that a leading space should be used on positive numbers,
    and a minus sign on negative numbers.|
    """
    var coerce_z: Bool
    """The 'z' option coerces negative zero floating-point values to positive
    zero after rounding to the format precision. This option is only valid for
    floating-point presentation types.
    """
    var alternate_form: Bool
    """The alternate form is defined differently for different types. This
    option is only valid for types that implement the trait `# TODO: define
    trait`. For integers, when binary, octal, or hexadecimal output is used,
    this option adds the respective prefix '0b', '0o', '0x', or '0X' to the
    output value. For float and complex the alternate form causes the result of
    the conversion to always contain a decimal-point character, even if no
    digits follow it.
    """
    var width: UInt8
    """A decimal integer defining the minimum total field width, including any
    prefixes, separators, and other formatting characters. If not specified,
    then the field width will be determined by the content. When no explicit
    alignment is given, preceding the width field by a zero ('0') character
    enables sign-aware zero-padding for numeric types. This is equivalent to a
    fill character of '0' with an alignment type of '='.
    """
    var grouping_option: UInt8
    """The ',' option signals the use of a comma for a thousands separator. For
    a locale aware separator, use the 'n' integer presentation type instead. The
    '_' option signals the use of an underscore for a thousands separator for
    floating-point presentation types and for integer presentation type 'd'. For
    integer presentation types 'b', 'o', 'x', and 'X', underscores will be
    inserted every 4 digits. For other presentation types, specifying this
    option is an error.
    """
    var precision: UInt8
    """The precision is a decimal integer indicating how many digits should be
    displayed after the decimal point for presentation types 'f' and 'F', or
    before and after the decimal point for presentation types 'g' or 'G'. For
    string presentation types the field indicates the maximum field size - in
    other words, how many characters will be used from the field content. The
    precision is not allowed for integer presentation types.
    """
    var type: UInt8
    """Determines how the data should be presented.

    The available integer presentation types are:

    | Option | Meaning|
    |:-------|:-------|
    |'b' |Binary format. Outputs the number in base 2.|
    |'c' |Character. Converts the integer to the corresponding unicode character
    before printing.|
    |'d' |Decimal Integer. Outputs the number in base 10.|
    |'o' |Octal format. Outputs the number in base 8.|
    |'x' |Hex format. Outputs the number in base 16, using lower-case letters
    for the digits above 9.|
    |'X' |Hex format. Outputs the number in base 16, using upper-case letters
    for the digits above 9. In case '#' is specified, the prefix '0x' will be
    upper-cased to '0X' as well.|
    |'n' |Number. This is the same as 'd', except that it uses the current
    locale setting to insert the appropriate number separator characters.|
    |None | The same as 'd'.|

    In addition to the above presentation types, integers can be formatted with
    the floating-point presentation types listed below (except 'n' and None).
    When doing so, float() is used to convert the integer to a floating-point
    number before formatting.

    The available presentation types for float and Decimal values are:

    | Option | Meaning|
    |:-------|:-------|
    |'e' |Scientific notation. For a given precision p, formats the number in
    scientific notation with the letter `e` separating the coefficient from the
    exponent. The coefficient has one digit before and p digits after the
    decimal point, for a total of p + 1 significant digits. With no precision
    given, uses a precision of 6 digits after the decimal point for float, and
    shows all coefficient digits for Decimal. If no digits follow the decimal
    point, the decimal point is also removed unless the # option is used.|
    |'E' |Scientific notation. Same as 'e' except it uses an upper case `E` as
    the separator character.|
    |'f' |Fixed-point notation. For a given precision p, formats the number as a
    decimal number with exactly p digits following the decimal point. With no
    precision given, uses a precision of 6 digits after the decimal point for
    float, and uses a precision large enough to show all coefficient digits for
    Decimal. If no digits follow the decimal point, the decimal point is also
    removed unless the # option is used.|
    |'F' |Fixed-point notation. Same as 'f', but converts nan to NAN and inf to
    INF.|
    |'g' |General format. For a given precision p >= 1, this rounds the number
    to p significant digits and then formats the result in either fixed-point
    format or in scientific notation, depending on its magnitude. A precision of
    0 is treated as equivalent to a precision of 1.
    The precise rules are as follows: suppose that the result formatted with
    presentation type 'e' and precision p-1 would have exponent exp. Then, if
    m <= exp < p, where m is -4 for floats and -6 for Decimals, the number is
    formatted with presentation type 'f' and precision p-1-exp. Otherwise, the
    number is formatted with presentation type 'e' and precision p-1. In both
    cases insignificant trailing zeros are removed from the significand, and the
    decimal point is also removed if there are no remaining digits following it,
    unless the '#' option is used.
    With no precision given, uses a precision of 6 significant digits for float.
    For Decimal, the coefficient of the result is formed from the coefficient
    digits of the value; scientific notation is used for values smaller than
    1e-6 in absolute value and values where the place value of the least
    significant digit is larger than 1, and fixed-point notation is used
    otherwise.
    Positive and negative infinity, positive and negative zero, and nans, are
    formatted as inf, -inf, 0, -0 and nan respectively, regardless of the
    precision.|
    |'G' |General format. Same as 'g' except switches to 'E' if the number gets
    too large. The representations of infinity and NaN are uppercased, too.|
    |'n' |Number. This is the same as 'g', except that it uses the current
    locale setting to insert the appropriate number separator characters.|
    |'%' |Percentage. Multiplies the number by 100 and displays in fixed ('f')
    format, followed by a percent sign.|
    |None |For float this is like the 'g' type, except that when fixed-point
    notation is used to format the result, it always includes at least one digit
    past the decimal point, and switches to the scientific notation when
    exp >= p - 1. When the precision is not specified, the latter will be as
    large as needed to represent the given value faithfully.
    For Decimal, this is the same as either 'g' or 'G' depending on the value of
    context.capitals for the current decimal context.
    The overall effect is to match the output of str() as altered by the other
    format modifiers.|
    """

    fn __init__(
        inout self,
        fill: UInt8 = ord(" "),
        align: UInt8 = 0,
        sign: UInt8 = ord("-"),
        coerce_z: Bool = False,
        alternate_form: Bool = False,
        width: UInt8 = 0,
        grouping_option: UInt8 = 0,
        precision: UInt8 = 0,
        type: UInt8 = 0,
    ):
        """Construct a FormatSpec instance.

        Args:
            fill: Defaults to space.
            align: Defaults to 0 which is adjusted to the default for the arg
                type.
            sign: Defaults to `-`.
            coerce_z: Defaults to False.
            alternate_form: Defaults to False.
            width: Defaults to 0 which is adjusted to the default for the arg
                type.
            grouping_option: Defaults to 0 which is adjusted to the default for
                the arg type.
            precision: Defaults to 0 which is adjusted to the default for the
                arg type.
            type: Defaults to 0 which is adjusted to the default for the arg
                type.
        """
        self.fill = fill
        self.align = align
        self.sign = sign
        self.coerce_z = coerce_z
        self.alternate_form = alternate_form
        self.width = width
        self.grouping_option = grouping_option
        self.precision = precision
        self.type = type

    @staticmethod
    fn parse(fmt_str: StringSlice) -> Optional[Self]:
        """Parses the format spec string.

        Args:
            fmt_str: The StringSlice with the format spec.

        Returns:
            An instance of FormatSpec.
        """
        var f_len = fmt_str.byte_length()
        var f_ptr = fmt_str.unsafe_ptr()
        var colon_idx = -1
        var idx = 0
        while idx < f_len:
            if f_ptr[idx] == ord(":"):
                exclamation_index = idx
                break
            idx += 1

        if colon_idx == -1:
            return None

        # TODO: Future implementation of format specifiers
        return None

    fn stringify[
        T: _CurlyEntryFormattable
    ](self, inout res: String, item: T) raises:
        """Stringify a type according to its format specification.

        Args:
            res: The resulting String.
            item: The item to stringify.
        """
        var type_implements_float = True  # TODO
        var type_implements_float_raising = True  # TODO
        var type_implements_int = True  # TODO
        var type_implements_int_raising = True  # TODO

        # TODO: transform to int/float depending on format spec and stringify
        # with hex/bin/oct etc.
        res += str(item)

    fn format_string(self, inout res: String, item: String) raises:
        """Transform a String according to its format specification.

        Args:
            res: The resulting String.
            item: The item to format.
        """

        # TODO: align, fill, etc.
        res += item<|MERGE_RESOLUTION|>--- conflicted
+++ resolved
@@ -32,20 +32,11 @@
 """An immutable static string slice."""
 
 
-<<<<<<< HEAD
 @always_inline
 fn _is_continuation_byte[
     w: Int, //
 ](vec: SIMD[DType.uint8, w]) -> SIMD[DType.bool, w]:
     return (vec & 0b1100_0000) == 0b1000_0000
-=======
-fn _count_utf8_continuation_bytes(span: Span[Byte]) -> Int:
-    alias sizes = (256, 128, 64, 32, 16, 8)
-    var ptr = span.unsafe_ptr()
-    var num_bytes = len(span)
-    var amnt: Int = 0
-    var processed = 0
->>>>>>> 8dfe5b33
 
 
 @always_inline
