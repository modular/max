# ===----------------------------------------------------------------------=== #
# Copyright (c) 2024, Modular Inc. All rights reserved.
#
# Licensed under the Apache License v2.0 with LLVM Exceptions:
# https://llvm.org/LICENSE.txt
#
# Unless required by applicable law or agreed to in writing, software
# distributed under the License is distributed on an "AS IS" BASIS,
# WITHOUT WARRANTIES OR CONDITIONS OF ANY KIND, either express or implied.
# See the License for the specific language governing permissions and
# limitations under the License.
# ===----------------------------------------------------------------------=== #

"""Implements the StringSlice type.

You can import these APIs from the `utils.string_slice` module.

Examples:

```mojo
from utils import StringSlice
```
"""

from bit import count_leading_zeros
from utils.span import Span, AsBytes
from collections.string import _isspace, _atol, _atof
from collections import List, Optional
from memory import memcmp, UnsafePointer, memcpy
from sys import simdwidthof, bitwidthof
<<<<<<< HEAD
from sys.intrinsics import _type_is_eq
=======
from sys.intrinsics import unlikely
>>>>>>> 0f33d117
from memory.memory import _memcmp_impl_unconstrained
from ._utf8_validation import _is_valid_utf8

alias StaticString = StringSlice[StaticConstantOrigin]
"""An immutable static string slice."""


fn _count_utf8_continuation_bytes(span: Span[Byte]) -> Int:
    alias sizes = (256, 128, 64, 32, 16, 8)
    var ptr = span.unsafe_ptr()
    var num_bytes = len(span)
    var amnt: Int = 0
    var processed = 0

    @parameter
    for i in range(len(sizes)):
        alias s = sizes.get[i, Int]()

        @parameter
        if simdwidthof[DType.uint8]() >= s:
            var rest = num_bytes - processed
            for _ in range(rest // s):
                var vec = (ptr + processed).load[width=s]()
                var comp = (vec & 0b1100_0000) == 0b1000_0000
                amnt += int(comp.cast[DType.uint8]().reduce_add())
                processed += s

    for i in range(num_bytes - processed):
        amnt += int((ptr[processed + i] & 0b1100_0000) == 0b1000_0000)

    return amnt


fn _unicode_codepoint_utf8_byte_length(c: Int) -> Int:
    debug_assert(
        0 <= c <= 0x10FFFF, "Value: ", c, " is not a valid Unicode code point"
    )
    alias sizes = SIMD[DType.int32, 4](0, 0b0111_1111, 0b0111_1111_1111, 0xFFFF)
    return int((sizes < c).cast[DType.uint8]().reduce_add())


@always_inline
fn _utf8_first_byte_sequence_length(b: Byte) -> Int:
    """Get the length of the sequence starting with given byte. Do note that
    this does not work correctly if given a continuation byte."""

    debug_assert(
        (b & 0b1100_0000) != 0b1000_0000,
        (
            "Function `_utf8_first_byte_sequence_length()` does not work"
            " correctly if given a continuation byte."
        ),
    )
    var flipped = ~b
    return int(count_leading_zeros(flipped) + (flipped >> 7))


fn _shift_unicode_to_utf8(ptr: UnsafePointer[UInt8], c: Int, num_bytes: Int):
    """Shift unicode to utf8 representation.

    ### Unicode (represented as UInt32 BE) to UTF-8 conversion:
    - 1: 00000000 00000000 00000000 0aaaaaaa -> 0aaaaaaa
        - a
    - 2: 00000000 00000000 00000aaa aabbbbbb -> 110aaaaa 10bbbbbb
        - (a >> 6)  | 0b11000000, b         | 0b10000000
    - 3: 00000000 00000000 aaaabbbb bbcccccc -> 1110aaaa 10bbbbbb 10cccccc
        - (a >> 12) | 0b11100000, (b >> 6)  | 0b10000000, c        | 0b10000000
    - 4: 00000000 000aaabb bbbbcccc ccdddddd -> 11110aaa 10bbbbbb 10cccccc
    10dddddd
        - (a >> 18) | 0b11110000, (b >> 12) | 0b10000000, (c >> 6) | 0b10000000,
        d | 0b10000000
    """
    if num_bytes == 1:
        ptr[0] = UInt8(c)
        return

    var shift = 6 * (num_bytes - 1)
    var mask = UInt8(0xFF) >> (num_bytes + 1)
    var num_bytes_marker = UInt8(0xFF) << (8 - num_bytes)
    ptr[0] = ((c >> shift) & mask) | num_bytes_marker
    for i in range(1, num_bytes):
        shift -= 6
        ptr[i] = ((c >> shift) & 0b0011_1111) | 0b1000_0000


fn _utf8_byte_type(b: SIMD[DType.uint8, _], /) -> __type_of(b):
    """UTF-8 byte type.

    Returns:
        The byte type.

    Notes:

        - 0 -> ASCII byte.
        - 1 -> continuation byte.
        - 2 -> start of 2 byte long sequence.
        - 3 -> start of 3 byte long sequence.
        - 4 -> start of 4 byte long sequence.
    """
    return count_leading_zeros(~(b & UInt8(0b1111_0000)))


@always_inline
fn _memrchr[
    type: DType
](
    source: UnsafePointer[Scalar[type]], char: Scalar[type], len: Int
) -> UnsafePointer[Scalar[type]]:
    if not len:
        return UnsafePointer[Scalar[type]]()
    for i in reversed(range(len)):
        if source[i] == char:
            return source + i
    return UnsafePointer[Scalar[type]]()


@always_inline
fn _memrmem[
    type: DType
](
    haystack: UnsafePointer[Scalar[type]],
    haystack_len: Int,
    needle: UnsafePointer[Scalar[type]],
    needle_len: Int,
) -> UnsafePointer[Scalar[type]]:
    if not needle_len:
        return haystack
    if needle_len > haystack_len:
        return UnsafePointer[Scalar[type]]()
    if needle_len == 1:
        return _memrchr[type](haystack, needle[0], haystack_len)
    for i in reversed(range(haystack_len - needle_len + 1)):
        if haystack[i] != needle[0]:
            continue
        if memcmp(haystack + i + 1, needle + 1, needle_len - 1) == 0:
            return haystack + i
    return UnsafePointer[Scalar[type]]()


@value
struct _StringSliceIter[
    is_mutable: Bool, //,
    origin: Origin[is_mutable].type,
    forward: Bool = True,
]:
    """Iterator for `StringSlice` over unicode characters.

    Parameters:
        is_mutable: Whether the slice is mutable.
        origin: The origin of the underlying string data.
        forward: The iteration direction. `False` is backwards.
    """

    var index: Int
    var continuation_bytes: Int
    var ptr: UnsafePointer[UInt8]
    var length: Int

    fn __init__(
        inout self, *, unsafe_pointer: UnsafePointer[UInt8], length: Int
    ):
        self.index = 0 if forward else length
        self.ptr = unsafe_pointer
        self.length = length
        alias S = Span[Byte, StaticConstantOrigin]
        var s = S(unsafe_ptr=self.ptr, len=self.length)
        self.continuation_bytes = _count_utf8_continuation_bytes(s)

    fn __iter__(self) -> Self:
        return self

    fn __next__(inout self) -> StringSlice[origin]:
        @parameter
        if forward:
            var byte_len = 1
            if self.continuation_bytes > 0:
                var byte_type = _utf8_byte_type(self.ptr[self.index])
                if byte_type != 0:
                    byte_len = int(byte_type)
                    self.continuation_bytes -= byte_len - 1
            self.index += byte_len
            return StringSlice[origin](
                unsafe_from_utf8_ptr=self.ptr + (self.index - byte_len),
                len=byte_len,
            )
        else:
            var byte_len = 1
            if self.continuation_bytes > 0:
                var byte_type = _utf8_byte_type(self.ptr[self.index - 1])
                if byte_type != 0:
                    while byte_type == 1:
                        byte_len += 1
                        var b = self.ptr[self.index - byte_len]
                        byte_type = _utf8_byte_type(b)
                    self.continuation_bytes -= byte_len - 1
            self.index -= byte_len
            return StringSlice[origin](
                unsafe_from_utf8_ptr=self.ptr + self.index, len=byte_len
            )

    @always_inline
    fn __hasmore__(self) -> Bool:
        return self.__len__() > 0

    fn __len__(self) -> Int:
        @parameter
        if forward:
            return self.length - self.index - self.continuation_bytes
        else:
            return self.index - self.continuation_bytes


@value
struct StringSlice[is_mutable: Bool, //, origin: Origin[is_mutable].type](
    Stringable,
    Sized,
    Writable,
    Hashable,
    Stringlike,
):
    """A non-owning view to encoded string data.

    Parameters:
        is_mutable: Whether the slice is mutable.
        origin: The origin of the underlying string data.

    Notes:
        TODO: The underlying string data is guaranteed to be encoded using
        UTF-8.
    """

    var _slice: Span[Byte, origin]

    # ===------------------------------------------------------------------===#
    # Initializers
    # ===------------------------------------------------------------------===#

    @always_inline
    fn __init__(inout self: StaticString, lit: StringLiteral):
        """Construct a new `StringSlice` from a `StringLiteral`.

        Args:
            lit: The literal to construct this `StringSlice` from.
        """
        # Since a StringLiteral has static origin, it will outlive
        # whatever arbitrary `origin` the user has specified they need this
        # slice to live for.
        # SAFETY:
        #   StringLiteral is guaranteed to use UTF-8 encoding.
        # FIXME(MSTDL-160):
        #   Ensure StringLiteral _actually_ always uses UTF-8 encoding.
        # FIXME: this gets practically stuck at compile time
        # debug_assert(
        #     _is_valid_utf8(lit.as_bytes()),
        #     "StringLiteral doesn't have valid UTF-8 encoding",
        # )
        self = StaticString(unsafe_from_utf8=lit.as_bytes())

    @always_inline
    fn __init__(inout self, *, owned unsafe_from_utf8: Span[Byte, origin]):
        """Construct a new `StringSlice` from a sequence of UTF-8 encoded bytes.

        Args:
            unsafe_from_utf8: A `Span[Byte]` encoded in UTF-8.

        Safety:
            `unsafe_from_utf8` MUST be valid UTF-8 encoded data.
        """

        self._slice = unsafe_from_utf8^

    fn __init__(inout self, *, unsafe_from_utf8_strref: StringRef):
        """Construct a new StringSlice from a `StringRef` pointing to UTF-8
        encoded bytes.

        Args:
            unsafe_from_utf8_strref: A `StringRef` of bytes encoded in UTF-8.

        Safety:
            - `unsafe_from_utf8_strref` MUST point to data that is valid for
              `origin`.
            - `unsafe_from_utf8_strref` MUST be valid UTF-8 encoded data.
        """

        var strref = unsafe_from_utf8_strref

        var byte_slice = Span[Byte, origin](
            unsafe_ptr=strref.unsafe_ptr(),
            len=len(strref),
        )

        self = Self(unsafe_from_utf8=byte_slice)

    @always_inline
    fn __init__(
        inout self,
        *,
        unsafe_from_utf8_ptr: UnsafePointer[UInt8],
        len: Int,
    ):
        """Construct a `StringSlice` from a pointer to a sequence of UTF-8
        encoded bytes and a length.

        Args:
            unsafe_from_utf8_ptr: A pointer to a sequence of bytes encoded in
              UTF-8.
            len: The number of bytes of encoded data.

        Safety:
            - `unsafe_from_utf8_ptr` MUST point to at least `len` bytes of valid
              UTF-8 encoded data.
            - `unsafe_from_utf8_ptr` must point to data that is live for the
              duration of `origin`.
        """
        var byte_slice = Span[Byte, origin](
            unsafe_ptr=unsafe_from_utf8_ptr,
            len=len,
        )

        self._slice = byte_slice

    @always_inline
    fn __init__(inout self, *, other: Self):
        """Explicitly construct a deep copy of the provided `StringSlice`.

        Args:
            other: The `StringSlice` to copy.
        """
        self._slice = other._slice

    fn __init__[
        O: ImmutableOrigin, //
    ](inout self: StringSlice[O], ref [O]value: String):
        """Construct an immutable StringSlice.

        Parameters:
            O: The immutable origin.

        Args:
            value: The string value.
        """

        debug_assert(
            _is_valid_utf8(value.as_bytes()), "value is not valid utf8"
        )
        self = StringSlice[O](unsafe_from_utf8=value.as_bytes())

    # ===------------------------------------------------------------------===#
    # Trait implementations
    # ===------------------------------------------------------------------===#

    @no_inline
    fn __str__(self) -> String:
        """Gets this slice as a standard `String`.

        Returns:
            The string representation of the slice.
        """
        return String(str_slice=self)

    fn __len__(self) -> Int:
        """Nominally returns the _length in Unicode codepoints_ (not bytes!).

        Returns:
            The length in Unicode codepoints.
        """
        var b_len = self.byte_length()
        alias S = Span[Byte, StaticConstantOrigin]
        var s = S(unsafe_ptr=self.unsafe_ptr(), len=b_len)
        return b_len - _count_utf8_continuation_bytes(s)

    fn write_to[W: Writer](self, inout writer: W):
        """Formats this string slice to the provided `Writer`.

        Parameters:
            W: A type conforming to the `Writable` trait.

        Args:
            writer: The object to write to.
        """
        writer.write_bytes(self.as_bytes())

    fn __bool__(self) -> Bool:
        """Check if a string slice is non-empty.

        Returns:
           True if a string slice is non-empty, False otherwise.
        """
        return len(self._slice) > 0

    fn __hash__(self) -> UInt:
        """Hash the underlying buffer using builtin hash.

        Returns:
            A 64-bit hash value. This value is _not_ suitable for cryptographic
            uses. Its intended usage is for data structures. See the `hash`
            builtin documentation for more details.
        """
        return hash(self._slice._data, self._slice._len)

    # This decorator informs the compiler that indirect address spaces are not
    # dereferenced by the method.
    # TODO: replace with a safe model that checks the body of the method for
    # accesses to the origin.
    @__unsafe_disable_nested_origin_exclusivity
    fn __eq__(self, rhs: StringSlice) -> Bool:
        """Verify if a `StringSlice` is equal to another `StringSlice`.

        Args:
            rhs: The `StringSlice` to compare against.

        Returns:
            If the `StringSlice` is equal to the input in length and contents.
        """
        if not self and not rhs:
            return True
        if len(self) != len(rhs):
            return False
        # same pointer and length, so equal
        if self._slice.unsafe_ptr() == rhs._slice.unsafe_ptr():
            return True
        for i in range(len(self)):
            if self._slice[i] != rhs._slice.unsafe_ptr()[i]:
                return False
        return True

    @always_inline
    fn __eq__(self, rhs: String) -> Bool:
        """Verify if a `StringSlice` is equal to a string.

        Args:
            rhs: The `String` to compare against.

        Returns:
            If the `StringSlice` is equal to the input in length and contents.
        """
        return self == rhs.as_string_slice()

    @always_inline
    fn __eq__(self, rhs: StringLiteral) -> Bool:
        """Verify if a `StringSlice` is equal to a literal.

        Args:
            rhs: The `StringLiteral` to compare against.

        Returns:
            If the `StringSlice` is equal to the input in length and contents.
        """
        return self == rhs.as_string_slice()

    @__unsafe_disable_nested_origin_exclusivity
    @always_inline
    fn __ne__(self, rhs: StringSlice) -> Bool:
        """Verify if span is not equal to another `StringSlice`.

        Args:
            rhs: The `StringSlice` to compare against.

        Returns:
            If the `StringSlice` is not equal to the input in length and
            contents.
        """
        return not self == rhs

    @always_inline
    fn __ne__(self, rhs: String) -> Bool:
        """Verify if span is not equal to another `StringSlice`.

        Args:
            rhs: The `StringSlice` to compare against.

        Returns:
            If the `StringSlice` is not equal to the input in length and
            contents.
        """
        return not self == rhs

    @always_inline
    fn __ne__(self, rhs: StringLiteral) -> Bool:
        """Verify if span is not equal to a `StringLiteral`.

        Args:
            rhs: The `StringLiteral` to compare against.

        Returns:
            If the `StringSlice` is not equal to the input in length and
            contents.
        """
        return not self == rhs

    @always_inline
    fn __lt__(self, rhs: StringSlice) -> Bool:
        """Verify if the `StringSlice` bytes are strictly less than the input in
        overlapping content.

        Args:
            rhs: The other `StringSlice` to compare against.

        Returns:
            If the `StringSlice` bytes are strictly less than the input in
            overlapping content.
        """
        var len1 = len(self)
        var len2 = len(rhs)
        return int(len1 < len2) > _memcmp_impl_unconstrained(
            self.unsafe_ptr(), rhs.unsafe_ptr(), min(len1, len2)
        )

    fn __iter__(self) -> _StringSliceIter[origin]:
        """Iterate over the string, returning immutable references.

        Returns:
            An iterator of references to the string elements.
        """
        return _StringSliceIter[origin](
            unsafe_pointer=self.unsafe_ptr(), length=self.byte_length()
        )

    fn __reversed__(self) -> _StringSliceIter[origin, False]:
        """Iterate backwards over the string, returning immutable references.

        Returns:
            A reversed iterator of references to the string elements.
        """
        return _StringSliceIter[origin, forward=False](
            unsafe_pointer=self.unsafe_ptr(), length=self.byte_length()
        )

    fn __getitem__[IndexerType: Indexer](self, idx: IndexerType) -> String:
        """Gets the character at the specified position.

        Parameters:
            IndexerType: The inferred type of an indexer argument.

        Args:
            idx: The index value.

        Returns:
            A new string containing the character at the specified position.
        """
        # TODO(#933): implement this for unicode when we support llvm intrinsic evaluation at compile time
        var buf = String._buffer_type(capacity=1)
        buf.append(self._slice[idx])
        buf.append(0)
        return String(buf^)

    fn __contains__(ref [_]self, substr: StringSlice[_]) -> Bool:
        """Returns True if the substring is contained within the current string.

        Args:
          substr: The substring to check.

        Returns:
          True if the string contains the substring.
        """
        return self.find(substr) != -1

    @always_inline
    fn __int__(self) raises -> Int:
        """Parses the given string as a base-10 integer and returns that value.
        If the string cannot be parsed as an int, an error is raised.

        Returns:
            An integer value that represents the string, or otherwise raises.
        """
        return _atol(self)

    @always_inline
    fn __float__(self) raises -> Float64:
        """Parses the string as a float point number and returns that value. If
        the string cannot be parsed as a float, an error is raised.

        Returns:
            A float value that represents the string, or otherwise raises.
        """
        return _atof(self)

    # ===------------------------------------------------------------------===#
    # Methods
    # ===------------------------------------------------------------------===#

    @always_inline
    fn strip(self) -> StringSlice[origin]:
        """Gets a StringRef with leading and trailing whitespaces removed.
        This only takes ASCII whitespace into account:
        `" \\t\\n\\v\\f\\r\\x1c\\x1d\\x1e"`.

        Returns:
            A StringRef with leading and trailing whitespaces removed.

        Examples:

        ```mojo
        print("  mojo  ".strip()) # "mojo"
        ```
        .
        """
        # FIXME: this can already do full isspace support with iterator
        var start: Int = 0
        var end: Int = len(self)
        var ptr = self.unsafe_ptr()
        while start < end and _isspace(ptr[start]):
            start += 1
        while end > start and _isspace(ptr[end - 1]):
            end -= 1
        return StringSlice[origin](
            unsafe_from_utf8_ptr=ptr + start, len=end - start
        )

    @always_inline
    fn as_bytes[
        is_mutable: Bool = Self.is_mutable,
        origin: Origin[is_mutable]
        .type = _lit_mut_cast[Self.origin, is_mutable]
        .result,
    ](self) -> Span[Byte, origin]:
        """Returns a contiguous slice of bytes.

        Parameters:
            is_mutable: Whether the result will be mutable.
            origin: The origin of the data.

        Returns:
            A contiguous slice pointing to bytes.

        Notes:
            This does not include the trailing null terminator.
        """
        return Span[Byte, origin](
            unsafe_ptr=self.unsafe_ptr(), len=self.byte_length()
        )

    @always_inline
    fn unsafe_ptr(self) -> UnsafePointer[UInt8]:
        """Gets a pointer to the first element of this string slice.

        Returns:
            A pointer pointing at the first element of this string slice.
        """

        return self._slice.unsafe_ptr()

    @always_inline
    fn byte_length(self) -> Int:
        """Get the length of this string slice in bytes.

        Returns:
            The length of this string slice in bytes.
        """

        return len(self.as_bytes())

    fn startswith(
        self, prefix: StringSlice[_], start: Int = 0, end: Int = -1
    ) -> Bool:
        """Verify if the `StringSlice` starts with the specified prefix between
        start and end positions.

        Args:
            prefix: The prefix to check.
            start: The start offset from which to check.
            end: The end offset from which to check.

        Returns:
            True if the `self[start:end]` is prefixed by the input prefix.
        """
        if end == -1:
            return self.find(prefix, start) == start
        return StringSlice[__origin_of(self)](
            unsafe_from_utf8_ptr=self.unsafe_ptr() + start, len=end - start
        ).startswith(prefix)

    fn endswith(
        self, suffix: StringSlice[_], start: Int = 0, end: Int = -1
    ) -> Bool:
        """Verify if the `StringSlice` end with the specified suffix between
        start and end positions.

        Args:
            suffix: The suffix to check.
            start: The start offset from which to check.
            end: The end offset from which to check.

        Returns:
            True if the `self[start:end]` is suffixed by the input suffix.
        """
        if len(suffix) > len(self):
            return False
        if end == -1:
            return self.rfind(suffix, start) + len(suffix) == len(self)
        return StringSlice[__origin_of(self)](
            unsafe_from_utf8_ptr=self.unsafe_ptr() + start, len=end - start
        ).endswith(suffix)

    fn _from_start(self, start: Int) -> Self:
        """Gets the `StringSlice` pointing to the substring after the specified
        slice start position. If start is negative, it is interpreted as the
        number of characters from the end of the string to start at.

        Args:
            start: Starting index of the slice.

        Returns:
            A `StringSlice` borrowed from the current string containing the
            characters of the slice starting at start.
        """

        var self_len = self.byte_length()

        var abs_start: Int
        if start < 0:
            # Avoid out of bounds earlier than the start
            # len = 5, start = -3,  then abs_start == 2, i.e. a partial string
            # len = 5, start = -10, then abs_start == 0, i.e. the full string
            abs_start = max(self_len + start, 0)
        else:
            # Avoid out of bounds past the end
            # len = 5, start = 2,   then abs_start == 2, i.e. a partial string
            # len = 5, start = 8,   then abs_start == 5, i.e. an empty string
            abs_start = min(start, self_len)

        debug_assert(
            abs_start >= 0, "strref absolute start must be non-negative"
        )
        debug_assert(
            abs_start <= self_len,
            "strref absolute start must be less than source String len",
        )

        # TODO: We assumes the StringSlice only has ASCII.
        # When we support utf-8 slicing, we should drop self._slice[abs_start:]
        # and use something smarter.
        return StringSlice(unsafe_from_utf8=self._slice[abs_start:])

    @always_inline
    fn format[*Ts: _CurlyEntryFormattable](self, *args: *Ts) raises -> String:
        """Format a template with `*args`.

        Args:
            args: The substitution values.

        Parameters:
            Ts: The types of substitution values that implement `Representable`
                and `Stringable` (to be changed and made more flexible).

        Returns:
            The template with the given values substituted.

        Examples:

        ```mojo
        # Manual indexing:
        print("{0} {1} {0}".format("Mojo", 1.125)) # Mojo 1.125 Mojo
        # Automatic indexing:
        print("{} {}".format(True, "hello world")) # True hello world
        ```
        .
        """
        return _FormatCurlyEntry.format(self, args)

    fn find(ref [_]self, substr: StringSlice, start: Int = 0) -> Int:
        """Finds the offset of the first occurrence of `substr` starting at
        `start`. If not found, returns `-1`.

        Args:
            substr: The substring to find.
            start: The offset from which to find.

        Returns:
            The offset of `substr` relative to the beginning of the string.
        """
        if not substr:
            return 0

        if self.byte_length() < substr.byte_length() + start:
            return -1

        # The substring to search within, offset from the beginning if `start`
        # is positive, and offset from the end if `start` is negative.
        var haystack_str = self._from_start(start)

        var loc = stringref._memmem(
            haystack_str.unsafe_ptr(),
            haystack_str.byte_length(),
            substr.unsafe_ptr(),
            substr.byte_length(),
        )

        if not loc:
            return -1

        return int(loc) - int(self.unsafe_ptr())

    fn rfind(self, substr: StringSlice, start: Int = 0) -> Int:
        """Finds the offset of the last occurrence of `substr` starting at
        `start`. If not found, returns `-1`.

        Args:
            substr: The substring to find.
            start: The offset from which to find.

        Returns:
            The offset of `substr` relative to the beginning of the string.
        """
        if not substr:
            return len(self)

        if len(self) < len(substr) + start:
            return -1

        # The substring to search within, offset from the beginning if `start`
        # is positive, and offset from the end if `start` is negative.
        var haystack_str = self._from_start(start)

        var loc = _memrmem(
            haystack_str.unsafe_ptr(),
            len(haystack_str),
            substr.unsafe_ptr(),
            len(substr),
        )

        if not loc:
            return -1

        return int(loc) - int(self.unsafe_ptr())

    fn isspace(self) -> Bool:
        """Determines whether every character in the given StringSlice is a
        python whitespace String. This corresponds to Python's
        [universal separators:](
        https://docs.python.org/3/library/stdtypes.html#str.splitlines)
        `" \\t\\n\\v\\f\\r\\x1c\\x1d\\x1e\\x85\\u2028\\u2029"`.

        Returns:
            True if the whole StringSlice is made up of whitespace characters
            listed above, otherwise False.
        """

        if self.byte_length() == 0:
            return False

        # TODO add line and paragraph separator as stringliteral
        # once Unicode escape sequences are accepted
        var next_line = List[UInt8](0xC2, 0x85)
        """TODO: \\x85"""
        var unicode_line_sep = List[UInt8](0xE2, 0x80, 0xA8)
        """TODO: \\u2028"""
        var unicode_paragraph_sep = List[UInt8](0xE2, 0x80, 0xA9)
        """TODO: \\u2029"""

        for s in self:
            var no_null_len = s.byte_length()
            var ptr = s.unsafe_ptr()
            if no_null_len == 1 and _isspace(ptr[0]):
                continue
            elif (
                no_null_len == 2 and memcmp(ptr, next_line.unsafe_ptr(), 2) == 0
            ):
                continue
            elif no_null_len == 3 and (
                memcmp(ptr, unicode_line_sep.unsafe_ptr(), 3) == 0
                or memcmp(ptr, unicode_paragraph_sep.unsafe_ptr(), 3) == 0
            ):
                continue
            else:
                return False
        _ = next_line, unicode_line_sep, unicode_paragraph_sep
        return True

<<<<<<< HEAD
    fn join[
        T: StringableCollectionElement, //
    ](self, elems: List[T, *_]) -> String:
        """Joins string elements using the current string as a delimiter.

        Parameters:
            T: The types of the elements.

        Args:
            elems: The input values.

        Returns:
            The joined string.
        """

        # TODO(#3403): Simplify this when the linked conditional conformance
        # feature is added.  Runs a faster algorithm if the concrete types are
        # able to be converted to a span of bytes.

        @parameter
        if _type_is_eq[T, String]():
            return self.join_bytes(rebind[List[String]](elems))
        elif _type_is_eq[T, StringLiteral]():
            return self.join_bytes(rebind[List[StringLiteral]](elems))
        elif _type_is_eq[T, StringSlice[__origin_of(elems)]]():
            return self.join_bytes(
                rebind[List[StringSlice[__origin_of(elems)]]](elems)
            )
        else:
            e_len = len(elems)
            buf = List[String](capacity=e_len)
            buf.size = e_len
            b_ptr = buf.unsafe_ptr()

            for i in range(e_len):
                (b_ptr + i).init_pointee_move(str(elems.unsafe_get(i)))

            return self.join_bytes(buf^)

    fn join_bytes[
        T: AsBytesCollectionElement, //,
    ](self, elems: List[T, *_]) -> String:
        """Joins string elements using the current string as a delimiter.

        Parameters:
            T: The types of the elements.

        Args:
            elems: The input values.

        Returns:
            The joined string.
        """

        n_elems = len(elems)
        s_len = self.byte_length()
        len_elems = 0
        # Calculate the total size of the elements to join beforehand
        # to prevent alloc syscalls as we know the buffer size.
        # This can hugely improve the performance on large lists
        for e in elems:
            len_elems += len(e[].as_bytes_read())
        capacity = s_len * (n_elems - int(n_elems > 0)) + len_elems + 1
        buf = String._buffer_type(capacity=capacity)
        buf.size = capacity
        s_ptr, b_ptr = self.unsafe_ptr(), buf.unsafe_ptr()
        offset, i = 0, 0
        not_first = False
        while i < n_elems:
            memcpy(dest=b_ptr + offset, src=s_ptr, count=s_len * int(not_first))
            offset += s_len * int(not_first)
            not_first = True
            e = elems.unsafe_get(i).as_bytes_read()
            e_len = len(e)
            memcpy(dest=b_ptr + offset, src=e.unsafe_ptr(), count=e_len)
            offset += e_len
            i += 1
        b_ptr[capacity - 1] = 0
        return String(buf^)

    fn splitlines(self, keepends: Bool = False) -> List[String]:
=======
    fn isnewline[single_character: Bool = False](self) -> Bool:
        """Determines whether every character in the given StringSlice is a
        python newline character. This corresponds to Python's
        [universal newlines:](
        https://docs.python.org/3/library/stdtypes.html#str.splitlines)
        `"\\r\\n"` and `"\\t\\n\\v\\f\\r\\x1c\\x1d\\x1e\\x85\\u2028\\u2029"`.

        Parameters:
            single_character: Whether to evaluate the stringslice as a single
                unicode character (avoids overhead when already iterating).

        Returns:
            True if the whole StringSlice is made up of whitespace characters
                listed above, otherwise False.
        """

        fn _is_newline_char(s: StringSlice) -> Bool:
            # sorry for readability, but this has less overhead than memcmp
            # highly performance sensitive code, benchmark before touching
            alias `\t` = UInt8(ord("\t"))
            alias `\r` = UInt8(ord("\r"))
            alias `\n` = UInt8(ord("\n"))
            alias `\x1c` = UInt8(ord("\x1c"))
            alias `\x1e` = UInt8(ord("\x1e"))
            no_null_len = s.byte_length()
            ptr = s.unsafe_ptr()
            if no_null_len == 1:
                v = ptr[0]
                return `\t` <= v <= `\x1e` and not (`\r` < v < `\x1c`)
            elif no_null_len == 2:
                v0 = ptr[0]
                v1 = ptr[1]
                next_line = v0 == 0xC2 and v1 == 0x85  # next line: \x85
                r_n = v0 == `\r` and v1 == `\n`
                return next_line or r_n
            elif no_null_len == 3:
                # unicode line sep or paragraph sep: \u2028 , \u2029
                v2 = ptr[2]
                lastbyte = v2 == 0xA8 or v2 == 0xA9
                return ptr[0] == 0xE2 and ptr[1] == 0x80 and lastbyte
            return False

        @parameter
        if single_character:
            return _is_newline_char(self)
        else:
            for s in self:
                if not _is_newline_char(s):
                    return False
            return self.byte_length() != 0

    fn splitlines[
        O: ImmutableOrigin, //
    ](self: StringSlice[O], keepends: Bool = False) -> List[StringSlice[O]]:
>>>>>>> 0f33d117
        """Split the string at line boundaries. This corresponds to Python's
        [universal newlines:](
        https://docs.python.org/3/library/stdtypes.html#str.splitlines)
        `"\\r\\n"` and `"\\t\\n\\v\\f\\r\\x1c\\x1d\\x1e\\x85\\u2028\\u2029"`.

        Parameters:
            O: The immutable origin.

        Args:
            keepends: If True, line breaks are kept in the resulting strings.

        Returns:
            A List of Strings containing the input split by line boundaries.
        """

        alias `\r` = UInt8(ord("\r"))
        alias `\n` = UInt8(ord("\n"))
        alias `\t` = UInt8(ord("\t"))
        alias `\x1c` = UInt8(ord("\x1c"))
        alias `\x1e` = UInt8(ord("\x1e"))
        output = List[StringSlice[O]](capacity=128)  # guessing
        ptr = self.unsafe_ptr()
        length = self.byte_length()
        offset = 0

        @always_inline
        @parameter
        fn _is_newline_char(p: UnsafePointer[Byte], l: Int, b0: Byte) -> Bool:
            # sorry for readability, but this has less overhead than memcmp
            # highly performance sensitive code, benchmark before touching
            if l == 1:
                return `\t` <= b0 <= `\x1e` and not (`\r` < b0 < `\x1c`)
            elif l == 2:
                return b0 == 0xC2 and p[1] == 0x85  # next line: \x85
            elif l == 3:
                # unicode line sep or paragraph sep: \u2028 , \u2029
                v2 = p[2]
                lastbyte = v2 == 0xA8 or v2 == 0xA9
                return b0 == 0xE2 and p[1] == 0x80 and lastbyte
            return False

        while offset < length:
            eol_start = offset
            eol_length = 0

            while eol_start < length:
                b0 = ptr[eol_start]
                char_len = _utf8_first_byte_sequence_length(b0)
                debug_assert(
                    eol_start + char_len <= length,
                    "corrupted sequence causing unsafe memory access",
                )
                isnewline = int(_is_newline_char(ptr + eol_start, char_len, b0))
                char_end = isnewline * (eol_start + char_len)
                next_idx = char_end * int(char_end < length)
                is_r_n = b0 == `\r` and next_idx != 0 and ptr[next_idx] == `\n`
                eol_length = isnewline * char_len + int(is_r_n)
                if unlikely(isnewline == 1):
                    break
                eol_start += char_len

            str_len = eol_start - offset + int(keepends) * eol_length
            s = StringSlice[O](unsafe_from_utf8_ptr=ptr + offset, len=str_len)
            output.append(s^)
            offset = eol_start + eol_length

        return output^


# ===----------------------------------------------------------------------===#
# Utils
# ===----------------------------------------------------------------------===#


trait Stringlike(AsBytes, CollectionElement, CollectionElementNew):
    """Trait intended to be used only with `String`, `StringLiteral` and
    `StringSlice`."""

    fn byte_length(self) -> Int:
        """Get the string length in bytes.

        Returns:
            The length of this string in bytes.

        Notes:
            This does not include the trailing null terminator in the count.
        """
        ...

    fn unsafe_ptr(self) -> UnsafePointer[UInt8]:
        """Get raw pointer to the underlying data.

        Returns:
            The raw pointer to the data.
        """
        ...


fn _to_string_list[
    T: CollectionElement, //,
    len_fn: fn (T) -> Int,
    unsafe_ptr_fn: fn (T) -> UnsafePointer[Byte],
](items: List[T]) -> List[String]:
    i_len = len(items)
    i_ptr = items.unsafe_ptr()
    out_ptr = UnsafePointer[String].alloc(i_len)

    for i in range(i_len):
        og_len = len_fn(i_ptr[i])
        f_len = og_len + 1  # null terminator
        p = UnsafePointer[Byte].alloc(f_len)
        og_ptr = unsafe_ptr_fn(i_ptr[i])
        memcpy(p, og_ptr, og_len)
        p[og_len] = 0  # null terminator
        buf = String._buffer_type(unsafe_pointer=p, size=f_len, capacity=f_len)
        (out_ptr + i).init_pointee_move(String(buf^))
    return List[String](unsafe_pointer=out_ptr, size=i_len, capacity=i_len)


@always_inline
fn _to_string_list[
    O: ImmutableOrigin, //
](items: List[StringSlice[O]]) -> List[String]:
    """Create a list of Strings **copying** the existing data.

    Parameters:
        O: The origin of the data.

    Args:
        items: The List of string slices.

    Returns:
        The list of created strings.
    """

    fn unsafe_ptr_fn(v: StringSlice[O]) -> UnsafePointer[Byte]:
        return v.unsafe_ptr()

    fn len_fn(v: StringSlice[O]) -> Int:
        return v.byte_length()

    return _to_string_list[len_fn, unsafe_ptr_fn](items)


@always_inline
fn _to_string_list[
    O: ImmutableOrigin, //
](items: List[Span[Byte, O]]) -> List[String]:
    """Create a list of Strings **copying** the existing data.

    Parameters:
        O: The origin of the data.

    Args:
        items: The List of Bytes.

    Returns:
        The list of created strings.
    """

    fn unsafe_ptr_fn(v: Span[Byte, O]) -> UnsafePointer[Byte]:
        return v.unsafe_ptr()

    fn len_fn(v: Span[Byte, O]) -> Int:
        return len(v)

    return _to_string_list[len_fn, unsafe_ptr_fn](items)


# ===----------------------------------------------------------------------===#
# Format method structures
# ===----------------------------------------------------------------------===#


trait _CurlyEntryFormattable(Stringable, Representable):
    """This trait is used by the `format()` method to support format specifiers.
    Currently, it is a composition of both `Stringable` and `Representable`
    traits i.e. a type to be formatted must implement both. In the future this
    will be less constrained.
    """

    ...


@value
struct _FormatCurlyEntry(CollectionElement, CollectionElementNew):
    """The struct that handles `Stringlike` formatting by curly braces entries.
    This is internal for the types: `String`, `StringLiteral` and `StringSlice`.
    """

    var first_curly: Int
    """The index of an opening brace around a substitution field."""
    var last_curly: Int
    """The index of a closing brace around a substitution field."""
    # TODO: ord("a") conversion flag not supported yet
    var conversion_flag: UInt8
    """The type of conversion for the entry: {ord("s"), ord("r")}."""
    var format_spec: Optional[_FormatSpec]
    """The format specifier."""
    # TODO: ord("a") conversion flag not supported yet
    alias supported_conversion_flags = SIMD[DType.uint8, 2](ord("s"), ord("r"))
    """Currently supported conversion flags: `__str__` and `__repr__`."""
    alias _FieldVariantType = Variant[String, Int, NoneType, Bool]
    """Purpose of the `Variant` `Self.field`:

    - `Int` for manual indexing: (value field contains `0`).
    - `NoneType` for automatic indexing: (value field contains `None`).
    - `String` for **kwargs indexing: (value field contains `foo`).
    - `Bool` for escaped curlies: (value field contains False for `{` or True
        for `}`).
    """
    var field: Self._FieldVariantType
    """Store the substitution field. See `Self._FieldVariantType` docstrings for
    more details."""
    alias _args_t = VariadicPack[element_trait=_CurlyEntryFormattable, *_]
    """Args types that are formattable by curly entry."""

    fn __init__(inout self, *, other: Self):
        self.first_curly = other.first_curly
        self.last_curly = other.last_curly
        self.conversion_flag = other.conversion_flag
        self.field = Self._FieldVariantType(other=other.field)
        self.format_spec = other.format_spec

    fn __init__(
        inout self,
        first_curly: Int,
        last_curly: Int,
        field: Self._FieldVariantType,
        conversion_flag: UInt8 = 0,
        format_spec: Optional[_FormatSpec] = None,
    ):
        self.first_curly = first_curly
        self.last_curly = last_curly
        self.field = field
        self.conversion_flag = conversion_flag
        self.format_spec = format_spec

    @always_inline
    fn is_escaped_brace(ref [_]self) -> Bool:
        return self.field.isa[Bool]()

    @always_inline
    fn is_kwargs_field(ref [_]self) -> Bool:
        return self.field.isa[String]()

    @always_inline
    fn is_automatic_indexing(ref [_]self) -> Bool:
        return self.field.isa[NoneType]()

    @always_inline
    fn is_manual_indexing(ref [_]self) -> Bool:
        return self.field.isa[Int]()

    @staticmethod
    fn format[T: Stringlike](fmt_src: T, args: Self._args_t) raises -> String:
        alias len_pos_args = __type_of(args).__len__()
        entries, size_estimation = Self._create_entries(fmt_src, len_pos_args)
        var fmt_len = fmt_src.byte_length()
        var buf = String._buffer_type(capacity=fmt_len + size_estimation)
        buf.size = 1
        buf.unsafe_set(0, 0)
        var res = String(buf^)
        var offset = 0
        var ptr = fmt_src.unsafe_ptr()
        alias S = StringSlice[StaticConstantOrigin]

        @always_inline("nodebug")
        fn _build_slice(p: UnsafePointer[UInt8], start: Int, end: Int) -> S:
            return S(unsafe_from_utf8_ptr=p + start, len=end - start)

        var auto_arg_index = 0
        for e in entries:
            debug_assert(offset < fmt_len, "offset >= fmt_src.byte_length()")
            res += _build_slice(ptr, offset, e[].first_curly)
            e[]._format_entry[len_pos_args](res, args, auto_arg_index)
            offset = e[].last_curly + 1

        res += _build_slice(ptr, offset, fmt_len)
        return res^

    @staticmethod
    fn _create_entries[
        T: Stringlike
    ](fmt_src: T, len_pos_args: Int) raises -> (List[Self], Int):
        """Returns a list of entries and its total estimated entry byte width.
        """
        var manual_indexing_count = 0
        var automatic_indexing_count = 0
        var raised_manual_index = Optional[Int](None)
        var raised_automatic_index = Optional[Int](None)
        var raised_kwarg_field = Optional[String](None)
        alias `}` = UInt8(ord("}"))
        alias `{` = UInt8(ord("{"))
        alias l_err = "there is a single curly { left unclosed or unescaped"
        alias r_err = "there is a single curly } left unclosed or unescaped"

        var entries = List[Self]()
        var start = Optional[Int](None)
        var skip_next = False
        var fmt_ptr = fmt_src.unsafe_ptr()
        var fmt_len = fmt_src.byte_length()
        var total_estimated_entry_byte_width = 0

        for i in range(fmt_len):
            if skip_next:
                skip_next = False
                continue
            if fmt_ptr[i] == `{`:
                if not start:
                    start = i
                    continue
                if i - start.value() != 1:
                    raise Error(l_err)
                # python escapes double curlies
                entries.append(Self(start.value(), i, field=False))
                start = None
                continue
            elif fmt_ptr[i] == `}`:
                if not start and (i + 1) < fmt_len:
                    # python escapes double curlies
                    if fmt_ptr[i + 1] == `}`:
                        entries.append(Self(i, i + 1, field=True))
                        total_estimated_entry_byte_width += 2
                        skip_next = True
                        continue
                elif not start:  # if it is not an escaped one, it is an error
                    raise Error(r_err)

                var start_value = start.value()
                var current_entry = Self(start_value, i, field=NoneType())

                if i - start_value != 1:
                    if current_entry._handle_field_and_break(
                        fmt_src,
                        len_pos_args,
                        i,
                        start_value,
                        automatic_indexing_count,
                        raised_automatic_index,
                        manual_indexing_count,
                        raised_manual_index,
                        raised_kwarg_field,
                        total_estimated_entry_byte_width,
                    ):
                        break
                else:  # automatic indexing
                    if automatic_indexing_count >= len_pos_args:
                        raised_automatic_index = automatic_indexing_count
                        break
                    automatic_indexing_count += 1
                    total_estimated_entry_byte_width += 8  # guessing
                entries.append(current_entry^)
                start = None

        if raised_automatic_index:
            raise Error("Automatic indexing require more args in *args")
        elif raised_kwarg_field:
            var val = raised_kwarg_field.value()
            raise Error("Index " + val + " not in kwargs")
        elif manual_indexing_count and automatic_indexing_count:
            raise Error("Cannot both use manual and automatic indexing")
        elif raised_manual_index:
            var val = str(raised_manual_index.value())
            raise Error("Index " + val + " not in *args")
        elif start:
            raise Error(l_err)
        return entries^, total_estimated_entry_byte_width

    fn _handle_field_and_break[
        T: Stringlike
    ](
        inout self,
        fmt_src: T,
        len_pos_args: Int,
        i: Int,
        start_value: Int,
        inout automatic_indexing_count: Int,
        inout raised_automatic_index: Optional[Int],
        inout manual_indexing_count: Int,
        inout raised_manual_index: Optional[Int],
        inout raised_kwarg_field: Optional[String],
        inout total_estimated_entry_byte_width: Int,
    ) raises -> Bool:
        alias S = StringSlice[StaticConstantOrigin]

        @always_inline("nodebug")
        fn _build_slice(p: UnsafePointer[UInt8], start: Int, end: Int) -> S:
            return S(unsafe_from_utf8_ptr=p + start, len=end - start)

        var field = _build_slice(fmt_src.unsafe_ptr(), start_value + 1, i)
        var field_ptr = field.unsafe_ptr()
        var field_len = i - (start_value + 1)
        var exclamation_index = -1
        var idx = 0
        while idx < field_len:
            if field_ptr[idx] == ord("!"):
                exclamation_index = idx
                break
            idx += 1
        var new_idx = exclamation_index + 1
        if exclamation_index != -1:
            if new_idx == field_len:
                raise Error("Empty conversion flag.")
            var conversion_flag = field_ptr[new_idx]
            if field_len - new_idx > 1 or (
                conversion_flag not in Self.supported_conversion_flags
            ):
                var f = String(_build_slice(field_ptr, new_idx, field_len))
                _ = field^
                raise Error('Conversion flag "' + f + '" not recognised.')
            self.conversion_flag = conversion_flag
            field = _build_slice(field_ptr, 0, exclamation_index)
        else:
            new_idx += 1

        var extra = int(new_idx < field_len)
        var fmt_field = _build_slice(field_ptr, new_idx + extra, field_len)
        self.format_spec = _FormatSpec.parse(fmt_field)
        var w = int(self.format_spec.value().width) if self.format_spec else 0
        # fully guessing the byte width here to be at least 8 bytes per entry
        # minus the length of the whole format specification
        total_estimated_entry_byte_width += 8 * int(w > 0) + w - (field_len + 2)

        if field.byte_length() == 0:
            # an empty field, so it's automatic indexing
            if automatic_indexing_count >= len_pos_args:
                raised_automatic_index = automatic_indexing_count
                return True
            automatic_indexing_count += 1
        else:
            try:
                # field is a number for manual indexing:
                var number = int(field)
                self.field = number
                if number >= len_pos_args or number < 0:
                    raised_manual_index = number
                    return True
                manual_indexing_count += 1
            except e:
                alias unexp = "Not the expected error from atol"
                debug_assert("not convertible to integer" in str(e), unexp)
                # field is a keyword for **kwargs:
                var f = str(field)
                self.field = f
                raised_kwarg_field = f
                return True
        return False

    fn _format_entry[
        len_pos_args: Int
    ](self, inout res: String, args: Self._args_t, inout auto_idx: Int) raises:
        # TODO(#3403 and/or #3252): this function should be able to use
        # Formatter syntax when the type implements it, since it will give great
        # performance benefits. This also needs to be able to check if the given
        # args[i] conforms to the trait needed by the conversion_flag to avoid
        # needing to constraint that every type needs to conform to every trait.
        alias `r` = UInt8(ord("r"))
        alias `s` = UInt8(ord("s"))
        # alias `a` = UInt8(ord("a")) # TODO

        @parameter
        fn _format(idx: Int) raises:
            @parameter
            for i in range(len_pos_args):
                if i == idx:
                    var type_impls_repr = True  # TODO
                    var type_impls_str = True  # TODO
                    var type_impls_formatter_repr = True  # TODO
                    var type_impls_formatter_str = True  # TODO
                    var flag = self.conversion_flag
                    var empty = flag == 0 and not self.format_spec

                    var data: String
                    if empty and type_impls_formatter_str:
                        data = str(args[i])  # TODO: use writer and return
                    elif empty and type_impls_str:
                        data = str(args[i])
                    elif flag == `s` and type_impls_formatter_str:
                        if empty:
                            # TODO: use writer and return
                            pass
                        data = str(args[i])
                    elif flag == `s` and type_impls_str:
                        data = str(args[i])
                    elif flag == `r` and type_impls_formatter_repr:
                        if empty:
                            # TODO: use writer and return
                            pass
                        data = repr(args[i])
                    elif flag == `r` and type_impls_repr:
                        data = repr(args[i])
                    elif self.format_spec:
                        self.format_spec.value().stringify(res, args[i])
                        return
                    else:
                        alias argnum = "Argument number: "
                        alias does_not = " does not implement the trait "
                        alias needed = "needed for conversion_flag: "
                        var flg = String(List[UInt8](flag, 0))
                        raise Error(argnum + str(i) + does_not + needed + flg)

                    if self.format_spec:
                        self.format_spec.value().format_string(res, data)
                    else:
                        res += data

        if self.is_escaped_brace():
            res += "}" if self.field[Bool] else "{"
        elif self.is_manual_indexing():
            _format(self.field[Int])
        elif self.is_automatic_indexing():
            _format(auto_idx)
            auto_idx += 1


@value
@register_passable("trivial")
struct _FormatSpec:
    """Store every field of the format specifier in a byte (e.g., ord("+") for
    sign). It is stored in a byte because every [format specifier](
    https://docs.python.org/3/library/string.html#formatspec) is an ASCII
    character.
    """

    var fill: UInt8
    """If a valid align value is specified, it can be preceded by a fill
    character that can be any character and defaults to a space if omitted.
    """
    var align: UInt8
    """The meaning of the various alignment options is as follows:

    | Option | Meaning|
    |:------:|:-------|
    |'<' | Forces the field to be left-aligned within the available space \
    (this is the default for most objects).|
    |'>' | Forces the field to be right-aligned within the available space \
    (this is the default for numbers).|
    |'=' | Forces the padding to be placed after the sign (if any) but before \
    the digits. This is used for printing fields in the form `+000000120`. This\
    alignment option is only valid for numeric types. It becomes the default\
    for numbers when `0` immediately precedes the field width.|
    |'^' | Forces the field to be centered within the available space.|
    """
    var sign: UInt8
    """The sign option is only valid for number types, and can be one of the
    following:

    | Option | Meaning|
    |:------:|:-------|
    |'+' | indicates that a sign should be used for both positive as well as\
    negative numbers.|
    |'-' | indicates that a sign should be used only for negative numbers (this\
    is the default behavior).|
    |space | indicates that a leading space should be used on positive numbers,\
    and a minus sign on negative numbers.|
    """
    var coerce_z: Bool
    """The 'z' option coerces negative zero floating-point values to positive
    zero after rounding to the format precision. This option is only valid for
    floating-point presentation types.
    """
    var alternate_form: Bool
    """The alternate form is defined differently for different types. This
    option is only valid for types that implement the trait `# TODO: define
    trait`. For integers, when binary, octal, or hexadecimal output is used,
    this option adds the respective prefix '0b', '0o', '0x', or '0X' to the
    output value. For float and complex the alternate form causes the result of
    the conversion to always contain a decimal-point character, even if no
    digits follow it.
    """
    var width: UInt8
    """A decimal integer defining the minimum total field width, including any
    prefixes, separators, and other formatting characters. If not specified,
    then the field width will be determined by the content. When no explicit
    alignment is given, preceding the width field by a zero ('0') character
    enables sign-aware zero-padding for numeric types. This is equivalent to a
    fill character of '0' with an alignment type of '='.
    """
    var grouping_option: UInt8
    """The ',' option signals the use of a comma for a thousands separator. For
    a locale aware separator, use the 'n' integer presentation type instead. The
    '_' option signals the use of an underscore for a thousands separator for
    floating-point presentation types and for integer presentation type 'd'. For
    integer presentation types 'b', 'o', 'x', and 'X', underscores will be
    inserted every 4 digits. For other presentation types, specifying this
    option is an error.
    """
    var precision: UInt8
    """The precision is a decimal integer indicating how many digits should be
    displayed after the decimal point for presentation types 'f' and 'F', or
    before and after the decimal point for presentation types 'g' or 'G'. For
    string presentation types the field indicates the maximum field size - in
    other words, how many characters will be used from the field content. The
    precision is not allowed for integer presentation types.
    """
    var type: UInt8
    """Determines how the data should be presented.

    The available integer presentation types are:

    | Option | Meaning|
    |:------:|:-------|
    |'b' |Binary format. Outputs the number in base 2.|
    |'c' |Character. Converts the integer to the corresponding unicode\
    character before printing.|
    |'d' |Decimal Integer. Outputs the number in base 10.|
    |'o' |Octal format. Outputs the number in base 8.|
    |'x' |Hex format. Outputs the number in base 16, using lower-case letters\
    for the digits above 9.|
    |'X' |Hex format. Outputs the number in base 16, using upper-case letters\
    for the digits above 9. In case '#' is specified, the prefix '0x' will be\
    upper-cased to '0X' as well.|
    |'n' |Number. This is the same as 'd', except that it uses the current\
    locale setting to insert the appropriate number separator characters.|
    |None | The same as 'd'.|

    In addition to the above presentation types, integers can be formatted with
    the floating-point presentation types listed below (except 'n' and None).
    When doing so, float() is used to convert the integer to a floating-point
    number before formatting.

    The available presentation types for float and Decimal values are:

    | Option | Meaning|
    |:------:|:-------|
    |'e' |Scientific notation. For a given precision p, formats the number in\
    scientific notation with the letter `e` separating the coefficient from the\
    exponent. The coefficient has one digit before and p digits after the\
    decimal point, for a total of p + 1 significant digits. With no precision\
    given, uses a precision of 6 digits after the decimal point for float, and\
    shows all coefficient digits for Decimal. If no digits follow the decimal\
    point, the decimal point is also removed unless the # option is used.|
    |'E' |Scientific notation. Same as 'e' except it uses an upper case `E` as\
    the separator character.|
    |'f' |Fixed-point notation. For a given precision p, formats the number as\
    a decimal number with exactly p digits following the decimal point. With no\
    precision given, uses a precision of 6 digits after the decimal point for\
    float, and uses a precision large enough to show all coefficient digits for\
    Decimal. If no digits follow the decimal point, the decimal point is also\
    removed unless the '#' option is used.|
    |'F' |Fixed-point notation. Same as 'f', but converts nan to NAN and inf to\
    INF.|
    |'g' |General format. For a given precision p >= 1, this rounds the number\
    to p significant digits and then formats the result in either fixed-point\
    format or in scientific notation, depending on its magnitude. A precision\
    of 0 is treated as equivalent to a precision of 1.\
    The precise rules are as follows: suppose that the result formatted with\
    presentation type 'e' and precision p-1 would have exponent exp. Then, if\
    m <= exp < p, where m is -4 for floats and -6 for Decimals, the number is\
    formatted with presentation type 'f' and precision p-1-exp. Otherwise, the\
    number is formatted with presentation type 'e' and precision p-1. In both\
    cases insignificant trailing zeros are removed from the significand, and\
    the decimal point is also removed if there are no remaining digits\
    following it, unless the '#' option is used.\
    With no precision given, uses a precision of 6 significant digits for\
    float. For Decimal, the coefficient of the result is formed from the\
    coefficient digits of the value; scientific notation is used for values\
    smaller than 1e-6 in absolute value and values where the place value of the\
    least significant digit is larger than 1, and fixed-point notation is used\
    otherwise.\
    Positive and negative infinity, positive and negative zero, and nans, are\
    formatted as inf, -inf, 0, -0 and nan respectively, regardless of the\
    precision.|
    |'G' |General format. Same as 'g' except switches to 'E' if the number gets\
    too large. The representations of infinity and NaN are uppercased, too.|
    |'n' |Number. This is the same as 'g', except that it uses the current\
    locale setting to insert the appropriate number separator characters.|
    |'%' |Percentage. Multiplies the number by 100 and displays in fixed ('f')\
    format, followed by a percent sign.|
    |None |For float this is like the 'g' type, except that when fixed-point\
    notation is used to format the result, it always includes at least one\
    digit past the decimal point, and switches to the scientific notation when\
    exp >= p - 1. When the precision is not specified, the latter will be as\
    large as needed to represent the given value faithfully.\
    For Decimal, this is the same as either 'g' or 'G' depending on the value\
    of context.capitals for the current decimal context.\
    The overall effect is to match the output of str() as altered by the other\
    format modifiers.|
    """

    fn __init__(
        inout self,
        fill: UInt8 = ord(" "),
        align: UInt8 = 0,
        sign: UInt8 = ord("-"),
        coerce_z: Bool = False,
        alternate_form: Bool = False,
        width: UInt8 = 0,
        grouping_option: UInt8 = 0,
        precision: UInt8 = 0,
        type: UInt8 = 0,
    ):
        """Construct a FormatSpec instance.

        Args:
            fill: Defaults to space.
            align: Defaults to `0` which is adjusted to the default for the arg
                type.
            sign: Defaults to `-`.
            coerce_z: Defaults to False.
            alternate_form: Defaults to False.
            width: Defaults to `0` which is adjusted to the default for the arg
                type.
            grouping_option: Defaults to `0` which is adjusted to the default for
                the arg type.
            precision: Defaults to `0` which is adjusted to the default for the
                arg type.
            type: Defaults to `0` which is adjusted to the default for the arg
                type.
        """
        self.fill = fill
        self.align = align
        self.sign = sign
        self.coerce_z = coerce_z
        self.alternate_form = alternate_form
        self.width = width
        self.grouping_option = grouping_option
        self.precision = precision
        self.type = type

    @staticmethod
    fn parse(fmt_str: StringSlice) -> Optional[Self]:
        """Parses the format spec string.

        Args:
            fmt_str: The StringSlice with the format spec.

        Returns:
            An instance of FormatSpec.
        """

        alias `:` = UInt8(ord(":"))
        var f_len = fmt_str.byte_length()
        var f_ptr = fmt_str.unsafe_ptr()
        var colon_idx = -1
        var idx = 0
        while idx < f_len:
            if f_ptr[idx] == `:`:
                exclamation_index = idx
                break
            idx += 1

        if colon_idx == -1:
            return None

        # TODO: Future implementation of format specifiers
        return None

    fn stringify[
        T: _CurlyEntryFormattable
    ](self, inout res: String, item: T) raises:
        """Stringify a type according to its format specification.

        Args:
            res: The resulting String.
            item: The item to stringify.
        """
        var type_implements_float = True  # TODO
        var type_implements_float_raising = True  # TODO
        var type_implements_int = True  # TODO
        var type_implements_int_raising = True  # TODO

        # TODO: transform to int/float depending on format spec and stringify
        # with hex/bin/oct etc.
        res += str(item)

    fn format_string(self, inout res: String, item: String) raises:
        """Transform a String according to its format specification.

        Args:
            res: The resulting String.
            item: The item to format.
        """

        # TODO: align, fill, etc.
        res += item<|MERGE_RESOLUTION|>--- conflicted
+++ resolved
@@ -27,12 +27,9 @@
 from collections.string import _isspace, _atol, _atof
 from collections import List, Optional
 from memory import memcmp, UnsafePointer, memcpy
+from memory import memcmp, UnsafePointer, memcpy
 from sys import simdwidthof, bitwidthof
-<<<<<<< HEAD
-from sys.intrinsics import _type_is_eq
-=======
-from sys.intrinsics import unlikely
->>>>>>> 0f33d117
+from sys.intrinsics import unlikely, _type_is_eq
 from memory.memory import _memcmp_impl_unconstrained
 from ._utf8_validation import _is_valid_utf8
 
@@ -902,7 +899,6 @@
         _ = next_line, unicode_line_sep, unicode_paragraph_sep
         return True
 
-<<<<<<< HEAD
     fn join[
         T: StringableCollectionElement, //
     ](self, elems: List[T, *_]) -> String:
@@ -983,8 +979,6 @@
         b_ptr[capacity - 1] = 0
         return String(buf^)
 
-    fn splitlines(self, keepends: Bool = False) -> List[String]:
-=======
     fn isnewline[single_character: Bool = False](self) -> Bool:
         """Determines whether every character in the given StringSlice is a
         python newline character. This corresponds to Python's
@@ -1039,7 +1033,6 @@
     fn splitlines[
         O: ImmutableOrigin, //
     ](self: StringSlice[O], keepends: Bool = False) -> List[StringSlice[O]]:
->>>>>>> 0f33d117
         """Split the string at line boundaries. This corresponds to Python's
         [universal newlines:](
         https://docs.python.org/3/library/stdtypes.html#str.splitlines)
