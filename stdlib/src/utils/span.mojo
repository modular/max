# ===----------------------------------------------------------------------=== #
# Copyright (c) 2024, Modular Inc. All rights reserved.
#
# Licensed under the Apache License v2.0 with LLVM Exceptions:
# https://llvm.org/LICENSE.txt
#
# Unless required by applicable law or agreed to in writing, software
# distributed under the License is distributed on an "AS IS" BASIS,
# WITHOUT WARRANTIES OR CONDITIONS OF ANY KIND, either express or implied.
# See the License for the specific language governing permissions and
# limitations under the License.
# ===----------------------------------------------------------------------=== #

"""Implements the Span type.

You can import these APIs from the `utils.span` module. For example:

```mojo
from utils import Span
```
"""

from collections import InlineArray
from memory import Reference
from sys.intrinsics import _type_is_eq
from builtin.builtin_list import _lit_mut_cast


@value
struct _SpanIter[
    is_mutable: Bool, //,
    T: CollectionElement,
    lifetime: AnyLifetime[is_mutable].type,
    forward: Bool = True,
]:
    """Iterator for Span.

    Parameters:
        is_mutable: Whether the reference to the span is mutable.
        T: The type of the elements in the span.
        lifetime: The lifetime of the Span.
        forward: The iteration direction. `False` is backwards.
    """

    var index: Int
    var src: Span[T, lifetime]

    @always_inline
    fn __iter__(self) -> Self:
        return self

    @always_inline
    fn __next__(
        inout self,
    ) -> Reference[T, lifetime]:
        @parameter
        if forward:
            self.index += 1
            return self.src[self.index - 1]
        else:
            self.index -= 1
            return self.src[self.index]

    @always_inline
    fn __len__(self) -> Int:
        @parameter
        if forward:
            return len(self.src) - self.index
        else:
            return self.index


@value
struct Span[
    is_mutable: Bool, //,
    T: CollectionElement,
    lifetime: AnyLifetime[is_mutable].type,
](CollectionElement):
    """A non owning view of contiguous data.

    Parameters:
        is_mutable: Whether the span is mutable.
        T: The type of the elements in the span.
        lifetime: The lifetime of the Span.
    """

    # Field
    var _data: UnsafePointer[T]
    var _len: Int

    # ===------------------------------------------------------------------===#
    # Life cycle methods
    # ===------------------------------------------------------------------===#

    @always_inline
    fn __init__(inout self, *, unsafe_ptr: UnsafePointer[T], len: Int):
        """Unsafe construction from a pointer and length.

        Args:
            unsafe_ptr: The underlying pointer of the span.
            len: The length of the view.
        """
        self._data = unsafe_ptr
        self._len = len

    @always_inline
    fn __init__(inout self, *, other: Self):
        """Explicitly construct a deep copy of the provided Span.

        Args:
            other: The Span to copy.
        """
        self._data = other._data
        self._len = other._len

    @always_inline
<<<<<<< HEAD
    fn __init__(inout self, ref [lifetime]list: List[T, _]):
=======
    fn __init__(inout self, ref [lifetime]list: List[T, *_]):
>>>>>>> 148c8155
        """Construct a Span from a List.

        Args:
            list: The list to which the span refers.
        """
        self._data = list.data
        self._len = len(list)

    @always_inline
    fn __init__[
        T2: CollectionElement, size: Int, //
    ](inout self, ref [lifetime]array: InlineArray[T2, size]):
        """Construct a Span from an InlineArray.

        Parameters:
            T2: The type of the elements in the span.
            size: The size of the InlineArray.

        Args:
            array: The array to which the span refers.
        """

        constrained[_type_is_eq[T, T2](), "array element is not Span.T"]()

        self._data = UnsafePointer.address_of(array).bitcast[T]()
        self._len = size

    # ===------------------------------------------------------------------===#
    # Operator dunders
    # ===------------------------------------------------------------------===#

    @always_inline
    fn __getitem__(self, idx: Int) -> ref [lifetime] T:
        """Get a reference to an element in the span.

        Args:
            idx: The index of the value to return.

        Returns:
            An element reference.
        """
        # TODO: Simplify this with a UInt type.
        debug_assert(
            -self._len <= int(idx) < self._len, "index must be within bounds"
        )

        var offset = idx
        if offset < 0:
            offset += len(self)
        return self._data[offset]

    @always_inline
    fn __getitem__(self, slc: Slice) -> Self:
        """Get a new span from a slice of the current span.

        Args:
            slc: The slice specifying the range of the new subslice.

        Returns:
            A new span that points to the same data as the current span.
        """
        var start: Int
        var end: Int
        var step: Int
        start, end, step = slc.indices(len(self))
        debug_assert(
            step == 1, "Slice must be within bounds and step must be 1"
        )
        var res = Self(
            unsafe_ptr=(self._data + start),
            len=len(range(start, end, step)),
        )

        return res

    @always_inline
    fn __iter__(self) -> _SpanIter[T, lifetime]:
        """Get an iterator over the elements of the span.

        Returns:
            An iterator over the elements of the span.
        """
        return _SpanIter(0, self)

    # ===------------------------------------------------------------------===#
    # Trait implementations
    # ===------------------------------------------------------------------===#

    @always_inline
    fn __len__(self) -> Int:
        """Returns the length of the span. This is a known constant value.

        Returns:
            The size of the span.
        """
        return self._len

    # ===------------------------------------------------------------------===#
    # Methods
    # ===------------------------------------------------------------------===#

    fn unsafe_ptr(self) -> UnsafePointer[T]:
        """
        Gets a pointer to the first element of this slice.

        Returns:
            A pointer pointing at the first element of this slice.
        """

        return self._data

    fn as_ref(self) -> Reference[T, lifetime]:
        """
        Gets a Reference to the first element of this slice.

        Returns:
            A Reference pointing at the first element of this slice.
        """

        return self._data[0]

    @always_inline
    fn copy_from[
        lifetime: MutableLifetime, //
    ](self: Span[T, lifetime], other: Span[T, _]):
        """
        Performs an element wise copy from all elements of `other` into all elements of `self`.

        Parameters:
            lifetime: The inferred mutable lifetime of the data within the Span.

        Args:
            other: The Span to copy all elements from.
        """
        debug_assert(len(self) == len(other), "Spans must be of equal length")
        for i in range(len(self)):
            self[i] = Self.T(other=other[i])

    fn __bool__(self) -> Bool:
        """Check if a span is non-empty.

        Returns:
           True if a span is non-empty, False otherwise.
        """
        return len(self) > 0

    fn __eq__[
        T: EqualityComparableCollectionElement, //
    ](ref [_]self: Span[T, lifetime], ref [_]rhs: Span[T]) -> Bool:
        """Verify if span is equal to another span.

        Parameters:
            T: The type of the elements in the span. Must implement the
              traits `EqualityComparable` and `CollectionElement`.

        Args:
            rhs: The span to compare against.

        Returns:
            True if the spans are equal in length and contain the same elements, False otherwise.
        """
        # both empty
        if not self and not rhs:
            return True
        if len(self) != len(rhs):
            return False
        # same pointer and length, so equal
        if self.unsafe_ptr() == rhs.unsafe_ptr():
            return True
        for i in range(len(self)):
            if self[i] != rhs[i]:
                return False
        return True

    @always_inline
    fn __ne__[
        T: EqualityComparableCollectionElement, //
    ](ref [_]self: Span[T, lifetime], ref [_]rhs: Span[T]) -> Bool:
        """Verify if span is not equal to another span.

        Parameters:
            T: The type of the elements in the span. Must implement the
              traits `EqualityComparable` and `CollectionElement`.

        Args:
            rhs: The span to compare against.

        Returns:
            True if the spans are not equal in length or contents, False otherwise.
        """
        return not self == rhs

    fn fill[lifetime: MutableLifetime, //](self: Span[T, lifetime], value: T):
        """
        Fill the memory that a span references with a given value.

        Parameters:
            lifetime: The inferred mutable lifetime of the data within the Span.

        Args:
            value: The value to assign to each element.
        """
        for element in self:
<<<<<<< HEAD
            element[] = Self.T(other=value)
=======
            element[] = value

    fn get_immutable(self) -> Span[T, _lit_mut_cast[lifetime, False].result]:
        """
        Return an immutable version of this span.

        Returns:
            A span covering the same elements, but without mutability.
        """
        return Span[T, _lit_mut_cast[lifetime, False].result](
            unsafe_ptr=self._data, len=self._len
        )
>>>>>>> 148c8155
<|MERGE_RESOLUTION|>--- conflicted
+++ resolved
@@ -75,7 +75,7 @@
     is_mutable: Bool, //,
     T: CollectionElement,
     lifetime: AnyLifetime[is_mutable].type,
-](CollectionElement):
+](CollectionElementNew):
     """A non owning view of contiguous data.
 
     Parameters:
@@ -114,11 +114,7 @@
         self._len = other._len
 
     @always_inline
-<<<<<<< HEAD
-    fn __init__(inout self, ref [lifetime]list: List[T, _]):
-=======
     fn __init__(inout self, ref [lifetime]list: List[T, *_]):
->>>>>>> 148c8155
         """Construct a Span from a List.
 
         Args:
@@ -129,7 +125,7 @@
 
     @always_inline
     fn __init__[
-        T2: CollectionElement, size: Int, //
+        T2: CollectionElementNew, size: Int, //
     ](inout self, ref [lifetime]array: InlineArray[T2, size]):
         """Construct a Span from an InlineArray.
 
@@ -255,7 +251,7 @@
         """
         debug_assert(len(self) == len(other), "Spans must be of equal length")
         for i in range(len(self)):
-            self[i] = Self.T(other=other[i])
+            self[i] = other[i]
 
     fn __bool__(self) -> Bool:
         """Check if a span is non-empty.
@@ -322,9 +318,6 @@
             value: The value to assign to each element.
         """
         for element in self:
-<<<<<<< HEAD
-            element[] = Self.T(other=value)
-=======
             element[] = value
 
     fn get_immutable(self) -> Span[T, _lit_mut_cast[lifetime, False].result]:
@@ -336,5 +329,4 @@
         """
         return Span[T, _lit_mut_cast[lifetime, False].result](
             unsafe_ptr=self._data, len=self._len
-        )
->>>>>>> 148c8155
+        )