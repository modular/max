--- conflicted
+++ resolved
@@ -221,7 +221,6 @@
         Returns:
             A contiguous slice pointing to the bytes owned by this string.
         """
-<<<<<<< HEAD
         return self.as_bytes[
             False, _lit_mut_cast[__origin_of(self), False].result
         ]()
@@ -242,10 +241,7 @@
         Notes:
             This does not include the trailing null terminator.
         """
-        return Span[Byte, origin](unsafe_ptr=self.data, len=self.length)
-=======
-        return Span[Byte, __origin_of(self)](ptr=self.data, length=self.length)
->>>>>>> 23784abe
+        return Span[Byte, origin](ptr=self.data, length=self.length)
 
     # ===-------------------------------------------------------------------===#
     # Operator dunders
