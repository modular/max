--- conflicted
+++ resolved
@@ -436,19 +436,8 @@
         An floating point value that represents the string, or otherwise raises.
     """
 
-<<<<<<< HEAD
-
-fn _atof(str_ref: StringSlice) raises -> Float64:
-    """Implementation of `atof` for StringSlice inputs.
-
-    Please see its docstring for details.
-    """
-    if not str_ref:
-        raise _atof_error(str_ref)
-=======
     if not str_slice:
         raise _atof_error(str_slice)
->>>>>>> b367ba89
 
     var result: Float64 = 0.0
     var exponent: Int = 0
@@ -475,17 +464,11 @@
     elif buff[start] == ord_minus:
         start += 1
         sign = -1
-    alias S = StringSlice[__type_of(str_ref).origin]
+    alias S = StringSlice[buff.origin]
     if (str_len - start) >= 3:
-<<<<<<< HEAD
         if S(ptr=buff + start, length=3) == "nan":
             return FloatLiteral.nan
         elif S(ptr=buff + start, length=3) == "inf":
-=======
-        if StringSlice[buff.origin](ptr=buff + start, length=3) == "nan":
-            return FloatLiteral.nan
-        if StringSlice[buff.origin](ptr=buff + start, length=3) == "inf":
->>>>>>> b367ba89
             return FloatLiteral.infinity * sign
     # read before dot
     for pos in range(start, str_len):
@@ -907,15 +890,10 @@
         start, end, step = span.indices(self.byte_length())
         var r = range(start, end, step)
         if step == 1:
-<<<<<<< HEAD
-            return StringSlice[__origin_of(self)](
-                ptr=self._buffer.data + start, length=len(r)
-=======
             return String(
                 StringSlice[__origin_of(self._buffer)](
                     ptr=self._buffer.data + start, length=len(r)
                 )
->>>>>>> b367ba89
             )
 
         var buffer = Self._buffer_type()
