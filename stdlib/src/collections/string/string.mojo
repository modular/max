--- conflicted
+++ resolved
@@ -583,24 +583,7 @@
         Args:
             value: The object to get the string representation of.
         """
-<<<<<<< HEAD
-        debug_assert(
-            len(impl) > 0 and impl[-1] == 0,
-            "expected last element of String buffer to be null terminator",
-        )
-        # We make a backup because steal_data() will clear size and capacity.
-        var size = len(impl)
-        debug_assert(
-            impl[size - 1] == 0,
-            "expected last element of String buffer to be null terminator",
-        )
-        var capacity = impl.capacity
-        self._buffer = Self._buffer_type(
-            ptr=impl.steal_data(), length=size, capacity=capacity
-        )
-=======
         self = value.__str__()
->>>>>>> b5e6455c
 
     @no_inline
     fn __init__[T: StringableRaising](out self, value: T) raises:
@@ -682,22 +665,8 @@
         ```
         .
         """
-<<<<<<< HEAD
-        debug_assert(
-            len(impl) > 0 and impl[-1] == 0,
-            "expected last element of String buffer to be null terminator",
-        )
-        # We make a backup because steal_data() will clear size and capacity.
-        var size = len(impl)
-        debug_assert(
-            impl[size - 1] == 0,
-            "expected last element of String buffer to be null terminator",
-        )
-        self._buffer = impl
-=======
         self = String()
         write_buffered(self, args, sep=sep, end=end)
->>>>>>> b5e6455c
 
     @no_inline
     fn __init__(out self, value: None):
@@ -1026,40 +995,6 @@
         if lhs_len == 0:
             return String(S(ptr=rhs.unsafe_ptr(), length=rhs_len))
         elif rhs_len == 0:
-<<<<<<< HEAD
-            return String(S(ptr=lhs.unsafe_ptr(), length=lhs_len))
-        var buffer = Self._buffer_type(capacity=lhs_len + rhs_len + 1)
-        buffer.extend(lhs)
-        buffer.extend(rhs)
-        buffer.append(0)
-        return Self(buffer^)
-
-    @always_inline
-    fn __add__(self, other: String) -> String:
-        """Creates a string by appending another string at the end.
-
-        Args:
-            other: The string to append.
-
-        Returns:
-            The new constructed string.
-        """
-        return Self._add(self.as_bytes(), other.as_bytes())
-
-    @always_inline
-    fn __add__(self, other: StringLiteral) -> String:
-        """Creates a string by appending a string literal at the end.
-
-        Args:
-            other: The string literal to append.
-
-        Returns:
-            The new constructed string.
-        """
-        return Self._add(self.as_bytes(), other.as_bytes())
-
-    @always_inline
-=======
             return String(S(ptr=lhs_ptr, length=lhs_len))
         var sum_len = lhs_len + rhs_len
         var buffer = Self._buffer_type(capacity=sum_len + 1)
@@ -1074,7 +1009,6 @@
         return Self(buffer^)
 
     @always_inline
->>>>>>> b5e6455c
     fn __add__(self, other: StringSlice) -> String:
         """Creates a string by appending a string slice at the end.
 
@@ -1087,33 +1021,6 @@
         return Self._add(self.as_bytes(), other.as_bytes())
 
     @always_inline
-<<<<<<< HEAD
-    fn __radd__(self, other: String) -> String:
-        """Creates a string by prepending another string to the start.
-
-        Args:
-            other: The string to prepend.
-
-        Returns:
-            The new constructed string.
-        """
-        return Self._add(other.as_bytes(), self.as_bytes())
-
-    @always_inline
-    fn __radd__(self, other: StringLiteral) -> String:
-        """Creates a string by prepending another string literal to the start.
-
-        Args:
-            other: The string to prepend.
-
-        Returns:
-            The new constructed string.
-        """
-        return Self._add(other.as_bytes(), self.as_bytes())
-
-    @always_inline
-=======
->>>>>>> b5e6455c
     fn __radd__(self, other: StringSlice) -> String:
         """Creates a string by prepending another string slice to the start.
 
@@ -1129,43 +1036,19 @@
         var o_len = len(other)
         if o_len == 0:
             return
-<<<<<<< HEAD
-=======
+        elif o_len == 0:
+            return
         var sum_len = s_len + o_len
         self._buffer.reserve(sum_len + 1)
         var s_ptr = self.unsafe_ptr()
         memcpy(s_ptr + s_len, o_ptr, o_len + Int(has_null))
         self._buffer.size = sum_len + 1
->>>>>>> b5e6455c
-
-        if len(self._buffer) > 0:
-            _ = self._buffer.pop()
-        self._buffer.reserve(len(self._buffer) + o_len + 1)
-        self._buffer.extend(other)
-        self._buffer.append(0)
-
-    @always_inline
-<<<<<<< HEAD
-    fn __iadd__(mut self, other: String):
-        """Appends another string to this string.
-
-        Args:
-            other: The string to append.
-        """
-        self._iadd(other.as_bytes())
-
-    @always_inline
-    fn __iadd__(mut self, other: StringLiteral):
-        """Appends another string literal to this string.
-
-        Args:
-            other: The string to append.
-        """
-        self._iadd(other.as_bytes())
-
-    @always_inline
-=======
->>>>>>> b5e6455c
+
+        @parameter
+        if not has_null:
+            s_ptr[sum_len] = 0
+
+    @always_inline
     fn __iadd__(mut self, other: StringSlice):
         """Appends another string slice to this string.
 
@@ -1411,39 +1294,7 @@
         ```
         .
         """
-<<<<<<< HEAD
-        var n_elems = len(elems)
-        if n_elems == 0:
-            return String("")
-        var len_self = self.byte_length()
-        var len_elems = 0
-        # Calculate the total size of the elements to join beforehand
-        # to prevent alloc syscalls as we know the buffer size.
-        # This can hugely improve the performance on large lists
-        for e_ref in elems:
-            len_elems += len(e_ref[].as_bytes())
-        var capacity = len_self * (n_elems - 1) + len_elems + 1
-        var self_ptr = self.unsafe_ptr()
-        var ptr = UnsafePointer[Byte].alloc(capacity)
-        var offset = 0
-        var i = 0
-        var is_first = True
-        while i < n_elems:
-            if is_first:
-                is_first = False
-            else:
-                memcpy(dest=ptr + offset, src=self_ptr, count=len_self)
-                offset += len_self
-            var e = elems[i].as_bytes()
-            var e_len = len(e)
-            memcpy(dest=ptr + offset, src=e.unsafe_ptr(), count=e_len)
-            offset += e_len
-            i += 1
-        ptr[capacity - 1] = 0
-        return String(List(ptr=ptr, length=capacity, capacity=capacity))
-=======
         return self.as_string_slice().char_slices()
->>>>>>> b5e6455c
 
     fn unsafe_ptr(
         ref self,
