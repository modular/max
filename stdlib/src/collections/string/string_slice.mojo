--- conflicted
+++ resolved
@@ -64,17 +64,6 @@
     return amnt
 
 
-<<<<<<< HEAD
-fn _unicode_codepoint_utf8_byte_length(c: Int) -> Int:
-    debug_assert(
-        0 <= c <= 0x10FFFF, "Value: ", c, " is not a valid Unicode code point"
-    )
-    alias sizes = SIMD[DType.uint32, 4](0, 0x80, 0x8_00, 0x1_00_00)
-    return int((sizes <= c).cast[DType.uint8]().reduce_add())
-
-
-=======
->>>>>>> b367ba89
 @always_inline
 fn _utf8_first_byte_sequence_length(b: Byte) -> Int:
     """Get the length of the sequence starting with given byte. Do note that
@@ -84,8 +73,7 @@
         (b & 0b1100_0000) != 0b1000_0000,
         "Function does not work correctly if given a continuation byte.",
     )
-<<<<<<< HEAD
-    return int(count_leading_zeros(~b) | (b < 0b1000_0000).cast[DType.uint8]())
+    return Int(count_leading_zeros(~b) | (b < 0b1000_0000).cast[DType.uint8]())
 
 
 fn _shift_unicode_to_utf8[
@@ -131,9 +119,6 @@
         for i in range(1, num_bytes):
             shift -= 6
             ptr[i] = ((c >> shift) & 0b0011_1111) | 0b1000_0000
-=======
-    return Int(count_leading_zeros(~b)) + Int(b < 0b1000_0000)
->>>>>>> b367ba89
 
 
 @always_inline
