--- conflicted
+++ resolved
@@ -24,6 +24,7 @@
 from sys import sizeof
 from os import abort
 from memory import Reference, UnsafePointer, memcpy
+from memory.maybe_uninitialized import UnsafeMaybeUninitialized
 from utils import Span
 
 from .optional import Optional
@@ -37,10 +38,7 @@
 struct _ListIter[
     list_mutability: Bool, //,
     T: CollectionElement,
-<<<<<<< HEAD
     small_buffer_size: Int,
-=======
->>>>>>> 148c8155
     hint_trivial_type: Bool,
     list_lifetime: AnyLifetime[list_mutability].type,
     forward: Bool = True,
@@ -48,23 +46,16 @@
     """Iterator for List.
 
     Parameters:
-        list_mutability: The mutability of the list.
+        list_mutability: Whether the reference to the list is mutable.
         T: The type of the elements in the list.
-<<<<<<< HEAD
         small_buffer_size: The size of the small buffer.
-=======
->>>>>>> 148c8155
         hint_trivial_type: Set to `True` if the type `T` is trivial, this is not mandatory,
             but it helps performance. Will go away in the future.
         list_lifetime: The lifetime of the List
         forward: The iteration direction. `False` is backwards.
     """
 
-<<<<<<< HEAD
     alias list_type = List[T, small_buffer_size, hint_trivial_type]
-=======
-    alias list_type = List[T, hint_trivial_type]
->>>>>>> 148c8155
 
     var index: Int
     var src: Reference[Self.list_type, list_lifetime]
@@ -91,17 +82,11 @@
             return self.index
 
 
-<<<<<<< HEAD
 struct List[
     T: CollectionElement,
     small_buffer_size: Int = 0,
     hint_trivial_type: Bool = False,
-](CollectionElement, Sized, Boolable):
-=======
-struct List[T: CollectionElement, hint_trivial_type: Bool = False](
-    CollectionElement, CollectionElementNew, Sized, Boolable
-):
->>>>>>> 148c8155
+](CollectionElement, CollectionElementNew, Sized, Boolable):
     """The `List` type is a dynamically-allocated list.
 
     It supports pushing and popping from the back resizing the underlying
@@ -109,10 +94,7 @@
 
     Parameters:
         T: The type of the elements.
-<<<<<<< HEAD
         small_buffer_size: Set if you need small buffer optimization.
-=======
->>>>>>> 148c8155
         hint_trivial_type: A hint to the compiler that the type T is trivial.
             It's not mandatory, but if set, it allows some optimizations.
     """
@@ -137,7 +119,7 @@
     fn __init__(inout self):
         """Constructs an empty list."""
         self.data = UnsafePointer[T]()
-        self._small_buffer = Self._small_buffer_type()
+        self._small_buffer = Self._small_buffer_type(unsafe_uninitialized=True)
 
         @parameter
         if Self.sbo_enabled:
@@ -161,7 +143,7 @@
         """
         self.__init__(capacity=other.capacity)
         for e in other:
-            self.append(Self.T(other=e[]))
+            self.append(e[])
 
     fn __init__(inout self, *, capacity: Int):
         """Constructs a list with the given capacity.
@@ -170,7 +152,7 @@
             capacity: The requested capacity of the list.
         """
         self.size = 0
-        self._small_buffer = Self._small_buffer_type()
+        self._small_buffer = Self._small_buffer_type(unsafe_uninitialized=True)
 
         @parameter
         if Self.sbo_enabled:
@@ -190,11 +172,6 @@
         Args:
             values: The values to populate the list with.
         """
-<<<<<<< HEAD
-        self = Self(capacity=len(values))
-        for value in values:
-            self.append(Self.T(other=value[]))
-=======
         self = Self(variadic_list=values^)
 
     fn __init__(inout self, *, owned variadic_list: VariadicListMem[T, _]):
@@ -217,7 +194,6 @@
         variadic_list._is_owned = False
 
         self.size = length
->>>>>>> 148c8155
 
     fn __init__(inout self, span: Span[T]):
         """Constructs a list from the a Span of values.
@@ -227,7 +203,7 @@
         """
         self = Self(capacity=len(span))
         for value in span:
-            self.append(Self.T(other=value[]))
+            self.append(value[])
 
     fn __init__(
         inout self,
@@ -246,7 +222,7 @@
         self.data = unsafe_pointer
         self.size = size
         self.capacity = capacity
-        self._small_buffer = Self._small_buffer_type()
+        self._small_buffer = Self._small_buffer_type(unsafe_uninitialized=True)
 
     @always_inline
     fn _sbo_is_in_use(self) -> Bool:
@@ -263,7 +239,7 @@
         """
         self.size = existing.size
         self.capacity = existing.capacity
-        self._small_buffer = Self._small_buffer_type()
+        self._small_buffer = Self._small_buffer_type(unsafe_uninitialized=True)
 
         @parameter
         if Self.sbo_enabled:
@@ -286,7 +262,7 @@
         """
         self = Self(capacity=existing.capacity)
         for i in range(len(existing)):
-            self.append(Self.T(other=existing[i]))
+            self.append(existing[i])
 
     fn __del__(owned self):
         """Destroy all elements in the list and free its memory."""
@@ -364,11 +340,7 @@
 
     fn __contains__[
         U: EqualityComparableCollectionElement, //
-<<<<<<< HEAD
-    ](self: List[U, Self.small_buffer_size], value: U) -> Bool:
-=======
     ](self: List[U, *_], value: U) -> Bool:
->>>>>>> 148c8155
         """Verify if a given value is present in the list.
 
         ```mojo
@@ -414,15 +386,10 @@
         """
         self.__mul(x)
 
-    fn __add__[
-        U: CollectionElement, //
-    ](self: List[U, Self.small_buffer_size], owned other: List[U, _]) -> List[
-        U, Self.small_buffer_size
-    ]:
+    fn __add__(
+        self: Self, owned other: List[T, *_]
+    ) -> List[T, self.small_buffer_size, self.hint_trivial_type]:
         """Concatenates self with other and returns the result as a new list.
-
-        Parameters:
-            U: The type of elements in the `List`.
 
         Args:
             other: List whose elements will be combined with the elements of self.
@@ -434,7 +401,7 @@
         result.extend(other^)
         return result^
 
-    fn __iadd__(inout self, owned other: List[Self.T, _]):
+    fn __iadd__(inout self: Self, owned other: List[T, *_]):
         """Appends the elements of other into self.
 
         Args:
@@ -444,13 +411,9 @@
 
     fn __iter__(
         ref [_]self: Self,
-<<<<<<< HEAD
     ) -> _ListIter[
         T, Self.small_buffer_size, hint_trivial_type, __lifetime_of(self)
     ]:
-=======
-    ) -> _ListIter[T, hint_trivial_type, __lifetime_of(self)]:
->>>>>>> 148c8155
         """Iterate over elements of the list, returning immutable references.
 
         Returns:
@@ -460,13 +423,9 @@
 
     fn __reversed__(
         ref [_]self: Self,
-<<<<<<< HEAD
     ) -> _ListIter[
         T, Self.small_buffer_size, hint_trivial_type, __lifetime_of(self), False
     ]:
-=======
-    ) -> _ListIter[T, hint_trivial_type, __lifetime_of(self), False]:
->>>>>>> 148c8155
         """Iterate backwards over the list, returning immutable references.
 
         Returns:
@@ -497,11 +456,7 @@
     @no_inline
     fn __str__[
         U: RepresentableCollectionElement, //
-<<<<<<< HEAD
-    ](self: List[U, Self.small_buffer_size]) -> String:
-=======
     ](self: List[U, *_]) -> String:
->>>>>>> 148c8155
         """Returns a string representation of a `List`.
 
         Note that since we can't condition methods on a trait yet,
@@ -532,11 +487,7 @@
     @no_inline
     fn format_to[
         U: RepresentableCollectionElement, //
-<<<<<<< HEAD
-    ](self: List[U, Self.small_buffer_size], inout writer: Formatter):
-=======
     ](self: List[U, *_], inout writer: Formatter):
->>>>>>> 148c8155
         """Write `my_list.__str__()` to a `Formatter`.
 
         Parameters:
@@ -555,11 +506,7 @@
     @no_inline
     fn __repr__[
         U: RepresentableCollectionElement, //
-<<<<<<< HEAD
-    ](self: List[U, Self.small_buffer_size]) -> String:
-=======
     ](self: List[U, *_]) -> String:
->>>>>>> 148c8155
         """Returns a string representation of a `List`.
 
         Note that since we can't condition methods on a trait yet,
@@ -636,11 +583,8 @@
             src=self.data,
             size=self.size,
         )
-<<<<<<< HEAD
 
         self._free_data_if_possible()
-=======
->>>>>>> 148c8155
 
         self.data = new_data
         self.capacity = new_capacity
@@ -699,10 +643,7 @@
         if x == 0:
             self.clear()
             return
-        var orig = List[
-            small_buffer_size = Self.small_buffer_size,
-            hint_trivial_type = Self.hint_trivial_type,
-        ](other=self)
+        var orig = List(other=self)
         self.reserve(len(self) * x)
         for i in range(x - 1):
             self.extend(orig)
@@ -800,7 +741,7 @@
         else:
             self.reserve(new_size)
             for i in range(self.size, new_size):
-                (self.data + i).init_pointee_explicit_copy(value)
+                (self.data + i).init_pointee_copy(value)
             self.size = new_size
 
     fn resize(inout self, new_size: Int):
@@ -848,11 +789,7 @@
     fn index[
         C: EqualityComparableCollectionElement, //
     ](
-<<<<<<< HEAD
-        ref [_]self: List[C, _],
-=======
         ref [_]self: List[C, *_],
->>>>>>> 148c8155
         value: C,
         start: Int = 0,
         stop: Optional[Int] = None,
@@ -956,7 +893,7 @@
 
         var res = Self(capacity=len(r))
         for i in r:
-            res.append(Self.T(other=self[i]))
+            res.append(self[i])
 
         return res^
 
@@ -1037,13 +974,8 @@
         (self.data + idx).init_pointee_move(value^)
 
     fn count[
-<<<<<<< HEAD
-        U: EqualityComparableCollectionElement, //
-    ](self: List[U, Self.small_buffer_size], value: U) -> Int:
-=======
         T: EqualityComparableCollectionElement, //
     ](self: List[T, *_], value: T) -> Int:
->>>>>>> 148c8155
         """Counts the number of occurrences of a value in the list.
         Note that since we can't condition methods on a trait yet,
         the way to call this method is a bit special. Here is an example below.
@@ -1057,7 +989,7 @@
         be enough.
 
         Parameters:
-            U: The type of the elements in the list. Must implement the
+            T: The type of the elements in the list. Must implement the
               traits `EqualityComparable` and `CollectionElement`.
 
         Args:
@@ -1114,11 +1046,7 @@
 
 fn _move_pointee_into_many_elements[
     T: CollectionElement, //, hint_trivial_type: Bool
-<<<<<<< HEAD
-](dest: UnsafePointer[T], src: UnsafePointer[T], size: Int,):
-=======
 ](dest: UnsafePointer[T], src: UnsafePointer[T], size: Int):
->>>>>>> 148c8155
     @parameter
     if hint_trivial_type:
         memcpy(
