--- conflicted
+++ resolved
@@ -212,16 +212,11 @@
 
     fn __del__(owned self):
         """Destroy all elements in the list and free its memory."""
-<<<<<<< HEAD
-        for i in range(len(self)):
-            (self.data + i).destroy_pointee()
-=======
 
         @parameter
         if not hint_trivial_type:
-            for i in range(self.size):
+            for i in range(len(self)):
                 (self.data + i).destroy_pointee()
->>>>>>> f8e856db
         self.data.free()
 
     # ===-------------------------------------------------------------------===#
@@ -505,72 +500,15 @@
 
         Args:
             value: The value to append.
-        """
-        if len(self) >= self.capacity:
-            self._realloc(self.capacity * 2 + int(self.capacity == 0))
-        (self.data + len(self)).init_pointee_move(value^)
-        self._len += 1
-
-    fn append[
-        D: DType, //
-    ](mut self: List[Scalar[D], *_, **_], value: SIMD[D, _]):
-        """Appends a vector to this list. If there is no capacity left, resizes
-        to `len(self) + value.size`.
-
-        Parameters:
-            D: The DType.
-
-        Args:
-            value: The value to append.
 
         Notes:
             If there is no capacity left, resizes to twice the current capacity.
             Except for 0 capacity where it sets 1.
         """
-<<<<<<< HEAD
-        self.reserve(len(self) + value.size)
-        (self.data + len(self)).store(value)
-        self._len += value.size
-
-    fn append[
-        D: DType, //
-    ](mut self: List[Scalar[D], *_, **_], value: SIMD[D, _], count: Int):
-        """Appends a vector to this list. If there is no capacity left, resizes
-        to `len(self) + count`.
-
-        Parameters:
-            D: The DType.
-
-        Args:
-            value: The value to append.
-            count: The ammount of items to append.
-        """
-        self.reserve(len(self) + count)
-        var v_ptr = UnsafePointer.address_of(value).bitcast[Scalar[D]]()
-        memcpy(self.data + len(self), v_ptr, count)
-        self._len += count
-
-    fn append[
-        D: DType, //
-    ](mut self: List[Scalar[D], *_, **_], value: Span[Scalar[D]]):
-        """Appends a Span to this list. If there is no capacity left, resizes
-        to `len(self) + len(value)`.
-
-        Parameters:
-            D: The DType.
-
-        Args:
-            value: The value to append.
-        """
-        self.reserve(len(self) + len(value))
-        memcpy(self.data + len(self), value.unsafe_ptr(), len(value))
-        self._len += len(value)
-=======
-        if self.size >= self.capacity:
+        if self._len >= self.capacity:
             self._realloc(self.capacity * 2 | int(self.capacity == 0))
-        (self.data + self.size).init_pointee_move(value^)
-        self.size += 1
->>>>>>> f8e856db
+        (self.data + self._len).init_pointee_move(value^)
+        self._len += 1
 
     fn insert(mut self, i: Int, owned value: T):
         """Inserts a value to the list at the given index.
@@ -659,6 +597,64 @@
         # Update the size now that all new elements have been moved into this
         # list.
         self._len = final_size
+
+    fn extend[
+        D: DType, //
+    ](mut self: List[Scalar[D], *_, **_], value: SIMD[D, _]):
+        """Extends this list with the elements of a vector.
+
+        Parameters:
+            D: The DType.
+
+        Args:
+            value: The value to append.
+
+        Notes:
+            If there is no capacity left, resizes to `len(self) + value.size`.
+        """
+        self.reserve(self.size + value.size)
+        (self.data + self.size).store(value)
+        self.size += value.size
+
+    fn extend[
+        D: DType, //
+    ](mut self: List[Scalar[D], *_, **_], value: SIMD[D, _], *, count: Int):
+        """Extends this list with `count` number of elements from a vector.
+
+        Parameters:
+            D: The DType.
+
+        Args:
+            value: The value to append.
+            count: The ammount of items to append. Must be less than or equal to
+                   `value.size`.
+
+        Notes:
+            If there is no capacity left, resizes to `len(self) + count`.
+        """
+        debug_assert(count <= value.size, "count must be <= value.size")
+        self.reserve(self.size + count)
+        var v_ptr = UnsafePointer.address_of(value).bitcast[Scalar[D]]()
+        memcpy(self.data + self.size, v_ptr, count)
+        self.size += count
+
+    fn extend[
+        D: DType, //
+    ](mut self: List[Scalar[D], *_, **_], value: Span[Scalar[D]]):
+        """Extends this list with the elements of a `Span`.
+
+        Parameters:
+            D: The DType.
+
+        Args:
+            value: The value to append.
+
+        Notes:
+            If there is no capacity left, resizes to `len(self) + len(value)`.
+        """
+        self.reserve(self.size + len(value))
+        memcpy(self.data + self.size, value.unsafe_ptr(), len(value))
+        self.size += len(value)
 
     fn extend[
         D: DType, //
