# ===----------------------------------------------------------------------=== #
# Copyright (c) 2024, Modular Inc. All rights reserved.
#
# Licensed under the Apache License v2.0 with LLVM Exceptions:
# https://llvm.org/LICENSE.txt
#
# Unless required by applicable law or agreed to in writing, software
# distributed under the License is distributed on an "AS IS" BASIS,
# WITHOUT WARRANTIES OR CONDITIONS OF ANY KIND, either express or implied.
# See the License for the specific language governing permissions and
# limitations under the License.
# ===----------------------------------------------------------------------=== #
"""Implements basic object methods for working with strings.

These are Mojo built-ins, so you don't need to import them.
"""

from collections import KeyElement, List, Optional
from collections._index_normalization import normalize_index
from hashlib._hasher import _HashableWithHasher, _Hasher
from sys import bitwidthof, llvm_intrinsic
from sys.ffi import c_char
from sys.intrinsics import _type_is_eq

from bit import count_leading_zeros
from memory import UnsafePointer, memcmp, memcpy, Span
from python import PythonObject

from utils import (
    IndexList,
    StaticString,
    StringRef,
    StringSlice,
    Variant,
    Writable,
    Writer,
    write_args,
)
from utils._unicode import (
    is_lowercase,
    is_uppercase,
    to_lowercase,
    to_uppercase,
)
from utils.format import _CurlyEntryFormattable, _FormatCurlyEntry
from utils.string_slice import (
    Stringlike,
    _shift_unicode_to_utf8,
    _StringSliceIter,
    _to_string_list,
    _unicode_codepoint_utf8_byte_length,
    _utf8_byte_type,
)

# ===----------------------------------------------------------------------=== #
# ord
# ===----------------------------------------------------------------------=== #


fn ord(s: String) -> Int:
    """Returns an integer that represents the given one-character string.

    Given a string representing one character, return an integer
    representing the code point of that character. For example, `ord("a")`
    returns the integer `97`. This is the inverse of the `chr()` function.

    Args:
        s: The input string slice, which must contain only a single character.

    Returns:
        An integer representing the code point of the given character.
    """
    return ord(s.as_string_slice())


fn ord(s: StringSlice) -> Int:
    """Returns an integer that represents the given one-character string.

    Given a string representing one character, return an integer
    representing the code point of that character. For example, `ord("a")`
    returns the integer `97`. This is the inverse of the `chr()` function.

    Args:
        s: The input string, which must contain only a single character.

    Returns:
        An integer representing the code point of the given character.
    """
    # UTF-8 to Unicode conversion:              (represented as UInt32 BE)
    # 1: 0aaaaaaa                            -> 00000000 00000000 00000000 0aaaaaaa     a
    # 2: 110aaaaa 10bbbbbb                   -> 00000000 00000000 00000aaa aabbbbbb     a << 6  | b
    # 3: 1110aaaa 10bbbbbb 10cccccc          -> 00000000 00000000 aaaabbbb bbcccccc     a << 12 | b << 6  | c
    # 4: 11110aaa 10bbbbbb 10cccccc 10dddddd -> 00000000 000aaabb bbbbcccc ccdddddd     a << 18 | b << 12 | c << 6 | d
    var p = s.unsafe_ptr()
    var b1 = p[]
    if (b1 >> 7) == 0:  # This is 1 byte ASCII char
        debug_assert(s.byte_length() == 1, "input string length must be 1")
        return int(b1)
    var num_bytes = count_leading_zeros(~b1)
    debug_assert(
        s.byte_length() == int(num_bytes), "input string must be one character"
    )
    debug_assert(
        1 < int(num_bytes) < 5, "invalid UTF-8 byte ", b1, " at index 0"
    )
    var shift = int((6 * (num_bytes - 1)))
    var b1_mask = 0b11111111 >> (num_bytes + 1)
    var result = int(b1 & b1_mask) << shift
    for i in range(1, num_bytes):
        p += 1
        debug_assert(
            p[] >> 6 == 0b00000010, "invalid UTF-8 byte ", b1, " at index ", i
        )
        shift -= 6
        result |= int(p[] & 0b00111111) << shift
    return result


# ===----------------------------------------------------------------------=== #
# chr
# ===----------------------------------------------------------------------=== #


fn chr(c: Int) -> String:
    """Returns a String based on the given Unicode code point. This is the
    inverse of the `ord()` function.

    Args:
        c: An integer that represents a code point.

    Returns:
        A string containing a single character based on the given code point.

    Examples:
    ```mojo
    print(chr(97)) # "a"
    print(chr(8364)) # "€"
    ```
    .
    """

    if c < 0b1000_0000:  # 1 byte ASCII char
        return String(String._buffer_type(c, 0))

    var num_bytes = _unicode_codepoint_utf8_byte_length(c)
    var p = UnsafePointer[UInt8].alloc(num_bytes + 1)
    _shift_unicode_to_utf8(p, c, num_bytes)
    # TODO: decide whether to use replacement char (�) or raise ValueError
    # if not _is_valid_utf8(p, num_bytes):
    #     debug_assert(False, "Invalid Unicode code point")
    #     p.free()
    #     return chr(0xFFFD)
    p[num_bytes] = 0
    return String(ptr=p, length=num_bytes + 1)


# ===----------------------------------------------------------------------=== #
# ascii
# ===----------------------------------------------------------------------=== #


fn _chr_ascii(c: UInt8) -> String:
    """Returns a string based on the given ASCII code point.

    Args:
        c: An integer that represents a code point.

    Returns:
        A string containing a single character based on the given code point.
    """
    return String(String._buffer_type(c, 0))


fn _repr_ascii(c: UInt8) -> String:
    """Returns a printable representation of the given ASCII code point.

    Args:
        c: An integer that represents a code point.

    Returns:
        A string containing a representation of the given code point.
    """
    alias ord_tab = ord("\t")
    alias ord_new_line = ord("\n")
    alias ord_carriage_return = ord("\r")
    alias ord_back_slash = ord("\\")

    if c == ord_back_slash:
        return r"\\"
    elif isprintable(c):
        return _chr_ascii(c)
    elif c == ord_tab:
        return r"\t"
    elif c == ord_new_line:
        return r"\n"
    elif c == ord_carriage_return:
        return r"\r"
    else:
        var uc = c.cast[DType.uint8]()
        if uc < 16:
            return hex(uc, prefix=r"\x0")
        else:
            return hex(uc, prefix=r"\x")


@always_inline
fn ascii(value: String) -> String:
    """Get the ASCII representation of the object.

    Args:
        value: The object to get the ASCII representation of.

    Returns:
        A string containing the ASCII representation of the object.
    """
    alias ord_squote = ord("'")
    var result = String()
    var use_dquote = False

    for idx in range(len(value._buffer) - 1):
        var char = value._buffer[idx]
        result += _repr_ascii(char)
        use_dquote = use_dquote or (char == ord_squote)

    if use_dquote:
        return '"' + result + '"'
    else:
        return "'" + result + "'"


# ===----------------------------------------------------------------------=== #
# strtol
# ===----------------------------------------------------------------------=== #


fn _atol(str_slice: StringSlice, base: Int = 10) raises -> Int:
    """Implementation of `atol` for StringSlice inputs.

    Please see its docstring for details.
    """
    if (base != 0) and (base < 2 or base > 36):
        raise Error("Base must be >= 2 and <= 36, or 0.")
    if not str_slice:
        raise Error(_str_to_base_error(base, str_slice))

    var real_base: Int
    var ord_num_max: Int

    var ord_letter_max = (-1, -1)
    var result = 0
    var is_negative: Bool = False
    var has_prefix: Bool = False
    var start: Int = 0
    var str_len = str_slice.byte_length()

    start, is_negative = _trim_and_handle_sign(str_slice, str_len)

    alias ord_0 = ord("0")
    alias ord_letter_min = (ord("a"), ord("A"))
    alias ord_underscore = ord("_")

    if base == 0:
        var real_base_new_start = _identify_base(str_slice, start)
        real_base = real_base_new_start[0]
        start = real_base_new_start[1]
        has_prefix = real_base != 10
        if real_base == -1:
            raise Error(_str_to_base_error(base, str_slice))
    else:
        start, has_prefix = _handle_base_prefix(start, str_slice, str_len, base)
        real_base = base

    if real_base <= 10:
        ord_num_max = ord(str(real_base - 1))
    else:
        ord_num_max = ord("9")
        ord_letter_max = (
            ord("a") + (real_base - 11),
            ord("A") + (real_base - 11),
        )

    var buff = str_slice.unsafe_ptr()
    var found_valid_chars_after_start = False
    var has_space_after_number = False

    # Prefixed integer literals with real_base 2, 8, 16 may begin with leading
    # underscores under the conditions they have a prefix
    var was_last_digit_underscore = not (real_base in (2, 8, 16) and has_prefix)
    for pos in range(start, str_len):
        var ord_current = int(buff[pos])
        if ord_current == ord_underscore:
            if was_last_digit_underscore:
                raise Error(_str_to_base_error(base, str_slice))
            else:
                was_last_digit_underscore = True
                continue
        else:
            was_last_digit_underscore = False
        if ord_0 <= ord_current <= ord_num_max:
            result += ord_current - ord_0
            found_valid_chars_after_start = True
        elif ord_letter_min[0] <= ord_current <= ord_letter_max[0]:
            result += ord_current - ord_letter_min[0] + 10
            found_valid_chars_after_start = True
        elif ord_letter_min[1] <= ord_current <= ord_letter_max[1]:
            result += ord_current - ord_letter_min[1] + 10
            found_valid_chars_after_start = True
        elif _isspace(ord_current):
            has_space_after_number = True
            start = pos + 1
            break
        else:
            raise Error(_str_to_base_error(base, str_slice))
        if pos + 1 < str_len and not _isspace(buff[pos + 1]):
            var nextresult = result * real_base
            if nextresult < result:
                raise Error(
                    _str_to_base_error(base, str_slice)
                    + " String expresses an integer too large to store in Int."
                )
            result = nextresult

    if was_last_digit_underscore or (not found_valid_chars_after_start):
        raise Error(_str_to_base_error(base, str_slice))

    if has_space_after_number:
        for pos in range(start, str_len):
            if not _isspace(buff[pos]):
                raise Error(_str_to_base_error(base, str_slice))
    if is_negative:
        result = -result
    return result


@always_inline
fn _trim_and_handle_sign(str_slice: StringSlice, str_len: Int) -> (Int, Bool):
    """Trims leading whitespace, handles the sign of the number in the string.

    Args:
        str_slice: A StringSlice containing the number to parse.
        str_len: The length of the string.

    Returns:
        A tuple containing:
        - The starting index of the number after whitespace and sign.
        - A boolean indicating whether the number is negative.
    """
    var buff = str_slice.unsafe_ptr()
    var start: Int = 0
    while start < str_len and _isspace(buff[start]):
        start += 1
    var p: Bool = buff[start] == ord("+")
    var n: Bool = buff[start] == ord("-")
    return start + (p or n), n


@always_inline
fn _handle_base_prefix(
    pos: Int, str_slice: StringSlice, str_len: Int, base: Int
) -> (Int, Bool):
    """Adjusts the starting position if a valid base prefix is present.

    Handles "0b"/"0B" for base 2, "0o"/"0O" for base 8, and "0x"/"0X" for base
    16. Only adjusts if the base matches the prefix.

    Args:
        pos: Current position in the string.
        str_slice: The input StringSlice.
        str_len: Length of the input string.
        base: The specified base.

    Returns:
        A tuple containing:
            - Updated position after the prefix, if applicable.
            - A boolean indicating if the prefix was valid for the given base.
    """
    var start = pos
    var buff = str_slice.unsafe_ptr()
    if start + 1 < str_len:
        var prefix_char = chr(int(buff[start + 1]))
        if buff[start] == ord("0") and (
            (base == 2 and (prefix_char == "b" or prefix_char == "B"))
            or (base == 8 and (prefix_char == "o" or prefix_char == "O"))
            or (base == 16 and (prefix_char == "x" or prefix_char == "X"))
        ):
            start += 2
    return start, start != pos


fn _str_to_base_error(base: Int, str_slice: StringSlice) -> String:
    return (
        "String is not convertible to integer with base "
        + str(base)
        + ": '"
        + str(str_slice)
        + "'"
    )


fn _identify_base(str_slice: StringSlice, start: Int) -> Tuple[Int, Int]:
    var length = str_slice.byte_length()
    # just 1 digit, assume base 10
    if start == (length - 1):
        return 10, start
    if str_slice[start] == "0":
        var second_digit = str_slice[start + 1]
        if second_digit == "b" or second_digit == "B":
            return 2, start + 2
        if second_digit == "o" or second_digit == "O":
            return 8, start + 2
        if second_digit == "x" or second_digit == "X":
            return 16, start + 2
        # checking for special case of all "0", "_" are also allowed
        var was_last_character_underscore = False
        for i in range(start + 1, length):
            if str_slice[i] == "_":
                if was_last_character_underscore:
                    return -1, -1
                else:
                    was_last_character_underscore = True
                    continue
            else:
                was_last_character_underscore = False
            if str_slice[i] != "0":
                return -1, -1
    elif ord("1") <= ord(str_slice[start]) <= ord("9"):
        return 10, start
    else:
        return -1, -1

    return 10, start


fn atol(str: String, base: Int = 10) raises -> Int:
    """Parses and returns the given string as an integer in the given base.

    If base is set to 0, the string is parsed as an Integer literal, with the
    following considerations:
    - '0b' or '0B' prefix indicates binary (base 2)
    - '0o' or '0O' prefix indicates octal (base 8)
    - '0x' or '0X' prefix indicates hexadecimal (base 16)
    - Without a prefix, it's treated as decimal (base 10)

    Args:
        str: A string to be parsed as an integer in the given base.
        base: Base used for conversion, value must be between 2 and 36, or 0.

    Returns:
        An integer value that represents the string.

    Raises:
        If the given string cannot be parsed as an integer value or if an
        incorrect base is provided.

    Examples:
        >>> atol("32")
        32
        >>> atol("FF", 16)
        255
        >>> atol("0xFF", 0)
        255
        >>> atol("0b1010", 0)
        10

    Notes:
        This follows [Python's integer literals](
        https://docs.python.org/3/reference/lexical_analysis.html#integers).
    """
    return _atol(str.as_string_slice(), base)


fn _atof_error(str_ref: StringSlice) -> Error:
    return Error("String is not convertible to float: '" + str(str_ref) + "'")


fn _atof(str_ref: StringSlice) raises -> Float64:
    """Implementation of `atof` for StringRef inputs.

    Please see its docstring for details.
    """
    if not str_ref:
        raise _atof_error(str_ref)

    var result: Float64 = 0.0
    var exponent: Int = 0
    var sign: Int = 1

    alias ord_0 = UInt8(ord("0"))
    alias ord_9 = UInt8(ord("9"))
    alias ord_dot = UInt8(ord("."))
    alias ord_plus = UInt8(ord("+"))
    alias ord_minus = UInt8(ord("-"))
    alias ord_f = UInt8(ord("f"))
    alias ord_F = UInt8(ord("F"))
    alias ord_e = UInt8(ord("e"))
    alias ord_E = UInt8(ord("E"))

    var start: Int = 0
    var str_ref_strip = str_ref.strip()
    var str_len = len(str_ref_strip)
    var buff = str_ref_strip.unsafe_ptr()

    # check sign, inf, nan
    if buff[start] == ord_plus:
        start += 1
    elif buff[start] == ord_minus:
        start += 1
        sign = -1
    if (str_len - start) >= 3:
        if StringRef(buff + start, 3) == "nan":
            return FloatLiteral.nan
        if StringRef(buff + start, 3) == "inf":
            return FloatLiteral.infinity * sign
    # read before dot
    for pos in range(start, str_len):
        if ord_0 <= buff[pos] <= ord_9:
            result = result * 10.0 + int(buff[pos] - ord_0)
            start += 1
        else:
            break
    # if dot -> read after dot
    if buff[start] == ord_dot:
        start += 1
        for pos in range(start, str_len):
            if ord_0 <= buff[pos] <= ord_9:
                result = result * 10.0 + int(buff[pos] - ord_0)
                exponent -= 1
            else:
                break
            start += 1
    # if e/E -> read scientific notation
    if buff[start] == ord_e or buff[start] == ord_E:
        start += 1
        var sign: Int = 1
        var shift: Int = 0
        var has_number: Bool = False
        for pos in range(start, str_len):
            if buff[start] == ord_plus:
                pass
            elif buff[pos] == ord_minus:
                sign = -1
            elif ord_0 <= buff[start] <= ord_9:
                has_number = True
                shift = shift * 10 + int(buff[pos] - ord_0)
            else:
                break
            start += 1
        exponent += sign * shift
        if not has_number:
            raise _atof_error(str_ref)
    # check for f/F at the end
    if buff[start] == ord_f or buff[start] == ord_F:
        start += 1
    # check if string got fully parsed
    if start != str_len:
        raise _atof_error(str_ref)
    # apply shift
    # NOTE: Instead of `var result *= 10.0 ** exponent`, we calculate a positive
    # integer factor as shift and multiply or divide by it based on the shift
    # direction. This allows for better precision.
    # TODO: investigate if there is a floating point arithmetic problem.
    var shift: Int = 10 ** abs(exponent)
    if exponent > 0:
        result *= shift
    if exponent < 0:
        result /= shift
    # apply sign
    return result * sign


fn atof(str: String) raises -> Float64:
    """Parses the given string as a floating point and returns that value.

    For example, `atof("2.25")` returns `2.25`.

    Raises:
        If the given string cannot be parsed as an floating point value, for
        example in `atof("hi")`.

    Args:
        str: A string to be parsed as a floating point.

    Returns:
        An floating point value that represents the string, or otherwise raises.
    """
    return _atof(str.as_string_slice())


# ===----------------------------------------------------------------------=== #
# isdigit
# ===----------------------------------------------------------------------=== #


fn isdigit(c: UInt8) -> Bool:
    """Determines whether the given character is a digit [0-9].

    Args:
        c: The character to check.

    Returns:
        True if the character is a digit.
    """
    alias ord_0 = ord("0")
    alias ord_9 = ord("9")
    return ord_0 <= int(c) <= ord_9


# ===----------------------------------------------------------------------=== #
# isupper
# ===----------------------------------------------------------------------=== #


fn isupper(c: UInt8) -> Bool:
    """Determines whether the given character is an uppercase character.

    This currently only respects the default "C" locale, i.e. returns True iff
    the character specified is one of "ABCDEFGHIJKLMNOPQRSTUVWXYZ".

    Args:
        c: The character to check.

    Returns:
        True if the character is uppercase.
    """
    return _is_ascii_uppercase(c)


fn _is_ascii_uppercase(c: UInt8) -> Bool:
    alias ord_a = ord("A")
    alias ord_z = ord("Z")
    return ord_a <= int(c) <= ord_z


# ===----------------------------------------------------------------------=== #
# islower
# ===----------------------------------------------------------------------=== #


fn islower(c: UInt8) -> Bool:
    """Determines whether the given character is an lowercase character.

    This currently only respects the default "C" locale, i.e. returns True iff
    the character specified is one of "abcdefghijklmnopqrstuvwxyz".

    Args:
        c: The character to check.

    Returns:
        True if the character is lowercase.
    """
    return _is_ascii_lowercase(c)


fn _is_ascii_lowercase(c: UInt8) -> Bool:
    alias ord_a = ord("a")
    alias ord_z = ord("z")
    return ord_a <= int(c) <= ord_z


# ===----------------------------------------------------------------------=== #
# _isspace
# ===----------------------------------------------------------------------=== #


fn _isspace(c: String) -> Bool:
    """Determines whether the given character is a whitespace character.

    This only respects the default "C" locale, i.e. returns True only if the
    character specified is one of " \\t\\n\\v\\f\\r". For semantics similar
    to Python, use `String.isspace()`.

    Args:
        c: The character to check.

    Returns:
        True iff the character is one of the whitespace characters listed above.
    """
    return _isspace(ord(c))


fn _isspace(c: UInt8) -> Bool:
    """Determines whether the given character is a whitespace character.

    This only respects the default "C" locale, i.e. returns True only if the
    character specified is one of " \\t\\n\\v\\f\\r". For semantics similar
    to Python, use `String.isspace()`.

    Args:
        c: The character to check.

    Returns:
        True iff the character is one of the whitespace characters listed above.
    """

    # NOTE: a global LUT doesn't work at compile time so we can't use it here.
    alias ` ` = UInt8(ord(" "))
    alias `\t` = UInt8(ord("\t"))
    alias `\n` = UInt8(ord("\n"))
    alias `\r` = UInt8(ord("\r"))
    alias `\f` = UInt8(ord("\f"))
    alias `\v` = UInt8(ord("\v"))
    alias `\x1c` = UInt8(ord("\x1c"))
    alias `\x1d` = UInt8(ord("\x1d"))
    alias `\x1e` = UInt8(ord("\x1e"))

    # This compiles to something very clever that's even faster than a LUT.
    return (
        c == ` `
        or c == `\t`
        or c == `\n`
        or c == `\r`
        or c == `\f`
        or c == `\v`
        or c == `\x1c`
        or c == `\x1d`
        or c == `\x1e`
    )


# ===----------------------------------------------------------------------=== #
# isprintable
# ===----------------------------------------------------------------------=== #


fn isprintable(c: UInt8) -> Bool:
    """Determines whether the given character is a printable character.

    Args:
        c: The character to check.

    Returns:
        True if the character is a printable character, otherwise False.
    """
    alias ord_space = ord(" ")
    alias ord_tilde = ord("~")
    return ord_space <= int(c) <= ord_tilde


# ===----------------------------------------------------------------------=== #
# String
# ===----------------------------------------------------------------------=== #


@value
struct String(
    Stringlike,
    Sized,
    Stringable,
    AsBytes,
    Representable,
    IntableRaising,
    KeyElement,
    Comparable,
    Boolable,
    Writable,
    Writer,
    FloatableRaising,
    _HashableWithHasher,
):
    """Represents a mutable string."""

    # Fields
    alias _buffer_type = List[UInt8, hint_trivial_type=True]
    var _buffer: Self._buffer_type
    """The underlying storage for the string."""

    """ Useful string aliases. """
    alias ASCII_LOWERCASE = String("abcdefghijklmnopqrstuvwxyz")
    alias ASCII_UPPERCASE = String("ABCDEFGHIJKLMNOPQRSTUVWXYZ")
    alias ASCII_LETTERS = String.ASCII_LOWERCASE + String.ASCII_UPPERCASE
    alias DIGITS = String("0123456789")
    alias HEX_DIGITS = String.DIGITS + String("abcdef") + String("ABCDEF")
    alias OCT_DIGITS = String("01234567")
    alias PUNCTUATION = String("""!"#$%&'()*+,-./:;<=>?@[\\]^_`{|}~""")
    alias PRINTABLE = (
        String.DIGITS
        + String.ASCII_LETTERS
        + String.PUNCTUATION
        + " \t\n\r\v\f"  # single byte utf8 whitespaces
    )

    # ===------------------------------------------------------------------=== #
    # Life cycle methods
    # ===------------------------------------------------------------------=== #

    @always_inline
    @implicit
    fn __init__(out self, owned impl: List[UInt8, *_]):
        """Construct a string from a buffer of bytes without copying the
        allocated data.

        The buffer must be terminated with a null byte:

        ```mojo
        var buf = List[UInt8]()
        buf.append(ord('H'))
        buf.append(ord('i'))
        buf.append(0)
        var hi = String(buf)
        ```

        Args:
            impl: The buffer.
        """
        debug_assert(
            len(impl) > 0 and impl[-1] == 0,
            "expected last element of String buffer to be null terminator",
        )
        # We make a backup because steal_data() will clear size and capacity.
        var size = impl.size
        debug_assert(
            impl[size - 1] == 0,
            "expected last element of String buffer to be null terminator",
        )
        var capacity = impl.capacity
        self._buffer = Self._buffer_type(
            ptr=impl.steal_data(), length=size, capacity=capacity
        )

    @always_inline
    @implicit
    fn __init__(out self, impl: Self._buffer_type):
        """Construct a string from a buffer of bytes, copying the allocated
        data. Use the transfer operator ^ to avoid the copy.

        The buffer must be terminated with a null byte:

        ```mojo
        var buf = List[UInt8]()
        buf.append(ord('H'))
        buf.append(ord('i'))
        buf.append(0)
        var hi = String(buf)
        ```

        Args:
            impl: The buffer.
        """
        debug_assert(
            len(impl) > 0 and impl[-1] == 0,
            "expected last element of String buffer to be null terminator",
        )
        # We make a backup because steal_data() will clear size and capacity.
        var size = impl.size
        debug_assert(
            impl[size - 1] == 0,
            "expected last element of String buffer to be null terminator",
        )
        self._buffer = impl

    @always_inline
    fn __init__(out self):
        """Construct an uninitialized string."""
        self._buffer = Self._buffer_type()

    @always_inline
    fn __init__(out self, *, capacity: Int):
        """Construct an uninitialized string with the given capacity.

        Args:
            capacity: The capacity of the string.
        """
        self._buffer = Self._buffer_type(capacity=capacity)

    fn __init__(out self, *, other: Self):
        """Explicitly copy the provided value.

        Args:
            other: The value to copy.
        """
        self = other  # Just use the implicit copyinit.

    @implicit
    fn __init__(out self, str: StringRef):
        """Construct a string from a StringRef object.

        Args:
            str: The StringRef from which to construct this string object.
        """
        var length = len(str)
        var buffer = Self._buffer_type()
        # +1 for null terminator, initialized to 0
        buffer.resize(length + 1, 0)
        memcpy(dest=buffer.data, src=str.data, count=length)
        self = Self(buffer^)

    @implicit
    fn __init__(out self, str_slice: StringSlice):
        """Construct a string from a string slice.

        This will allocate a new string that copies the string contents from
        the provided string slice `str_slice`.

        Args:
            str_slice: The string slice from which to construct this string.
        """

        # Calculate length in bytes
        var length: Int = len(str_slice.as_bytes())
        var buffer = Self._buffer_type()
        # +1 for null terminator, initialized to 0
        buffer.resize(length + 1, 0)
        memcpy(
            dest=buffer.data,
            src=str_slice.as_bytes().unsafe_ptr(),
            count=length,
        )
        self = Self(buffer^)

    @always_inline
    @implicit
    fn __init__(out self, literal: StringLiteral):
        """Constructs a String value given a constant string.

        Args:
            literal: The input constant string.
        """
        self = literal.__str__()

    @always_inline
    fn __init__(out self, *, ptr: UnsafePointer[Byte], length: Int):
        """Creates a string from the buffer. Note that the string now owns
        the buffer.

        The buffer must be terminated with a null byte.

        Args:
            ptr: The pointer to the buffer.
            length: The length of the buffer, including the null terminator.
        """
        # we don't know the capacity of ptr, but we'll assume it's the same or
        # larger than len
        self = Self(Self._buffer_type(ptr=ptr, length=length, capacity=length))

    # ===------------------------------------------------------------------=== #
    # Factory dunders
    # ===------------------------------------------------------------------=== #

    fn write_bytes(mut self, bytes: Span[Byte, _]):
        """Write a byte span to this String.

        Args:
            bytes: The byte span to write to this String. Must NOT be
                null terminated.
        """
        self._iadd[False](bytes)

    fn write[*Ts: Writable](mut self, *args: *Ts):
        """Write a sequence of Writable arguments to the provided Writer.

        Parameters:
            Ts: Types of the provided argument sequence.

        Args:
            args: Sequence of arguments to write to this Writer.
        """

        @parameter
        fn write_arg[T: Writable](arg: T):
            arg.write_to(self)

        args.each[write_arg]()

    @staticmethod
    @no_inline
    fn write[
        *Ts: Writable
    ](*args: *Ts, sep: StaticString = "", end: StaticString = "") -> Self:
        """
        Construct a string by concatenating a sequence of Writable arguments.

        Args:
            args: A sequence of Writable arguments.
            sep: The separator used between elements.
            end: The String to write after printing the elements.

        Parameters:
            Ts: The types of the arguments to format. Each type must be satisfy
                `Writable`.

        Returns:
            A string formed by formatting the argument sequence.

        Examples:

        Construct a String from several `Writable` arguments:

        ```mojo
        var string = String.write(1, ", ", 2.0, ", ", "three")
        print(string) # "1, 2.0, three"
        %# from testing import assert_equal
        %# assert_equal(string, "1, 2.0, three")
        ```
        .
        """
        var output = String()
        write_args(output, args, sep=sep, end=end)
        return output^

    @staticmethod
    @no_inline
    fn write[
        *Ts: Writable
    ](
        args: VariadicPack[_, Writable, *Ts],
        sep: StaticString = "",
        end: StaticString = "",
    ) -> Self:
        """
        Construct a string by passing a variadic pack.

        Args:
            args: A VariadicPack of Writable arguments.
            sep: The separator used between elements.
            end: The String to write after printing the elements.

        Parameters:
            Ts: The types of the arguments to format. Each type must be satisfy
                `Writable`.

        Returns:
            A string formed by formatting the VariadicPack.

        Examples:

        ```mojo
        fn variadic_pack_to_string[
            *Ts: Writable,
        ](*args: *Ts) -> String:
            return String.write(args)

        string = variadic_pack_to_string(1, ", ", 2.0, ", ", "three")
        %# from testing import assert_equal
        %# assert_equal(string, "1, 2.0, three")
        ```
        .
        """
        var output = String()
        write_args(output, args, sep=sep, end=end)
        return output^

    @staticmethod
    @always_inline
    fn _from_bytes(owned buff: UnsafePointer[UInt8]) -> String:
        """Construct a string from a sequence of bytes.

        This does no validation that the given bytes are valid in any specific
        String encoding.

        Args:
            buff: The buffer. This should have an existing terminator.
        """

        return String(ptr=buff, length=len(StringRef(ptr=buff)) + 1)

    @staticmethod
    fn _from_bytes(owned buff: Self._buffer_type) -> String:
        """Construct a string from a sequence of bytes.

        This does no validation that the given bytes are valid in any specific
        String encoding.

        Args:
            buff: The buffer.
        """

        # If a terminator does not already exist, then add it.
        if buff[-1]:
            buff.append(0)

        return String(buff^)

    # ===------------------------------------------------------------------=== #
    # Operator dunders
    # ===------------------------------------------------------------------=== #

    fn __getitem__[IndexerType: Indexer](self, idx: IndexerType) -> String:
        """Gets the character at the specified position.

        Parameters:
            IndexerType: The inferred type of an indexer argument.

        Args:
            idx: The index value.

        Returns:
            A new string containing the character at the specified position.
        """
        # TODO(#933): implement this for unicode when we support llvm intrinsic evaluation at compile time
        var normalized_idx = normalize_index["String"](idx, self)
        var buf = Self._buffer_type(capacity=1)
        buf.append(self._buffer[normalized_idx])
        buf.append(0)
        return String(buf^)

    fn __getitem__(self, span: Slice) -> String:
        """Gets the sequence of characters at the specified positions.

        Args:
            span: A slice that specifies positions of the new substring.

        Returns:
            A new string containing the string at the specified positions.
        """
        var start: Int
        var end: Int
        var step: Int
        # TODO(#933): implement this for unicode when we support llvm intrinsic evaluation at compile time

        start, end, step = span.indices(self.byte_length())
        var r = range(start, end, step)
        if step == 1:
            return StringRef(self._buffer.data + start, len(r))

        var buffer = Self._buffer_type()
        var result_len = len(r)
        buffer.resize(result_len + 1, 0)
        var ptr = self.unsafe_ptr()
        for i in range(result_len):
            buffer[i] = ptr[r[i]]
        buffer[result_len] = 0
        return Self(buffer^)

    @always_inline
    fn __eq__(self, other: String) -> Bool:
        """Compares two Strings if they have the same values.

        Args:
            other: The rhs of the operation.

        Returns:
            True if the Strings are equal and False otherwise.
        """
        if not self and not other:
            return True
        if len(self) != len(other):
            return False
        # same pointer and length, so equal
        if self.unsafe_ptr() == other.unsafe_ptr():
            return True
        for i in range(len(self)):
            if self.unsafe_ptr()[i] != other.unsafe_ptr()[i]:
                return False
        return True

    @always_inline
    fn __ne__(self, other: String) -> Bool:
        """Compares two Strings if they do not have the same values.

        Args:
            other: The rhs of the operation.

        Returns:
            True if the Strings are not equal and False otherwise.
        """
        return not (self == other)

    @always_inline
    fn __lt__(self, rhs: String) -> Bool:
        """Compare this String to the RHS using LT comparison.

        Args:
            rhs: The other String to compare against.

        Returns:
            True if this String is strictly less than the RHS String and False
            otherwise.
        """
        return self.as_string_slice() < rhs.as_string_slice()

    @always_inline
    fn __le__(self, rhs: String) -> Bool:
        """Compare this String to the RHS using LE comparison.

        Args:
            rhs: The other String to compare against.

        Returns:
            True iff this String is less than or equal to the RHS String.
        """
        return not (rhs < self)

    @always_inline
    fn __gt__(self, rhs: String) -> Bool:
        """Compare this String to the RHS using GT comparison.

        Args:
            rhs: The other String to compare against.

        Returns:
            True iff this String is strictly greater than the RHS String.
        """
        return rhs < self

    @always_inline
    fn __ge__(self, rhs: String) -> Bool:
        """Compare this String to the RHS using GE comparison.

        Args:
            rhs: The other String to compare against.

        Returns:
            True iff this String is greater than or equal to the RHS String.
        """
        return not (self < rhs)

    @staticmethod
    fn _add[rhs_has_null: Bool](lhs: Span[Byte], rhs: Span[Byte]) -> String:
        var lhs_len = len(lhs)
        var rhs_len = len(rhs)
        var lhs_ptr = lhs.unsafe_ptr()
        var rhs_ptr = rhs.unsafe_ptr()
        alias S = StringSlice[ImmutableAnyOrigin]
        if lhs_len == 0:
            return String(S(ptr=rhs_ptr, length=rhs_len))
        elif rhs_len == 0:
            return String(S(ptr=lhs_ptr, length=lhs_len))
        var sum_len = lhs_len + rhs_len
        var buffer = Self._buffer_type(capacity=sum_len + 1)
        var ptr = buffer.unsafe_ptr()
        memcpy(ptr, lhs_ptr, lhs_len)
        memcpy(ptr + lhs_len, rhs_ptr, rhs_len + int(rhs_has_null))
        buffer.size = sum_len + 1

        @parameter
        if not rhs_has_null:
            ptr[sum_len] = 0
        return Self(buffer^)

    @always_inline
    fn __add__(self, other: String) -> String:
        """Creates a string by appending another string at the end.

        Args:
            other: The string to append.

        Returns:
            The new constructed string.
        """
        return Self._add[True](self.as_bytes(), other.as_bytes())

    @always_inline
    fn __add__(self, other: StringLiteral) -> String:
        """Creates a string by appending a string literal at the end.

        Args:
            other: The string literal to append.

        Returns:
            The new constructed string.
        """
        return Self._add[False](self.as_bytes(), other.as_bytes())

    @always_inline
    fn __add__(self, other: StringSlice) -> String:
        """Creates a string by appending a string slice at the end.

        Args:
            other: The string slice to append.

        Returns:
            The new constructed string.
        """
        return Self._add[False](self.as_bytes(), other.as_bytes())

    @always_inline
    fn __radd__(self, other: String) -> String:
        """Creates a string by prepending another string to the start.

        Args:
            other: The string to prepend.

        Returns:
            The new constructed string.
        """
        return Self._add[True](other.as_bytes(), self.as_bytes())

    @always_inline
    fn __radd__(self, other: StringLiteral) -> String:
        """Creates a string by prepending another string literal to the start.

        Args:
            other: The string to prepend.

        Returns:
            The new constructed string.
        """
        return Self._add[True](other.as_bytes(), self.as_bytes())

    @always_inline
    fn __radd__(self, other: StringSlice) -> String:
        """Creates a string by prepending another string slice to the start.

        Args:
            other: The string to prepend.

        Returns:
            The new constructed string.
        """
        return Self._add[True](other.as_bytes(), self.as_bytes())

    fn _iadd[has_null: Bool](mut self, other: Span[Byte]):
        var s_len = self.byte_length()
        var o_len = len(other)
        var o_ptr = other.unsafe_ptr()
        if s_len == 0:
            alias S = StringSlice[ImmutableAnyOrigin]
            self = String(S(ptr=o_ptr, length=o_len))
            return
        elif o_len == 0:
            return
        var sum_len = s_len + o_len
        self._buffer.reserve(sum_len + 1)
        var s_ptr = self.unsafe_ptr()
        memcpy(s_ptr + s_len, o_ptr, o_len + int(has_null))
        self._buffer.size = sum_len + 1

        @parameter
        if not has_null:
            s_ptr[sum_len] = 0

    @always_inline
    fn __iadd__(mut self, other: String):
        """Appends another string to this string.

        Args:
            other: The string to append.
        """
        self._iadd[True](other.as_bytes())

    @always_inline
    fn __iadd__(mut self, other: StringLiteral):
        """Appends another string literal to this string.

        Args:
            other: The string to append.
        """
        self._iadd[False](other.as_bytes())

    @always_inline
    fn __iadd__(mut self, other: StringSlice):
        """Appends another string slice to this string.

        Args:
            other: The string to append.
        """
        self._iadd[False](other.as_bytes())

    fn __iter__(self) -> _StringSliceIter[__origin_of(self)]:
        """Iterate over the string, returning immutable references.

        Returns:
            An iterator of references to the string elements.
        """
        return _StringSliceIter[__origin_of(self)](
            unsafe_pointer=self.unsafe_ptr(), length=self.byte_length()
        )

    fn __reversed__(self) -> _StringSliceIter[__origin_of(self), False]:
        """Iterate backwards over the string, returning immutable references.

        Returns:
            A reversed iterator of references to the string elements.
        """
        return _StringSliceIter[__origin_of(self), forward=False](
            unsafe_pointer=self.unsafe_ptr(), length=self.byte_length()
        )

    # ===------------------------------------------------------------------=== #
    # Trait implementations
    # ===------------------------------------------------------------------=== #

    @always_inline
    fn __bool__(self) -> Bool:
        """Checks if the string is not empty.

        Returns:
            True if the string length is greater than zero, and False otherwise.
        """
        return self.byte_length() > 0

    fn __len__(self) -> Int:
        """Gets the string length, in bytes (for now) PREFER:
        String.byte_length(), a future version will make this method return
        Unicode codepoints.

        Returns:
            The string length, in bytes (for now).
        """
        var unicode_length = self.byte_length()

        # TODO: everything uses this method assuming it's byte length
        # for i in range(unicode_length):
        #     if _utf8_byte_type(self._buffer[i]) == 1:
        #         unicode_length -= 1

        return unicode_length

    @always_inline
    fn __str__(self) -> String:
        """Gets the string itself.

        This method ensures that you can pass a `String` to a method that
        takes a `Stringable` value.

        Returns:
            The string itself.
        """
        return self

    fn __repr__(self) -> String:
        """Return a Mojo-compatible representation of the `String` instance.

        Returns:
            A new representation of the string.
        """
        var result = String()
        var use_dquote = False
        for s in self:
            use_dquote = use_dquote or (s == "'")

            if s == "\\":
                result += r"\\"
            elif s == "\t":
                result += r"\t"
            elif s == "\n":
                result += r"\n"
            elif s == "\r":
                result += r"\r"
            else:
                var codepoint = ord(s)
                if isprintable(codepoint):
                    result += s
                elif codepoint < 0x10:
                    result += hex(codepoint, prefix=r"\x0")
                elif codepoint < 0x20 or codepoint == 0x7F:
                    result += hex(codepoint, prefix=r"\x")
                else:  # multi-byte character
                    result += s

        if use_dquote:
            return '"' + result + '"'
        else:
            return "'" + result + "'"

    fn __fspath__(self) -> String:
        """Return the file system path representation (just the string itself).

        Returns:
          The file system path representation as a string.
        """
        return self

    # ===------------------------------------------------------------------=== #
    # Methods
    # ===------------------------------------------------------------------=== #

    fn write_to[W: Writer](self, mut writer: W):
        """
        Formats this string to the provided Writer.

        Parameters:
            W: A type conforming to the Writable trait.

        Args:
            writer: The object to write to.
        """

        writer.write_bytes(self.as_bytes())

    fn join(self, *elems: Int) -> String:
        """Joins the elements from the tuple using the current string as a
        delimiter.

        Args:
            elems: The input tuple.

        Returns:
            The joined string.
        """
        if len(elems) == 0:
            return ""
        var curr = str(elems[0])
        for i in range(1, len(elems)):
            curr += self + str(elems[i])
        return curr

    fn join[*Types: Writable](self, *elems: *Types) -> String:
        """Joins string elements using the current string as a delimiter.

        Parameters:
            Types: The types of the elements.

        Args:
            elems: The input values.

        Returns:
            The joined string.
        """

        var result = String()
        var is_first = True

        @parameter
        fn add_elt[T: Writable](a: T):
            if is_first:
                is_first = False
            else:
                result.write(self)
            result.write(a)

        elems.each[add_elt]()
        return result

    fn join[T: StringableCollectionElement](self, elems: List[T, *_]) -> String:
        """Joins string elements using the current string as a delimiter.

        Parameters:
            T: The types of the elements.

        Args:
            elems: The input values.

        Returns:
            The joined string.
        """

        # TODO(#3403): Simplify this when the linked conditional conformance
        # feature is added.  Runs a faster algorithm if the concrete types are
        # able to be converted to a span of bytes.
        @parameter
        if _type_is_eq[T, String]():
            return self.fast_join(rebind[List[String]](elems))
        elif _type_is_eq[T, StringLiteral]():
            return self.fast_join(rebind[List[StringLiteral]](elems))
        # FIXME(#3597): once StringSlice conforms to CollectionElement trait:
        # if _type_is_eq[T, StringSlice]():
        # return self.fast_join(rebind[List[StringSlice]](elems))
        else:
            var result: String = ""
            var is_first = True

            for e in elems:
                if is_first:
                    is_first = False
                else:
                    result += self
                result += str(e[])

            return result

    fn fast_join[
        T: BytesCollectionElement, //,
    ](self, elems: List[T, *_]) -> String:
        """Joins string elements using the current string as a delimiter.

        Parameters:
            T: The types of the elements.

        Args:
            elems: The input values.

        Returns:
            The joined string.
        """
        var n_elems = len(elems)
        if n_elems == 0:
            return String("")
        var len_self = self.byte_length()
        var len_elems = 0
        # Calculate the total size of the elements to join beforehand
        # to prevent alloc syscalls as we know the buffer size.
        # This can hugely improve the performance on large lists
        for e_ref in elems:
            len_elems += len(e_ref[].as_bytes())
        var capacity = len_self * (n_elems - 1) + len_elems
        var buf = Self._buffer_type(capacity=capacity)
        var self_ptr = self.unsafe_ptr()
        var ptr = buf.unsafe_ptr()
        var offset = 0
        var i = 0
        var is_first = True
        while i < n_elems:
            if is_first:
                is_first = False
            else:
                memcpy(dest=ptr + offset, src=self_ptr, count=len_self)
                offset += len_self
            var e = elems[i].as_bytes()
            var e_len = len(e)
            memcpy(dest=ptr + offset, src=e.unsafe_ptr(), count=e_len)
            offset += e_len
            i += 1
        buf.size = capacity
        buf.append(0)
        return String(buf^)

    fn unsafe_ptr(
        ref self    ) -> UnsafePointer[
        Byte,
<<<<<<< HEAD
        is_mutable = Origin(__origin_of(self)).is_mutable,
        origin = __origin_of(self)    ]:
=======
        mut = Origin(__origin_of(self)).is_mutable,
        origin = __origin_of(self),
    ]:
>>>>>>> 2db5e3d4
        """Retrieves a pointer to the underlying memory.

        Returns:
            The pointer to the underlying memory.
        """
        return self._buffer.unsafe_ptr()

    fn unsafe_cstr_ptr(self) -> UnsafePointer[c_char]:
        """Retrieves a C-string-compatible pointer to the underlying memory.

        The returned pointer is guaranteed to be null, or NUL terminated.

        Returns:
            The pointer to the underlying memory.
        """
        return self.unsafe_ptr().bitcast[c_char]()

    @always_inline
    fn as_bytes(ref self) -> Span[Byte, __origin_of(self)]:
        """Returns a contiguous slice of the bytes owned by this string.

        Returns:
            A contiguous slice pointing to the bytes owned by this string.

        Notes:
            This does not include the trailing null terminator.
        """

        # Does NOT include the NUL terminator.
        return Span[Byte, __origin_of(self)](
            ptr=self._buffer.unsafe_ptr(), length=self.byte_length()
        )

    @always_inline
    fn as_string_slice(ref self) -> StringSlice[__origin_of(self)]:
        """Returns a string slice of the data owned by this string.

        Returns:
            A string slice pointing to the data owned by this string.
        """
        # FIXME(MSTDL-160):
        #   Enforce UTF-8 encoding in String so this is actually
        #   guaranteed to be valid.
        return StringSlice(unsafe_from_utf8=self.as_bytes())

    @always_inline
    fn byte_length(self) -> Int:
        """Get the string length in bytes.

        Returns:
            The length of this string in bytes, excluding null terminator.

        Notes:
            This does not include the trailing null terminator in the count.
        """
        var length = len(self._buffer)
        return length - int(length > 0)

    fn _steal_ptr(mut self) -> UnsafePointer[UInt8]:
        """Transfer ownership of pointer to the underlying memory.
        The caller is responsible for freeing up the memory.

        Returns:
            The pointer to the underlying memory.
        """
        var ptr = self.unsafe_ptr()
        self._buffer.data = UnsafePointer[UInt8]()
        self._buffer.size = 0
        self._buffer.capacity = 0
        return ptr

    fn count(self, substr: String) -> Int:
        """Return the number of non-overlapping occurrences of substring
        `substr` in the string.

        If sub is empty, returns the number of empty strings between characters
        which is the length of the string plus one.

        Args:
          substr: The substring to count.

        Returns:
          The number of occurrences of `substr`.
        """
        if not substr:
            return len(self) + 1

        var res = 0
        var offset = 0

        while True:
            var pos = self.find(substr, offset)
            if pos == -1:
                break
            res += 1

            offset = pos + substr.byte_length()

        return res

    fn __contains__(self, substr: String) -> Bool:
        """Returns True if the substring is contained within the current string.

        Args:
          substr: The substring to check.

        Returns:
          True if the string contains the substring.
        """
        return substr.as_string_slice() in self.as_string_slice()

    fn find(self, substr: StringSlice, start: Int = 0) -> Int:
        """Finds the offset of the first occurrence of `substr` starting at
        `start`. If not found, returns -1.

        Args:
          substr: The substring to find.
          start: The offset from which to find.

        Returns:
          The offset of `substr` relative to the beginning of the string.
        """
        return self.as_string_slice().find(substr, start)

    fn rfind(self, substr: StringSlice, start: Int = 0) -> Int:
        """Finds the offset of the last occurrence of `substr` starting at
        `start`. If not found, returns -1.

        Args:
          substr: The substring to find.
          start: The offset from which to find.

        Returns:
          The offset of `substr` relative to the beginning of the string.
        """
        return self.as_string_slice().rfind(substr, start=start)

    fn isspace(self) -> Bool:
        """Determines whether every character in the given String is a
        python whitespace String. This corresponds to Python's
        [universal separators](
            https://docs.python.org/3/library/stdtypes.html#str.splitlines)
        `" \\t\\n\\v\\f\\r\\x1c\\x1d\\x1e\\x85\\u2028\\u2029"`.

        Returns:
            True if the whole String is made up of whitespace characters
                listed above, otherwise False.
        """
        return self.as_string_slice().isspace()

    fn split(self, sep: String, maxsplit: Int = -1) raises -> List[String]:
        """Split the string by a separator.

        Args:
            sep: The string to split on.
            maxsplit: The maximum amount of items to split from String.
                Defaults to unlimited.

        Returns:
            A List of Strings containing the input split by the separator.

        Raises:
            If the separator is empty.

        Examples:

        ```mojo
        # Splitting a space
        _ = String("hello world").split(" ") # ["hello", "world"]
        # Splitting adjacent separators
        _ = String("hello,,world").split(",") # ["hello", "", "world"]
        # Splitting with maxsplit
        _ = String("1,2,3").split(",", 1) # ['1', '2,3']
        ```
        .
        """
        var output = List[String]()

        var str_byte_len = self.byte_length() - 1
        var lhs = 0
        var rhs = 0
        var items = 0
        var sep_len = sep.byte_length()
        if sep_len == 0:
            raise Error("Separator cannot be empty.")
        if str_byte_len < 0:
            output.append("")

        while lhs <= str_byte_len:
            rhs = self.find(sep, lhs)
            if rhs == -1:
                output.append(self[lhs:])
                break

            if maxsplit > -1:
                if items == maxsplit:
                    output.append(self[lhs:])
                    break
                items += 1

            output.append(self[lhs:rhs])
            lhs = rhs + sep_len

        if self.endswith(sep) and (len(output) <= maxsplit or maxsplit == -1):
            output.append("")
        return output

    fn split(self, sep: NoneType = None, maxsplit: Int = -1) -> List[String]:
        """Split the string by every Whitespace separator.

        Args:
            sep: None.
            maxsplit: The maximum amount of items to split from String. Defaults
                to unlimited.

        Returns:
            A List of Strings containing the input split by the separator.

        Examples:

        ```mojo
        # Splitting an empty string or filled with whitespaces
        _ = String("      ").split() # []
        _ = String("").split() # []

        # Splitting a string with leading, trailing, and middle whitespaces
        _ = String("      hello    world     ").split() # ["hello", "world"]
        # Splitting adjacent universal newlines:
        _ = String(
            "hello \\t\\n\\v\\f\\r\\x1c\\x1d\\x1e\\x85\\u2028\\u2029world"
        ).split()  # ["hello", "world"]
        ```
        .
        """

        fn num_bytes(b: UInt8) -> Int:
            var flipped = ~b
            return int(count_leading_zeros(flipped) + (flipped >> 7))

        var output = List[String]()
        var str_byte_len = self.byte_length() - 1
        var lhs = 0
        var rhs = 0
        var items = 0
        while lhs <= str_byte_len:
            # Python adds all "whitespace chars" as one separator
            # if no separator was specified
            for s in self[lhs:]:
                if not s.isspace():
                    break
                lhs += s.byte_length()
            # if it went until the end of the String, then
            # it should be sliced up until the original
            # start of the whitespace which was already appended
            if lhs - 1 == str_byte_len:
                break
            elif lhs == str_byte_len:
                # if the last char is not whitespace
                output.append(self[str_byte_len])
                break
            rhs = lhs + num_bytes(self.unsafe_ptr()[lhs])
            for s in self[lhs + num_bytes(self.unsafe_ptr()[lhs]) :]:
                if s.isspace():
                    break
                rhs += s.byte_length()

            if maxsplit > -1:
                if items == maxsplit:
                    output.append(self[lhs:])
                    break
                items += 1

            output.append(self[lhs:rhs])
            lhs = rhs

        return output

    fn splitlines(self, keepends: Bool = False) -> List[String]:
        """Split the string at line boundaries. This corresponds to Python's
        [universal newlines:](
            https://docs.python.org/3/library/stdtypes.html#str.splitlines)
        `"\\r\\n"` and `"\\t\\n\\v\\f\\r\\x1c\\x1d\\x1e\\x85\\u2028\\u2029"`.

        Args:
            keepends: If True, line breaks are kept in the resulting strings.

        Returns:
            A List of Strings containing the input split by line boundaries.
        """
        return _to_string_list(self.as_string_slice().splitlines(keepends))

    fn replace(self, old: String, new: String) -> String:
        """Return a copy of the string with all occurrences of substring `old`
        if replaced by `new`.

        Args:
            old: The substring to replace.
            new: The substring to replace with.

        Returns:
            The string where all occurrences of `old` are replaced with `new`.
        """
        if not old:
            return self._interleave(new)

        var occurrences = self.count(old)
        if occurrences == -1:
            return self

        var self_start = self.unsafe_ptr()
        var self_ptr = self.unsafe_ptr()
        var new_ptr = new.unsafe_ptr()

        var self_len = self.byte_length()
        var old_len = old.byte_length()
        var new_len = new.byte_length()

        var res = Self._buffer_type()
        res.reserve(self_len + (old_len - new_len) * occurrences + 1)

        for _ in range(occurrences):
            var curr_offset = int(self_ptr) - int(self_start)

            var idx = self.find(old, curr_offset)

            debug_assert(idx >= 0, "expected to find occurrence during find")

            # Copy preceding unchanged chars
            for _ in range(curr_offset, idx):
                res.append(self_ptr[])
                self_ptr += 1

            # Insert a copy of the new replacement string
            for i in range(new_len):
                res.append(new_ptr[i])

            self_ptr += old_len

        while True:
            var val = self_ptr[]
            if val == 0:
                break
            res.append(self_ptr[])
            self_ptr += 1

        res.append(0)
        return String(res^)

    fn strip(self, chars: StringSlice) -> StringSlice[__origin_of(self)]:
        """Return a copy of the string with leading and trailing characters
        removed.

        Args:
            chars: A set of characters to be removed. Defaults to whitespace.

        Returns:
            A copy of the string with no leading or trailing characters.
        """

        return self.lstrip(chars).rstrip(chars)

    fn strip(self) -> StringSlice[__origin_of(self)]:
        """Return a copy of the string with leading and trailing whitespaces
        removed. This only takes ASCII whitespace into account:
        `" \\t\\n\\v\\f\\r\\x1c\\x1d\\x1e"`.

        Returns:
            A copy of the string with no leading or trailing whitespaces.
        """
        return self.lstrip().rstrip()

    fn rstrip(self, chars: StringSlice) -> StringSlice[__origin_of(self)]:
        """Return a copy of the string with trailing characters removed.

        Args:
            chars: A set of characters to be removed. Defaults to whitespace.

        Returns:
            A copy of the string with no trailing characters.
        """

        return self.as_string_slice().rstrip(chars)

    fn rstrip(self) -> StringSlice[__origin_of(self)]:
        """Return a copy of the string with trailing whitespaces removed. This
        only takes ASCII whitespace into account:
        `" \\t\\n\\v\\f\\r\\x1c\\x1d\\x1e"`.

        Returns:
            A copy of the string with no trailing whitespaces.
        """
        return self.as_string_slice().rstrip()

    fn lstrip(self, chars: StringSlice) -> StringSlice[__origin_of(self)]:
        """Return a copy of the string with leading characters removed.

        Args:
            chars: A set of characters to be removed. Defaults to whitespace.

        Returns:
            A copy of the string with no leading characters.
        """

        return self.as_string_slice().lstrip(chars)

    fn lstrip(self) -> StringSlice[__origin_of(self)]:
        """Return a copy of the string with leading whitespaces removed. This
        only takes ASCII whitespace into account:
        `" \\t\\n\\v\\f\\r\\x1c\\x1d\\x1e"`.

        Returns:
            A copy of the string with no leading whitespaces.
        """
        return self.as_string_slice().lstrip()

    fn __hash__(self) -> UInt:
        """Hash the underlying buffer using builtin hash.

        Returns:
            A 64-bit hash value. This value is _not_ suitable for cryptographic
            uses. Its intended usage is for data structures. See the `hash`
            builtin documentation for more details.
        """
        return hash(self.as_string_slice())

    fn __hash__[H: _Hasher](self, mut hasher: H):
        """Updates hasher with the underlying bytes.

        Parameters:
            H: The hasher type.

        Args:
            hasher: The hasher instance.
        """
        hasher._update_with_bytes(self.unsafe_ptr(), self.byte_length())

    fn _interleave(self, val: String) -> String:
        var res = Self._buffer_type()
        var val_ptr = val.unsafe_ptr()
        var self_ptr = self.unsafe_ptr()
        res.reserve(val.byte_length() * self.byte_length() + 1)
        for i in range(self.byte_length()):
            for j in range(val.byte_length()):
                res.append(val_ptr[j])
            res.append(self_ptr[i])
        res.append(0)
        return String(res^)

    fn lower(self) -> String:
        """Returns a copy of the string with all cased characters
        converted to lowercase.

        Returns:
            A new string where cased letters have been converted to lowercase.
        """

        # TODO: the _unicode module does not support locale sensitive conversions yet.
        return to_lowercase(self)

    fn upper(self) -> String:
        """Returns a copy of the string with all cased characters
        converted to uppercase.

        Returns:
            A new string where cased letters have been converted to uppercase.
        """

        # TODO: the _unicode module does not support locale sensitive conversions yet.
        return to_uppercase(self)

    fn startswith(
        ref self, prefix: String, start: Int = 0, end: Int = -1
    ) -> Bool:
        """Checks if the string starts with the specified prefix between start
        and end positions. Returns True if found and False otherwise.

        Args:
          prefix: The prefix to check.
          start: The start offset from which to check.
          end: The end offset from which to check.

        Returns:
          True if the self[start:end] is prefixed by the input prefix.
        """
        if end == -1:
            return StringSlice[__origin_of(self)](
                ptr=self.unsafe_ptr() + start,
                length=self.byte_length() - start,
            ).startswith(prefix.as_string_slice())

        return StringSlice[__origin_of(self)](
            ptr=self.unsafe_ptr() + start, length=end - start
        ).startswith(prefix.as_string_slice())

    fn endswith(self, suffix: String, start: Int = 0, end: Int = -1) -> Bool:
        """Checks if the string end with the specified suffix between start
        and end positions. Returns True if found and False otherwise.

        Args:
          suffix: The suffix to check.
          start: The start offset from which to check.
          end: The end offset from which to check.

        Returns:
          True if the self[start:end] is suffixed by the input suffix.
        """
        if end == -1:
            return StringSlice[__origin_of(self)](
                ptr=self.unsafe_ptr() + start,
                length=self.byte_length() - start,
            ).endswith(suffix.as_string_slice())

        return StringSlice[__origin_of(self)](
            ptr=self.unsafe_ptr() + start, length=end - start
        ).endswith(suffix.as_string_slice())

    fn removeprefix(self, prefix: String, /) -> String:
        """Returns a new string with the prefix removed if it was present.

        For example:

        ```mojo
        print(String('TestHook').removeprefix('Test'))
        # 'Hook'
        print(String('BaseTestCase').removeprefix('Test'))
        # 'BaseTestCase'
        ```

        Args:
            prefix: The prefix to remove from the string.

        Returns:
            `string[len(prefix):]` if the string starts with the prefix string,
            or a copy of the original string otherwise.
        """
        if self.startswith(prefix):
            return self[prefix.byte_length() :]
        return self

    fn removesuffix(self, suffix: String, /) -> String:
        """Returns a new string with the suffix removed if it was present.

        For example:

        ```mojo
        print(String('TestHook').removesuffix('Hook'))
        # 'Test'
        print(String('BaseTestCase').removesuffix('Test'))
        # 'BaseTestCase'
        ```

        Args:
            suffix: The suffix to remove from the string.

        Returns:
            `string[:-len(suffix)]` if the string ends with the suffix string,
            or a copy of the original string otherwise.
        """
        if suffix and self.endswith(suffix):
            return self[: -suffix.byte_length()]
        return self

    @always_inline
    fn __int__(self) raises -> Int:
        """Parses the given string as a base-10 integer and returns that value.
        If the string cannot be parsed as an int, an error is raised.

        Returns:
            An integer value that represents the string, or otherwise raises.
        """
        return atol(self)

    @always_inline
    fn __float__(self) raises -> Float64:
        """Parses the string as a float point number and returns that value. If
        the string cannot be parsed as a float, an error is raised.

        Returns:
            A float value that represents the string, or otherwise raises.
        """
        return atof(self)

    fn __mul__(self, n: Int) -> String:
        """Concatenates the string `n` times.

        Args:
            n : The number of times to concatenate the string.

        Returns:
            The string concatenated `n` times.
        """
        return self.as_string_slice() * n

    @always_inline
    fn format[*Ts: _CurlyEntryFormattable](self, *args: *Ts) raises -> String:
        """Format a template with `*args`.

        Args:
            args: The substitution values.

        Parameters:
            Ts: The types of substitution values that implement `Representable`
                and `Stringable` (to be changed and made more flexible).

        Returns:
            The template with the given values substituted.

        Examples:

        ```mojo
        # Manual indexing:
        print(String("{0} {1} {0}").format("Mojo", 1.125)) # Mojo 1.125 Mojo
        # Automatic indexing:
        print(String("{} {}").format(True, "hello world")) # True hello world
        ```
        .
        """
        return _FormatCurlyEntry.format(self, args)

    fn isdigit(self) -> Bool:
        """A string is a digit string if all characters in the string are digits
        and there is at least one character in the string.

        Note that this currently only works with ASCII strings.

        Returns:
            True if all characters are digits and it's not empty else False.
        """
        if not self:
            return False
        for c in self:
            if not isdigit(ord(c)):
                return False
        return True

    fn isupper(self) -> Bool:
        """Returns True if all cased characters in the string are uppercase and
        there is at least one cased character.

        Returns:
            True if all cased characters in the string are uppercase and there
            is at least one cased character, False otherwise.
        """
        return len(self) > 0 and is_uppercase(self)

    fn islower(self) -> Bool:
        """Returns True if all cased characters in the string are lowercase and
        there is at least one cased character.

        Returns:
            True if all cased characters in the string are lowercase and there
            is at least one cased character, False otherwise.
        """
        return len(self) > 0 and is_lowercase(self)

    fn isprintable(self) -> Bool:
        """Returns True if all characters in the string are ASCII printable.

        Note that this currently only works with ASCII strings.

        Returns:
            True if all characters are printable else False.
        """
        for c in self:
            if not isprintable(ord(c)):
                return False
        return True

    fn rjust(self, width: Int, fillchar: StringLiteral = " ") -> String:
        """Returns the string right justified in a string of specified width.

        Args:
            width: The width of the field containing the string.
            fillchar: Specifies the padding character.

        Returns:
            Returns right justified string, or self if width is not bigger than self length.
        """
        return self._justify(width - len(self), width, fillchar)

    fn ljust(self, width: Int, fillchar: StringLiteral = " ") -> String:
        """Returns the string left justified in a string of specified width.

        Args:
            width: The width of the field containing the string.
            fillchar: Specifies the padding character.

        Returns:
            Returns left justified string, or self if width is not bigger than self length.
        """
        return self._justify(0, width, fillchar)

    fn center(self, width: Int, fillchar: StringLiteral = " ") -> String:
        """Returns the string center justified in a string of specified width.

        Args:
            width: The width of the field containing the string.
            fillchar: Specifies the padding character.

        Returns:
            Returns center justified string, or self if width is not bigger than self length.
        """
        return self._justify(width - len(self) >> 1, width, fillchar)

    fn _justify(
        self, start: Int, width: Int, fillchar: StringLiteral
    ) -> String:
        if len(self) >= width:
            return self
        debug_assert(
            len(fillchar) == 1, "fill char needs to be a one byte literal"
        )
        var fillbyte = fillchar.as_bytes()[0]
        var buffer = Self._buffer_type(capacity=width + 1)
        buffer.resize(width, fillbyte)
        buffer.append(0)
        memcpy(buffer.unsafe_ptr().offset(start), self.unsafe_ptr(), len(self))
        var result = String(buffer)
        return result^

    fn reserve(mut self, new_capacity: Int):
        """Reserves the requested capacity.

        Args:
            new_capacity: The new capacity.

        Notes:
            If the current capacity is greater or equal, this is a no-op.
            Otherwise, the storage is reallocated and the data is moved.
        """
        self._buffer.reserve(new_capacity)


# ===----------------------------------------------------------------------=== #
# Utilities
# ===----------------------------------------------------------------------=== #


fn _toggle_ascii_case(char: UInt8) -> UInt8:
    """Assuming char is a cased ASCII character, this function will return the
    opposite-cased letter.
    """

    # ASCII defines A-Z and a-z as differing only in their 6th bit,
    # so converting is as easy as a bit flip.
    return char ^ (1 << 5)


fn _calc_initial_buffer_size_int32(n0: Int) -> Int:
    # See https://commaok.xyz/post/lookup_tables/ and
    # https://lemire.me/blog/2021/06/03/computing-the-number-of-digits-of-an-integer-even-faster/
    # for a description.
    alias lookup_table = VariadicList[Int](
        4294967296,
        8589934582,
        8589934582,
        8589934582,
        12884901788,
        12884901788,
        12884901788,
        17179868184,
        17179868184,
        17179868184,
        21474826480,
        21474826480,
        21474826480,
        21474826480,
        25769703776,
        25769703776,
        25769703776,
        30063771072,
        30063771072,
        30063771072,
        34349738368,
        34349738368,
        34349738368,
        34349738368,
        38554705664,
        38554705664,
        38554705664,
        41949672960,
        41949672960,
        41949672960,
        42949672960,
        42949672960,
    )
    var n = UInt32(n0)
    var log2 = int(
        (bitwidthof[DType.uint32]() - 1) ^ count_leading_zeros(n | 1)
    )
    return (n0 + lookup_table[int(log2)]) >> 32


fn _calc_initial_buffer_size_int64(n0: UInt64) -> Int:
    var result: Int = 1
    var n = n0
    while True:
        if n < 10:
            return result
        if n < 100:
            return result + 1
        if n < 1_000:
            return result + 2
        if n < 10_000:
            return result + 3
        n //= 10_000
        result += 4


fn _calc_initial_buffer_size(n0: Int) -> Int:
    var sign = 0 if n0 > 0 else 1

    # Add 1 for the terminator
    return sign + n0._decimal_digit_count() + 1


fn _calc_initial_buffer_size(n: Float64) -> Int:
    return 128 + 1  # Add 1 for the terminator


fn _calc_initial_buffer_size[type: DType](n0: Scalar[type]) -> Int:
    @parameter
    if type.is_integral():
        var n = abs(n0)
        var sign = 0 if n0 > 0 else 1
        alias is_32bit_system = bitwidthof[DType.index]() == 32

        @parameter
        if is_32bit_system or bitwidthof[type]() <= 32:
            return sign + _calc_initial_buffer_size_int32(int(n)) + 1
        else:
            return (
                sign
                + _calc_initial_buffer_size_int64(n.cast[DType.uint64]())
                + 1
            )

    return 128 + 1  # Add 1 for the terminator


fn _calc_format_buffer_size[type: DType]() -> Int:
    """
    Returns a buffer size in bytes that is large enough to store a formatted
    number of the specified type.
    """

    # TODO:
    #   Use a smaller size based on the `dtype`, e.g. we don't need as much
    #   space to store a formatted int8 as a float64.
    @parameter
    if type.is_integral():
        return 64 + 1
    else:
        return 128 + 1  # Add 1 for the terminator<|MERGE_RESOLUTION|>--- conflicted
+++ resolved
@@ -1598,14 +1598,9 @@
     fn unsafe_ptr(
         ref self    ) -> UnsafePointer[
         Byte,
-<<<<<<< HEAD
-        is_mutable = Origin(__origin_of(self)).is_mutable,
-        origin = __origin_of(self)    ]:
-=======
         mut = Origin(__origin_of(self)).is_mutable,
         origin = __origin_of(self),
     ]:
->>>>>>> 2db5e3d4
         """Retrieves a pointer to the underlying memory.
 
         Returns:
