--- conflicted
+++ resolved
@@ -473,11 +473,7 @@
 
 
 fn _atof(str_ref: StringSlice) raises -> Float64:
-<<<<<<< HEAD
     """Implementation of `atof` for StringSlice inputs.
-=======
-    """Implementation of `atof` for StringRef inputs.
->>>>>>> 9f4544a9
 
     Please see its docstring for details.
     """
