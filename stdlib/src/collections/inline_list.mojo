--- conflicted
+++ resolved
@@ -20,7 +20,7 @@
 """
 
 from sys.intrinsics import _type_is_eq
-
+from memory.maybe_uninitialized import UnsafeMaybeUninitialized
 from utils import InlineArray
 
 
@@ -89,7 +89,7 @@
     """
 
     # Fields
-    var _array: InlineArray[ElementType, capacity]
+    var _array: InlineArray[UnsafeMaybeUninitialized[ElementType], capacity]
     var _size: Int
 
     # ===-------------------------------------------------------------------===#
@@ -99,13 +99,7 @@
     @always_inline
     fn __init__(inout self):
         """This constructor creates an empty InlineList."""
-<<<<<<< HEAD
         self._array = InlineArray[ElementType, capacity].unsafe_uninitialized()
-=======
-        self._array = InlineArray[ElementType, capacity](
-            unsafe_uninitialized=True
-        )
->>>>>>> 1d9605fe
         self._size = 0
 
     # TODO: Avoid copying elements in once owned varargs
