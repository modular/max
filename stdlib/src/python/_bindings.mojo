--- conflicted
+++ resolved
@@ -13,11 +13,7 @@
 
 from memory import UnsafePointer
 
-<<<<<<< HEAD
-from sys.ffi import c_int, c_char_ptr
-=======
-from sys.ffi import c_int, OpaquePointer
->>>>>>> cf570c36
+from sys.ffi import c_int, OpaquePointer, c_char_ptr
 from sys.info import sizeof
 
 from os import abort
