# ===----------------------------------------------------------------------=== #
# Copyright (c) 2024, Modular Inc. All rights reserved.
#
# Licensed under the Apache License v2.0 with LLVM Exceptions:
# https://llvm.org/LICENSE.txt
#
# Unless required by applicable law or agreed to in writing, software
# distributed under the License is distributed on an "AS IS" BASIS,
# WITHOUT WARRANTIES OR CONDITIONS OF ANY KIND, either express or implied.
# See the License for the specific language governing permissions and
# limitations under the License.
# ===----------------------------------------------------------------------=== #
"""Implements SIMD struct.

These are Mojo built-ins, so you don't need to import them.
"""


from sys import (
    llvm_intrinsic,
    has_neon,
    is_x86,
    triple_is_nvidia_cuda,
    simdwidthof,
    _RegisterPackType,
)

from builtin._math import Ceilable, CeilDivable, Floorable
from builtin.hash import _hash_simd
from memory import bitcast

from utils._numerics import FPUtils
from utils._numerics import isnan as _isnan
from utils._numerics import nan as _nan
from utils._visualizers import lldb_formatter_wrapping_type
<<<<<<< HEAD
from utils import StaticTuple, InlineArray
=======
from utils.inlined_string import _ArrayMem
from utils import StaticTuple
>>>>>>> 80f07740

from .dtype import _integral_type_of, _get_dtype_printf_format
from .io import _snprintf_scalar, _snprintf, _printf
from .string import _calc_initial_buffer_size, _calc_format_buffer_size

# ===------------------------------------------------------------------------===#
# Type Aliases
# ===------------------------------------------------------------------------===#

alias Scalar = SIMD[size=1]
"""Represents a scalar dtype."""

alias Int8 = Scalar[DType.int8]
"""Represents an 8-bit signed scalar integer."""
alias UInt8 = Scalar[DType.uint8]
"""Represents an 8-bit unsigned scalar integer."""
alias Int16 = Scalar[DType.int16]
"""Represents a 16-bit signed scalar integer."""
alias UInt16 = Scalar[DType.uint16]
"""Represents a 16-bit unsigned scalar integer."""
alias Int32 = Scalar[DType.int32]
"""Represents a 32-bit signed scalar integer."""
alias UInt32 = Scalar[DType.uint32]
"""Represents a 32-bit unsigned scalar integer."""
alias Int64 = Scalar[DType.int64]
"""Represents a 64-bit signed scalar integer."""
alias UInt64 = Scalar[DType.uint64]
"""Represents a 64-bit unsigned scalar integer."""

alias BFloat16 = Scalar[DType.bfloat16]
"""Represents a 16-bit brain floating point value."""
alias Float16 = Scalar[DType.float16]
"""Represents a 16-bit floating point value."""
alias Float32 = Scalar[DType.float32]
"""Represents a 32-bit floating point value."""
alias Float64 = Scalar[DType.float64]
"""Represents a 64-bit floating point value."""

# ===------------------------------------------------------------------------===#
# Utilities
# ===------------------------------------------------------------------------===#


@always_inline("nodebug")
fn _simd_construction_checks[type: DType, size: Int]():
    """Checks if the SIMD size is valid.

    The SIMD size is valid if it is a power of two and is positive.

    Parameters:
      type: The data type of SIMD vector elements.
      size: The number of elements in the SIMD vector.
    """
    constrained[type != DType.invalid, "simd type cannot be DType.invalid"]()
    constrained[size > 0, "simd width must be > 0"]()
    constrained[size & (size - 1) == 0, "simd width must be power of 2"]()
    constrained[
        type != DType.bfloat16 or not has_neon(),
        "bf16 is not supported for ARM architectures",
    ]()


@always_inline("nodebug")
fn _unchecked_zero[type: DType, size: Int]() -> SIMD[type, size]:
    var zero = __mlir_op.`pop.cast`[
        _type = __mlir_type[`!pop.scalar<`, type.value, `>`]
    ](
        __mlir_op.`kgen.param.constant`[
            _type = __mlir_type[`!pop.scalar<index>`],
            value = __mlir_attr[`#pop.simd<0> : !pop.scalar<index>`],
        ]()
    )
    return SIMD[type, size] {
        value: __mlir_op.`pop.simd.splat`[
            _type = __mlir_type[`!pop.simd<`, size.value, `, `, type.value, `>`]
        ](zero)
    }


# ===------------------------------------------------------------------------===#
# SIMD
# ===------------------------------------------------------------------------===#


@lldb_formatter_wrapping_type
@register_passable("trivial")
struct SIMD[type: DType, size: Int = simdwidthof[type]()](
    Absable,
    Boolable,
    Ceilable,
    CeilDivable,
    CollectionElement,
    Floorable,
    Hashable,
    Intable,
    Roundable,
    Sized,
    Stringable,
):
    """Represents a small vector that is backed by a hardware vector element.

    SIMD allows a single instruction to be executed across the multiple data elements of the vector.

    Constraints:
        The size of the SIMD vector to be positive and a power of 2.

    Parameters:
        type: The data type of SIMD vector elements.
        size: The size of the SIMD vector.
    """

    alias element_type = type
    var value: __mlir_type[`!pop.simd<`, size.value, `, `, type.value, `>`]
    """The underlying storage for the vector."""

    alias MAX = Self(_inf[type]())
    """Gets a +inf value for the SIMD value."""

    alias MIN = Self(_neginf[type]())
    """Gets a -inf value for the SIMD value."""

    alias MAX_FINITE = Self(_max_finite[type]())
    """Returns the maximum finite value of SIMD value."""

    alias MIN_FINITE = Self(_min_finite[type]())
    """Returns the minimum (lowest) finite value of SIMD value."""

    @always_inline("nodebug")
    fn __init__() -> Self:
        """Default initializer of the SIMD vector.

        By default the SIMD vectors are initialized to all zeros.

        Returns:
            SIMD vector whose elements are 0.
        """
        _simd_construction_checks[type, size]()
        return _unchecked_zero[type, size]()

    @always_inline("nodebug")
    fn __init__(value: SIMD[DType.float64, 1]) -> Self:
        """Initializes the SIMD vector with a float.

        The value is splatted across all the elements of the SIMD
        vector.

        Args:
            value: The input value.

        Returns:
            SIMD vector whose elements have the specified value.
        """
        _simd_construction_checks[type, size]()

        var casted = __mlir_op.`pop.cast`[
            _type = __mlir_type[`!pop.simd<1,`, type.value, `>`]
        ](value.value)
        var vec = __mlir_op.`pop.simd.splat`[
            _type = __mlir_type[`!pop.simd<`, size.value, `, `, type.value, `>`]
        ](casted)
        return Self {value: vec}

    @always_inline("nodebug")
    fn __init__(value: Int) -> Self:
        """Initializes the SIMD vector with an integer.

        The integer value is splatted across all the elements of the SIMD
        vector.

        Args:
            value: The input value.

        Returns:
            SIMD vector whose elements have the specified value.
        """
        _simd_construction_checks[type, size]()

        var t0 = __mlir_op.`pop.cast_from_builtin`[
            _type = __mlir_type.`!pop.scalar<index>`
        ](value.value)
        var casted = __mlir_op.`pop.cast`[
            _type = __mlir_type[`!pop.simd<1,`, type.value, `>`]
        ](t0)
        var vec = __mlir_op.`pop.simd.splat`[
            _type = __mlir_type[`!pop.simd<`, size.value, `, `, type.value, `>`]
        ](casted)
        return Self {value: vec}

    @always_inline("nodebug")
    fn __init__(value: IntLiteral) -> Self:
        """Initializes the SIMD vector with an integer.

        The integer value is splatted across all the elements of the SIMD
        vector.

        Args:
            value: The input value.

        Returns:
            SIMD vector whose elements have the specified value.
        """
        _simd_construction_checks[type, size]()

        var tn1 = __mlir_op.`kgen.int_literal.convert`[
            _type = __mlir_type.si128
        ](value.value)
        var t0 = __mlir_op.`pop.cast_from_builtin`[
            _type = __mlir_type.`!pop.scalar<si128>`
        ](tn1)
        var casted = __mlir_op.`pop.cast`[
            _type = __mlir_type[`!pop.simd<1,`, type.value, `>`]
        ](t0)
        var vec = __mlir_op.`pop.simd.splat`[
            _type = __mlir_type[`!pop.simd<`, size.value, `, `, type.value, `>`]
        ](casted)
        return Self {value: vec}

    @always_inline("nodebug")
    fn __init__(value: Bool) -> Self:
        """Initializes the SIMD vector with a bool value.

        The bool value is splatted across all elements of the SIMD vector.

        Args:
            value: The bool value.

        Returns:
            SIMD vector whose elements have the specified value.
        """
        _simd_construction_checks[type, size]()

        var casted = __mlir_op.`pop.cast`[
            _type = __mlir_type[`!pop.simd<1,`, type.value, `>`]
        ](value.value)
        var vec = __mlir_op.`pop.simd.splat`[
            _type = __mlir_type[`!pop.simd<`, size.value, `, `, type.value, `>`]
        ](casted)
        return Self {value: vec}

    @always_inline("nodebug")
    fn __init__(
        value: __mlir_type[`!pop.simd<`, size.value, `, `, type.value, `>`]
    ) -> Self:
        """Initializes the SIMD vector with the underlying mlir value.

        Args:
            value: The input value.

        Returns:
            SIMD vector using the specified value.
        """
        _simd_construction_checks[type, size]()
        return Self {value: value}

    # Construct via a variadic type which has the same number of elements as
    # the SIMD value.
    @always_inline("nodebug")
    fn __init__(*elems: Scalar[type]) -> Self:
        """Constructs a SIMD vector via a variadic list of elements.

        If there is just one input value, then it is splatted to all elements
        of the SIMD vector. Otherwise, the input values are assigned to the
        corresponding elements of the SIMD vector.

        Constraints:
            The number of input values is 1 or equal to size of the SIMD
            vector.

        Args:
            elems: The variadic list of elements from which the SIMD vector is
                   constructed.

        Returns:
            The constructed SIMD vector.
        """
        _simd_construction_checks[type, size]()
        var num_elements: Int = len(elems)
        if num_elements == 1:
            # Construct by broadcasting a scalar.
            return Self {
                value: __mlir_op.`pop.simd.splat`[
                    _type = __mlir_type[
                        `!pop.simd<`,
                        size.value,
                        `, `,
                        type.value,
                        `>`,
                    ]
                ](elems[0].value)
            }

        debug_assert(size == num_elements, "mismatch in the number of elements")
        var result = Self()

        @unroll
        for i in range(size):
            result[i] = elems[i]

        return result

    @always_inline("nodebug")
    fn __init__(value: FloatLiteral) -> Self:
        """Initializes the SIMD vector with a float.

        The value is splatted across all the elements of the SIMD
        vector.

        Args:
            value: The input value.

        Returns:
            SIMD vector whose elements have the specified value.
        """
        _simd_construction_checks[type, size]()

        var tn1 = __mlir_op.`kgen.float_literal.convert`[
            _type = __mlir_type.f64
        ](value.value)
        var t0 = __mlir_op.`pop.cast_from_builtin`[
            _type = __mlir_type.`!pop.scalar<f64>`
        ](tn1)
        var casted = __mlir_op.`pop.cast`[
            _type = __mlir_type[`!pop.simd<1,`, type.value, `>`]
        ](t0)
        var vec = __mlir_op.`pop.simd.splat`[
            _type = __mlir_type[`!pop.simd<`, size.value, `, `, type.value, `>`]
        ](casted)
        return Self {value: vec}

    @always_inline("nodebug")
    fn __len__(self) -> Int:
        """Gets the length of the SIMD vector.

        Returns:
            The length of the SIMD vector.
        """

        return size

    @always_inline("nodebug")
    fn __bool__(self) -> Bool:
        """Converts the SIMD vector into a boolean scalar value.

        Returns:
            True if all the elements in the SIMD vector are non-zero and False
            otherwise.
        """

        @parameter
        if Self.element_type == DType.bool:
            return self.reduce_and()
        return (self != 0).reduce_and()

    @staticmethod
    @always_inline("nodebug")
    fn splat(x: Scalar[type]) -> Self:
        """Splats (broadcasts) the element onto the vector.

        Args:
            x: The input scalar value.

        Returns:
            A new SIMD vector whose elements are the same as the input value.
        """
        _simd_construction_checks[type, size]()
        return Self {
            value: __mlir_op.`pop.simd.splat`[
                _type = __mlir_type[
                    `!pop.simd<`, size.value, `, `, type.value, `>`
                ]
            ](x.value)
        }

    @always_inline("nodebug")
    fn cast[target: DType](self) -> SIMD[target, size]:
        """Casts the elements of the SIMD vector to the target element type.

        Parameters:
            target: The target DType.

        Returns:
            A new SIMD vector whose elements have been casted to the target
            element type.
        """

        @parameter
        if has_neon() and (type == DType.bfloat16 or target == DType.bfloat16):
            # BF16 support on neon systems is not supported.
            return _unchecked_zero[target, size]()

        @parameter
        if type == DType.bool:
            return self.select(SIMD[target, size](1), SIMD[target, size](0))
        elif target == DType.bool:
            return rebind[SIMD[target, size]](self != 0)
        elif type == DType.bfloat16:
            var cast_result = _bfloat16_to_f32(
                rebind[SIMD[DType.bfloat16, size]](self)
            ).cast[target]()
            return rebind[SIMD[target, size]](cast_result)
        elif target == DType.bfloat16:
            return rebind[SIMD[target, size]](
                _f32_to_bfloat16(self.cast[DType.float32]())
            )
        elif target == DType.address:
            var index_val = __mlir_op.`pop.cast`[
                _type = __mlir_type[`!pop.simd<`, size.value, `, index>`]
            ](self.value)
            var tmp = SIMD[DType.address, size](
                __mlir_op.`pop.index_to_pointer`[
                    _type = __mlir_type[
                        `!pop.simd<`,
                        size.value,
                        `, address >`,
                    ]
                ](index_val)
            )
            return rebind[SIMD[target, size]](tmp)
        elif (type == DType.address) and target.is_integral():
            var index_tmp = SIMD[DType.index, size](
                __mlir_op.`pop.pointer_to_index`[
                    _type = __mlir_type[
                        `!pop.simd<`,
                        size.value,
                        `, `,
                        DType.index.value,
                        `>`,
                    ]
                ](
                    rebind[
                        __mlir_type[
                            `!pop.simd<`,
                            size.value,
                            `, address >`,
                        ]
                    ](self.value)
                )
            )
            return index_tmp.cast[target]()
        else:
            return __mlir_op.`pop.cast`[
                _type = __mlir_type[
                    `!pop.simd<`,
                    size.value,
                    `, `,
                    target.value,
                    `>`,
                ]
            ](self.value)

    @always_inline("nodebug")
    fn __int__(self) -> Int:
        """Casts to the value to an Int. If there is a fractional component,
        then the fractional part is truncated.

        Constraints:
            The size of the SIMD vector must be 1.

        Returns:
            The value as an integer.
        """
        constrained[size == 1, "expected a scalar type"]()
        return __mlir_op.`pop.cast`[_type = __mlir_type.`!pop.scalar<index>`](
            rebind[Scalar[type]](self).value
        )

    @always_inline
    fn __str__(self) -> String:
        """Get the SIMD as a string.

        Returns:
            A string representation.
        """

        return String.format_sequence(self)

    fn format_to(self, inout writer: Formatter):
        """
        Formats this SIMD value to the provided formatter.

        Args:
            writer: The formatter to write to.
        """

        # Print an opening `[`.
        @parameter
        if size > 1:
            writer.write_str("[")

        # Print each element.
        for i in range(size):
            var element = self[i]
            # Print separators between each element.
            if i != 0:
                writer.write_str(", ")

            @parameter
            if triple_is_nvidia_cuda():
                # FIXME(MSTDL-406):
                #   This prints "out of band" with the `Formatter` passed in,
                #   meaning this will only work if `Formatter` is an unbuffered
                #   wrapper around printf (which Formatter.stdout currently
                #   is by default).
                #
                #   This is a workaround to permit debug formatting of
                #   floating-point values on GPU, where printing to stdout is
                #   the only way the Formatter framework is currently used.
                var format = _get_dtype_printf_format[type]()

                @parameter
                if type.is_floating_point():
                    # get_dtype_printf_format hardcodes 17 digits of precision.
                    format = "%g"

                _printf(format, element)
            else:
                _format_scalar(writer, element)

        # Print a closing `]`.
        @parameter
        if size > 1:
            writer.write_str("]")

    @always_inline("nodebug")
    fn __add__(self, rhs: Self) -> Self:
        """Computes `self + rhs`.

        Args:
            rhs: The rhs value.

        Returns:
            A new vector whose element at position `i` is computed as
            `self[i] + rhs[i]`.
        """
        constrained[type.is_numeric(), "the SIMD type must be numeric"]()
        return __mlir_op.`pop.add`(self.value, rhs.value)

    @always_inline("nodebug")
    fn __sub__(self, rhs: Self) -> Self:
        """Computes `self - rhs`.

        Args:
            rhs: The rhs value.

        Returns:
            A new vector whose element at position `i` is computed as
            `self[i] - rhs[i]`.
        """
        constrained[type.is_numeric(), "the SIMD type must be numeric"]()
        return __mlir_op.`pop.sub`(self.value, rhs.value)

    @always_inline("nodebug")
    fn __mul__(self, rhs: Self) -> Self:
        """Computes `self * rhs`.

        Args:
            rhs: The rhs value.

        Returns:
            A new vector whose element at position `i` is computed as
            `self[i] * rhs[i]`.
        """

        @parameter
        if type == DType.bool:
            return (
                rebind[SIMD[DType.bool, size]](self)
                & rebind[SIMD[DType.bool, size]](rhs)
            ).cast[type]()

        constrained[type.is_numeric(), "the SIMD type must be numeric"]()
        return __mlir_op.`pop.mul`(self.value, rhs.value)

    @always_inline("nodebug")
    fn __truediv__(self, rhs: Self) -> Self:
        """Computes `self / rhs`.

        Args:
            rhs: The rhs value.

        Returns:
            A new vector whose element at position `i` is computed as
            `self[i] / rhs[i]`.
        """
        constrained[type.is_numeric(), "the SIMD type must be numeric"]()
        return __mlir_op.`pop.div`(self.value, rhs.value)

    @always_inline("nodebug")
    fn __floordiv__(self, rhs: Self) -> Self:
        """Returns the division of self and rhs rounded down to the nearest
        integer.

        Constraints:
            The element type of the SIMD vector must be numeric.

        Args:
            rhs: The value to divide with.

        Returns:
            `floor(self / rhs)` value.
        """
        constrained[type.is_numeric(), "the type must be numeric"]()

        if rhs == 0:
            # this should raise an exception.
            return 0

        var div = self / rhs

        @parameter
        if type.is_floating_point():
            return div.__floor__()
        elif type.is_unsigned():
            return div
        else:
            if self > 0 and rhs > 0:
                return div

            var mod = self - div * rhs
            var mask = ((rhs < 0) ^ (self < 0)) & (mod != 0)
            return div - mask.cast[type]()

    @always_inline("nodebug")
    fn __rfloordiv__(self, rhs: Self) -> Self:
        """Returns the division of rhs and self rounded down to the nearest
        integer.

        Constraints:
            The element type of the SIMD vector must be numeric.

        Args:
            rhs: The value to divide by self.

        Returns:
            `floor(rhs / self)` value.
        """
        return rhs // self

    @always_inline("nodebug")
    fn __mod__(self, rhs: Self) -> Self:
        """Returns the remainder of self divided by rhs.

        Args:
            rhs: The value to divide on.

        Returns:
            The remainder of dividing self by rhs.
        """
        constrained[type.is_numeric(), "the type must be numeric"]()

        if rhs == 0:
            # this should raise an exception.
            return 0

        @parameter
        if type.is_unsigned():
            return __mlir_op.`pop.rem`(self.value, rhs.value)
        else:
            var div = self / rhs

            @parameter
            if type.is_floating_point():
                div = llvm_intrinsic["llvm.trunc", Self, has_side_effect=False](
                    div
                )

            var mod = self - div * rhs
            var mask = ((rhs < 0) ^ (self < 0)) & (mod != 0)
            return mod + mask.select(rhs, Self(0))

    @always_inline("nodebug")
    fn __rmod__(self, value: Self) -> Self:
        """Returns `value mod self`.

        Args:
            value: The other value.

        Returns:
            `value mod self`.
        """
        constrained[type.is_numeric(), "the type must be numeric"]()
        return value % self

    @always_inline("nodebug")
    fn __pow__(self, rhs: Int) -> Self:
        """Computes the vector raised to the power of the input integer value.

        Args:
            rhs: The exponential value.

        Returns:
            A SIMD vector where each element is raised to the power of the
            specified exponential value.
        """
        constrained[type.is_numeric(), "the SIMD type must be numeric"]()
        return _pow(self, rhs)

    # TODO(#22771): remove this overload.
    @always_inline("nodebug")
    fn __pow__(self, rhs: Self) -> Self:
        """Computes the vector raised elementwise to the right hand side power.

        Args:
            rhs: The exponential value.

        Returns:
            A SIMD vector where each element is raised to the power of the
            specified exponential value.
        """
        constrained[type.is_numeric(), "the SIMD type must be numeric"]()
        return _pow(self, rhs)

    @always_inline("nodebug")
    fn __lt__(self, rhs: Self) -> SIMD[DType.bool, size]:
        """Compares two SIMD vectors using less-than comparison.

        Args:
            rhs: The rhs of the operation.

        Returns:
            A new bool SIMD vector of the same size whose element at position
            `i` is True or False depending on the expression
            `self[i] < rhs[i]`.
        """

        return __mlir_op.`pop.cmp`[pred = __mlir_attr.`#pop<cmp_pred lt>`](
            self.value, rhs.value
        )

    @always_inline("nodebug")
    fn __le__(self, rhs: Self) -> SIMD[DType.bool, size]:
        """Compares two SIMD vectors using less-than-or-equal comparison.

        Args:
            rhs: The rhs of the operation.

        Returns:
            A new bool SIMD vector of the same size whose element at position
            `i` is True or False depending on the expression
            `self[i] <= rhs[i]`.
        """

        return __mlir_op.`pop.cmp`[pred = __mlir_attr.`#pop<cmp_pred le>`](
            self.value, rhs.value
        )

    @always_inline("nodebug")
    fn __eq__(self, rhs: Self) -> SIMD[DType.bool, size]:
        """Compares two SIMD vectors using equal-to comparison.

        Args:
            rhs: The rhs of the operation.

        Returns:
            A new bool SIMD vector of the same size whose element at position
            `i` is True or False depending on the expression
            `self[i] == rhs[i]`.
        """

        @parameter  # Because of #30525, we roll our own implementation for eq.
        if has_neon() and type == DType.bfloat16:
            var int_self = bitcast[_integral_type_of[type](), size](self)
            var int_rhs = bitcast[_integral_type_of[type](), size](rhs)
            return int_self == int_rhs

        return __mlir_op.`pop.cmp`[pred = __mlir_attr.`#pop<cmp_pred eq>`](
            self.value, rhs.value
        )

    @always_inline("nodebug")
    fn __ne__(self, rhs: Self) -> SIMD[DType.bool, size]:
        """Compares two SIMD vectors using not-equal comparison.

        Args:
            rhs: The rhs of the operation.

        Returns:
            A new bool SIMD vector of the same size whose element at position
            `i` is True or False depending on the expression
            `self[i] != rhs[i]`.
        """

        @parameter  # Because of #30525, we roll our own implementation for ne.
        if has_neon() and type == DType.bfloat16:
            var int_self = bitcast[_integral_type_of[type](), size](self)
            var int_rhs = bitcast[_integral_type_of[type](), size](rhs)
            return int_self != int_rhs

        return __mlir_op.`pop.cmp`[pred = __mlir_attr.`#pop<cmp_pred ne>`](
            self.value, rhs.value
        )

    @always_inline("nodebug")
    fn __gt__(self, rhs: Self) -> SIMD[DType.bool, size]:
        """Compares two SIMD vectors using greater-than comparison.

        Args:
            rhs: The rhs of the operation.

        Returns:
            A new bool SIMD vector of the same size whose element at position
            `i` is True or False depending on the expression
            `self[i] > rhs[i]`.
        """

        return __mlir_op.`pop.cmp`[pred = __mlir_attr.`#pop<cmp_pred gt>`](
            self.value, rhs.value
        )

    @always_inline("nodebug")
    fn __ge__(self, rhs: Self) -> SIMD[DType.bool, size]:
        """Compares two SIMD vectors using greater-than-or-equal comparison.

        Args:
            rhs: The rhs of the operation.

        Returns:
            A new bool SIMD vector of the same size whose element at position
            `i` is True or False depending on the expression
            `self[i] >= rhs[i]`.
        """

        return __mlir_op.`pop.cmp`[pred = __mlir_attr.`#pop<cmp_pred ge>`](
            self.value, rhs.value
        )

    # ===-------------------------------------------------------------------===#
    # Unary operations.
    # ===-------------------------------------------------------------------===#

    @always_inline("nodebug")
    fn __pos__(self) -> Self:
        """Defines the unary `+` operation.

        Returns:
            This SIMD vector.
        """
        constrained[type.is_numeric(), "the SIMD type must be numeric"]()
        return self

    @always_inline("nodebug")
    fn __neg__(self) -> Self:
        """Defines the unary `-` operation.

        Returns:
            The negation of this SIMD vector.
        """
        constrained[type.is_numeric(), "the SIMD type must be numeric"]()
        return __mlir_op.`pop.neg`(self.value)

    @always_inline
    fn _bits_to_float[dest_type: DType](self) -> SIMD[dest_type, size]:
        """Bitcasts the integer value to a floating-point value.

        Parameters:
            dest_type: DType to bitcast the input SIMD vector to.

        Returns:
            A floating-point representation of the integer value.
        """
        alias integral_type = FPUtils[type].integral_type
        return bitcast[dest_type, size](self.cast[integral_type]())

    @always_inline
    fn _float_to_bits[dest_type: DType](self) -> SIMD[dest_type, size]:
        """Bitcasts the floating-point value to an integer value.

        Parameters:
            dest_type: DType to bitcast the input SIMD vector to.

        Returns:
            An integer representation of the floating-point value.
        """
        alias integral_type = FPUtils[type].integral_type
        var v = bitcast[integral_type, size](self)
        return v.cast[dest_type]()

    @always_inline("nodebug")
    fn __abs__(self) -> Self:
        """Defines the absolute value operation.

        Returns:
            The absolute value of this SIMD vector.
        """

        @parameter
        if type.is_unsigned() or type.is_bool():
            return self

        @parameter
        if type.is_floating_point():
            alias integral_type = FPUtils[type].integral_type
            var m = self._float_to_bits[integral_type]()
            return (m & (FPUtils[type].sign_mask() - 1))._bits_to_float[type]()

        return (self < 0).select(-self, self)

    fn _floor_ceil_impl[intrinsic: StringLiteral](self) -> Self:
        constrained[
            intrinsic == "llvm.floor" or intrinsic == "llvm.ceil",
            "unsupported intrinsic",
        ]()

        @parameter
        if type.is_bool() or type.is_integral():
            return self

        @parameter
        if has_neon() and type == DType.bfloat16:
            return (
                self.cast[DType.float32]()
                ._floor_ceil_impl[intrinsic]()
                .cast[type]()
            )

        return llvm_intrinsic[
            intrinsic, __type_of(self), has_side_effect=False
        ](self)

    @always_inline("nodebug")
    fn __floor__(self) -> Self:
        """Performs elementwise floor on the elements of a SIMD vector.

        Returns:
            The elementwise floor of this SIMD vector.
        """
        return self._floor_ceil_impl["llvm.floor"]()

    @always_inline("nodebug")
    fn __ceil__(self) -> Self:
        """Performs elementwise ceiling on the elements of a SIMD vector.

        Returns:
            The elementwise ceiling of this SIMD vector.
        """
        return self._floor_ceil_impl["llvm.ceil"]()

    fn clamp(self, lower_bound: Self, upper_bound: Self) -> Self:
        """Clamps the values in a SIMD vector to be in a certain range.

        Clamp cuts values in the input SIMD vector off at the upper bound and
        lower bound values. For example,  SIMD vector `[0, 1, 2, 3]` clamped to
        a lower bound of 1 and an upper bound of 2 would return `[1, 1, 2, 2]`.

        Args:
            lower_bound: Minimum of the range to clamp to.
            upper_bound: Maximum of the range to clamp to.

        Returns:
            A new SIMD vector containing x clamped to be within lower_bound and
            upper_bound.
        """

        return self.min(upper_bound).max(lower_bound)

    @always_inline("nodebug")
    fn roundeven(self) -> Self:
        """Performs elementwise banker's rounding on the elements of a SIMD
        vector.

        This rounding goes to the nearest integer with ties toward the nearest
        even integer.

        Returns:
            The elementwise banker's rounding of this SIMD vector.
        """
        return llvm_intrinsic[
            "llvm.roundeven", __type_of(self), has_side_effect=False
        ](self)

    @always_inline("nodebug")
    fn __round__(self) -> Self:
        """Performs elementwise rounding on the elements of a SIMD vector.

        This rounding goes to the nearest integer with ties away from zero.

        Returns:
            The elementwise rounded value of this SIMD vector.
        """
        return llvm_intrinsic[
            "llvm.round", __type_of(self), has_side_effect=False
        ](self)

    # ===-------------------------------------------------------------------===#
    # In place operations.
    # ===-------------------------------------------------------------------===#

    @always_inline("nodebug")
    fn __iadd__(inout self, rhs: Self):
        """Performs in-place addition.

        The vector is mutated where each element at position `i` is computed as
        `self[i] + rhs[i]`.

        Args:
            rhs: The rhs of the addition operation.
        """
        constrained[type.is_numeric(), "the SIMD type must be numeric"]()
        self = self + rhs

    @always_inline("nodebug")
    fn __isub__(inout self, rhs: Self):
        """Performs in-place subtraction.

        The vector is mutated where each element at position `i` is computed as
        `self[i] - rhs[i]`.

        Args:
            rhs: The rhs of the operation.
        """
        constrained[type.is_numeric(), "the SIMD type must be numeric"]()
        self = self - rhs

    @always_inline("nodebug")
    fn __imul__(inout self, rhs: Self):
        """Performs in-place multiplication.

        The vector is mutated where each element at position `i` is computed as
        `self[i] * rhs[i]`.

        Args:
            rhs: The rhs of the operation.
        """
        constrained[type.is_numeric(), "the SIMD type must be numeric"]()
        self = self * rhs

    @always_inline("nodebug")
    fn __itruediv__(inout self, rhs: Self):
        """In-place true divide operator.

        The vector is mutated where each element at position `i` is computed as
        `self[i] / rhs[i]`.

        Args:
            rhs: The rhs of the operation.
        """
        constrained[type.is_numeric(), "the SIMD type must be numeric"]()
        self = self / rhs

    @always_inline("nodebug")
    fn __ifloordiv__(inout self, rhs: Self):
        """In-place flood div operator.

        The vector is mutated where each element at position `i` is computed as
        `self[i] // rhs[i]`.

        Args:
            rhs: The rhs of the operation.
        """
        constrained[type.is_numeric(), "the SIMD type must be numeric"]()
        self = self // rhs

    @always_inline("nodebug")
    fn __imod__(inout self, rhs: Self):
        """In-place mod operator.

        The vector is mutated where each element at position `i` is computed as
        `self[i] % rhs[i]`.

        Args:
            rhs: The rhs of the operation.
        """
        constrained[type.is_numeric(), "the SIMD type must be numeric"]()
        self = self.__mod__(rhs)

    @always_inline("nodebug")
    fn __ipow__(inout self, rhs: Int):
        """In-place pow operator.

        The vector is mutated where each element at position `i` is computed as
        `pow(self[i], rhs)`.

        Args:
            rhs: The rhs of the operation.
        """
        constrained[type.is_numeric(), "the SIMD type must be numeric"]()
        self = self.__pow__(rhs)

    # ===-------------------------------------------------------------------===#
    # Checked operations
    # ===-------------------------------------------------------------------===#

    @always_inline
    fn add_with_overflow(self, rhs: Self) -> (Self, SIMD[DType.bool, size]):
        """Computes `self + rhs` and a mask of which indices overflowed.

        Args:
            rhs: The rhs value.

        Returns:
            A tuple with the results of the operation and a mask for overflows. The first is a new vector whose element at position `i` is computed as
            `self[i] + rhs[i]`. The second item is a vector of booleans where a `1` at position `i` represents `self[i] + rhs[i]` overflowed.
        """
        constrained[type.is_integral()]()

        @parameter
        if type.is_signed():
            var result = llvm_intrinsic[
                "llvm.sadd.with.overflow",
                _RegisterPackType[Self, SIMD[DType.bool, size]],
                Self,
                Self,
            ](self, rhs)
            return (result[0], result[1])
        else:
            var result = llvm_intrinsic[
                "llvm.uadd.with.overflow",
                _RegisterPackType[Self, SIMD[DType.bool, size]],
                Self,
                Self,
            ](self, rhs)
            return (result[0], result[1])

    @always_inline
    fn sub_with_overflow(self, rhs: Self) -> (Self, SIMD[DType.bool, size]):
        """Computes `self - rhs` and a mask of which indices overflowed.

        Args:
            rhs: The rhs value.

        Returns:
            A tuple with the results of the operation and a mask for overflows. The first is a new vector whose element at position `i` is computed as
            `self[i] - rhs[i]`. The second item is a vector of booleans where a `1` at position `i` represents `self[i] - rhs[i]` overflowed.
        """
        constrained[type.is_integral()]()

        @parameter
        if type.is_signed():
            var result = llvm_intrinsic[
                "llvm.ssub.with.overflow",
                _RegisterPackType[Self, SIMD[DType.bool, size]],
                Self,
                Self,
            ](self, rhs)
            return (result[0], result[1])
        else:
            var result = llvm_intrinsic[
                "llvm.usub.with.overflow",
                _RegisterPackType[Self, SIMD[DType.bool, size]],
                Self,
                Self,
            ](self, rhs)
            return (result[0], result[1])

    @always_inline
    fn mul_with_overflow(self, rhs: Self) -> (Self, SIMD[DType.bool, size]):
        """Computes `self * rhs` and a mask of which indices overflowed.

        Args:
            rhs: The rhs value.

        Returns:
            A tuple with the results of the operation and a mask for overflows. The first is a new vector whose element at position `i` is computed as
            `self[i] * rhs[i]`. The second item is a vector of booleans where a `1` at position `i` represents `self[i] * rhs[i]` overflowed.
        """
        constrained[type.is_integral()]()

        @parameter
        if type.is_signed():
            var result = llvm_intrinsic[
                "llvm.smul.with.overflow",
                _RegisterPackType[Self, SIMD[DType.bool, size]],
                Self,
                Self,
            ](self, rhs)
            return (result[0], result[1])
        else:
            var result = llvm_intrinsic[
                "llvm.umul.with.overflow",
                _RegisterPackType[Self, SIMD[DType.bool, size]],
                Self,
                Self,
            ](self, rhs)
            return (result[0], result[1])

    # ===-------------------------------------------------------------------===#
    # Reversed operations
    # ===-------------------------------------------------------------------===#

    @always_inline("nodebug")
    fn __radd__(self, value: Self) -> Self:
        """Returns `value + self`.

        Args:
            value: The other value.

        Returns:
            `value + self`.
        """
        constrained[type.is_numeric(), "the SIMD type must be numeric"]()
        return value + self

    @always_inline("nodebug")
    fn __rsub__(self, value: Self) -> Self:
        """Returns `value - self`.

        Args:
            value: The other value.

        Returns:
            `value - self`.
        """
        constrained[type.is_numeric(), "the SIMD type must be numeric"]()
        return value - self

    @always_inline("nodebug")
    fn __rmul__(self, value: Self) -> Self:
        """Returns `value * self`.

        Args:
            value: The other value.

        Returns:
            `value * self`.
        """
        constrained[type.is_numeric(), "the SIMD type must be numeric"]()
        return value * self

    @always_inline("nodebug")
    fn __rtruediv__(self, value: Self) -> Self:
        """Returns `value / self`.

        Args:
            value: The other value.

        Returns:
            `value / self`.
        """
        constrained[type.is_numeric(), "the SIMD type must be numeric"]()
        return value / self

    # TODO: Move to global function.
    @always_inline("nodebug")
    fn fma(self, multiplier: Self, accumulator: Self) -> Self:
        """Performs a fused multiply-add operation, i.e.
        `self*multiplier + accumulator`.

        Args:
            multiplier: The value to multiply.
            accumulator: The value to accumulate.

        Returns:
            A new vector whose element at position `i` is computed as
            `self[i]*multiplier[i] + accumulator[i]`.
        """
        constrained[type.is_numeric(), "the SIMD type must be numeric"]()
        return __mlir_op.`pop.fma`(
            self.value, multiplier.value, accumulator.value
        )

    # ===-------------------------------------------------------------------===#
    # Bitwise operations
    # ===-------------------------------------------------------------------===#

    @always_inline("nodebug")
    fn __and__(self, rhs: Self) -> Self:
        """Returns `self & rhs`.

        Constraints:
            The element type of the SIMD vector must be bool or integral.

        Args:
            rhs: The RHS value.

        Returns:
            `self & rhs`.
        """
        constrained[
            type.is_integral() or type.is_bool(),
            "must be an integral or bool type",
        ]()
        return __mlir_op.`pop.and`(self.value, rhs.value)

    @always_inline("nodebug")
    fn __iand__(inout self, rhs: Self):
        """Computes `self & rhs` and save the result in `self`.

        Constraints:
            The element type of the SIMD vector must be bool or integral.

        Args:
            rhs: The RHS value.
        """
        constrained[
            type.is_integral() or type.is_bool(),
            "must be an integral or bool type",
        ]()
        self = self & rhs

    @always_inline("nodebug")
    fn __rand__(self, value: Self) -> Self:
        """Returns `value & self`.

        Constraints:
            The element type of the SIMD vector must be bool or integral.

        Args:
            value: The other value.

        Returns:
            `value & self`.
        """
        constrained[
            type.is_integral() or type.is_bool(),
            "must be an integral or bool type",
        ]()
        return value & self

    @always_inline("nodebug")
    fn __xor__(self, rhs: Self) -> Self:
        """Returns `self ^ rhs`.

        Constraints:
            The element type of the SIMD vector must be bool or integral.

        Args:
            rhs: The RHS value.

        Returns:
            `self ^ rhs`.
        """
        constrained[
            type.is_integral() or type.is_bool(),
            "must be an integral or bool type",
        ]()
        return __mlir_op.`pop.xor`(self.value, rhs.value)

    @always_inline("nodebug")
    fn __ixor__(inout self, rhs: Self):
        """Computes `self ^ rhs` and save the result in `self`.

        Constraints:
            The element type of the SIMD vector must be bool or integral.

        Args:
            rhs: The RHS value.
        """
        constrained[
            type.is_integral() or type.is_bool(),
            "must be an integral or bool type",
        ]()
        self = self ^ rhs

    @always_inline("nodebug")
    fn __rxor__(self, value: Self) -> Self:
        """Returns `value ^ self`.

        Constraints:
            The element type of the SIMD vector must be bool or integral.

        Args:
            value: The other value.

        Returns:
            `value ^ self`.
        """
        constrained[
            type.is_integral() or type.is_bool(),
            "must be an integral or bool type",
        ]()
        return value ^ self

    @always_inline("nodebug")
    fn __or__(self, rhs: Self) -> Self:
        """Returns `self | rhs`.

        Constraints:
            The element type of the SIMD vector must be bool or integral.

        Args:
            rhs: The RHS value.

        Returns:
            `self | rhs`.
        """
        constrained[
            type.is_integral() or type.is_bool(),
            "must be an integral or bool type",
        ]()
        return __mlir_op.`pop.or`(self.value, rhs.value)

    @always_inline("nodebug")
    fn __ior__(inout self, rhs: Self):
        """Computes `self | rhs` and save the result in `self`.

        Constraints:
            The element type of the SIMD vector must be bool or integral.

        Args:
            rhs: The RHS value.
        """
        constrained[
            type.is_integral() or type.is_bool(),
            "must be an integral or bool type",
        ]()
        self = self | rhs

    @always_inline("nodebug")
    fn __ror__(self, value: Self) -> Self:
        """Returns `value | self`.

        Constraints:
            The element type of the SIMD vector must be bool or integral.

        Args:
            value: The other value.

        Returns:
            `value | self`.
        """
        constrained[
            type.is_integral() or type.is_bool(),
            "must be an integral or bool type",
        ]()
        return value | self

    @always_inline("nodebug")
    fn __invert__(self) -> Self:
        """Returns `~self`.

        Constraints:
            The element type of the SIMD vector must be boolean or integral.

        Returns:
            The `~self` value.
        """
        constrained[
            type.is_bool() or type.is_integral(),
            "must be an bool or integral type",
        ]()

        @parameter
        if type.is_bool():
            return self.select(Self(False), Self(True))
        else:
            return self ^ -1

    # ===-------------------------------------------------------------------===#
    # Shift operations
    # ===-------------------------------------------------------------------===#

    @always_inline("nodebug")
    fn __lshift__(self, rhs: Self) -> Self:
        """Returns `self << rhs`.

        Constraints:
            The element type of the SIMD vector must be integral.

        Args:
            rhs: The RHS value.

        Returns:
            `self << rhs`.
        """
        constrained[type.is_integral(), "must be an integral type"]()
        debug_assert(rhs >= 0, "unhandled negative value")
        return __mlir_op.`pop.shl`(self.value, rhs.value)

    @always_inline("nodebug")
    fn __rshift__(self, rhs: Self) -> Self:
        """Returns `self >> rhs`.

        Constraints:
            The element type of the SIMD vector must be integral.

        Args:
            rhs: The RHS value.

        Returns:
            `self >> rhs`.
        """
        constrained[type.is_integral(), "must be an integral type"]()
        debug_assert(rhs >= 0, "unhandled negative value")
        return __mlir_op.`pop.shr`(self.value, rhs.value)

    @always_inline("nodebug")
    fn __ilshift__(inout self, rhs: Self):
        """Computes `self << rhs` and save the result in `self`.

        Constraints:
            The element type of the SIMD vector must be integral.

        Args:
            rhs: The RHS value.
        """
        constrained[type.is_integral(), "must be an integral type"]()
        self = self << rhs

    @always_inline("nodebug")
    fn __irshift__(inout self, rhs: Self):
        """Computes `self >> rhs` and save the result in `self`.

        Constraints:
            The element type of the SIMD vector must be integral.

        Args:
            rhs: The RHS value.
        """
        constrained[type.is_integral(), "must be an integral type"]()
        self = self >> rhs

    @always_inline("nodebug")
    fn __rlshift__(self, value: Self) -> Self:
        """Returns `value << self`.

        Constraints:
            The element type of the SIMD vector must be integral.

        Args:
            value: The other value.

        Returns:
            `value << self`.
        """
        constrained[type.is_integral(), "must be an integral type"]()
        return value << self

    @always_inline("nodebug")
    fn __rrshift__(self, value: Self) -> Self:
        """Returns `value >> self`.

        Constraints:
            The element type of the SIMD vector must be integral.

        Args:
            value: The other value.

        Returns:
            `value >> self`.
        """
        constrained[type.is_integral(), "must be an integral type"]()
        return value >> self

    # ===-------------------------------------------------------------------===#
    # Shuffle operations
    # ===-------------------------------------------------------------------===#

    @always_inline("nodebug")
    fn _shuffle_list[
        *mask: Int, output_size: Int = size
    ](self, other: Self) -> SIMD[type, output_size]:
        """Shuffles (also called blend) the values of the current vector with
        the `other` value using the specified mask (permutation). The mask values
        must be within `2*len(self)`.

        Parameters:
            mask: The permutation to use in the shuffle.
            output_size: The size of the output vector.

        Args:
            other: The other vector to shuffle with.

        Returns:
            A new vector with the same length as the mask where the value at position `i` is
            `(self+other)[permutation[i]]`.
        """

        @parameter
        fn variadic_len[*mask: Int]() -> Int:
            return __mlir_op.`pop.variadic.size`(mask)

        @parameter
        fn _convert_variadic_to_pop_array[
            *mask: Int
        ]() -> __mlir_type[`!pop.array<`, output_size.value, `, `, Int, `>`]:
            var array = __mlir_op.`kgen.undef`[
                _type = __mlir_type[
                    `!pop.array<`, output_size.value, `, `, Int, `>`
                ]
            ]()

            @always_inline
            @parameter
            fn fill[idx: Int]():
                alias val = mask[idx]
                constrained[
                    0 <= val < 2 * size,
                    "invalid index in the shuffle operation",
                ]()
                var ptr = __mlir_op.`pop.array.gep`(
                    UnsafePointer.address_of(array).address, idx.value
                )
                __mlir_op.`pop.store`(val, ptr)

            unroll[fill, output_size]()
            return array

        alias length = variadic_len[mask]()
        constrained[
            output_size == length,
            "size of the mask must match the output SIMD size",
        ]()
        return __mlir_op.`pop.simd.shuffle`[
            mask = _convert_variadic_to_pop_array[mask](),
            _type = __mlir_type[
                `!pop.simd<`, output_size.value, `, `, type.value, `>`
            ],
        ](self.value, other.value)

    @always_inline("nodebug")
    fn _shuffle_list[
        output_size: Int, mask: InlineArray[Int, output_size]
    ](self, other: Self) -> SIMD[type, output_size]:
        """Shuffles (also called blend) the values of the current vector with
        the `other` value using the specified mask (permutation). The mask values
        must be within `2*len(self)`.

        Parameters:
            output_size: The size of the output vector.
            mask: The permutation to use in the shuffle.

        Args:
            other: The other vector to shuffle with.

        Returns:
            A new vector with the same length as the mask where the value at position `i` is
            `(self+other)[permutation[i]]`.
        """

        return __mlir_op.`pop.simd.shuffle`[
            mask = mask._array,
            _type = __mlir_type[
                `!pop.simd<`, output_size.value, `, `, type.value, `>`
            ],
        ](self.value, other.value)

    @always_inline("nodebug")
    fn shuffle[*mask: Int](self) -> Self:
        """Shuffles (also called blend) the values of the current vector with
        the `other` value using the specified mask (permutation). The mask values
        must be within `2*len(self)`.

        Parameters:
            mask: The permutation to use in the shuffle.

        Returns:
            A new vector with the same length as the mask where the value at position `i` is
            `(self)[permutation[i]]`.
        """
        return self._shuffle_list[mask](self)

    @always_inline("nodebug")
    fn shuffle[*mask: Int](self, other: Self) -> Self:
        """Shuffles (also called blend) the values of the current vector with
        the `other` value using the specified mask (permutation). The mask values
        must be within `2*len(self)`.

        Parameters:
            mask: The permutation to use in the shuffle.

        Args:
            other: The other vector to shuffle with.

        Returns:
            A new vector with the same length as the mask where the value at position `i` is
            `(self+other)[permutation[i]]`.
        """
        return self._shuffle_list[mask](other)

    @always_inline("nodebug")
    fn shuffle[mask: InlineArray[Int, size]](self) -> Self:
        """Shuffles (also called blend) the values of the current vector with
        the `other` value using the specified mask (permutation). The mask values
        must be within `2*len(self)`.

        Parameters:
            mask: The permutation to use in the shuffle.

        Returns:
            A new vector with the same length as the mask where the value at position `i` is
            `(self)[permutation[i]]`.
        """
        return self._shuffle_list[size, mask](self)

    @always_inline("nodebug")
    fn shuffle[mask: InlineArray[Int, size]](self, other: Self) -> Self:
        """Shuffles (also called blend) the values of the current vector with
        the `other` value using the specified mask (permutation). The mask values
        must be within `2*len(self)`.

        Parameters:
            mask: The permutation to use in the shuffle.

        Args:
            other: The other vector to shuffle with.

        Returns:
            A new vector with the same length as the mask where the value at position `i` is
            `(self+other)[permutation[i]]`.
        """
        return self._shuffle_list[size, mask](other)

    # ===-------------------------------------------------------------------===#
    # Indexing operations
    # ===-------------------------------------------------------------------===#

    @always_inline("nodebug")
    fn __getitem__(self, idx: Int) -> Scalar[type]:
        """Gets an element from the vector.

        Args:
            idx: The element index.

        Returns:
            The value at position `idx`.
        """
        return __mlir_op.`pop.simd.extractelement`[
            _type = __mlir_type[`!pop.scalar<`, type.value, `>`]
        ](self.value, idx.value)

    @always_inline("nodebug")
    fn __setitem__(inout self, idx: Int, val: Scalar[type]):
        """Sets an element in the vector.

        Args:
            idx: The index to set.
            val: The value to set.
        """
        self.value = __mlir_op.`pop.simd.insertelement`(
            self.value, val.value, idx.value
        )

    @always_inline("nodebug")
    fn __setitem__(
        inout self, idx: Int, val: __mlir_type[`!pop.scalar<`, type.value, `>`]
    ):
        """Sets an element in the vector.

        Args:
            idx: The index to set.
            val: The value to set.
        """
        self.value = __mlir_op.`pop.simd.insertelement`(
            self.value, val, idx.value
        )

    fn __hash__(self) -> Int:
        """Hash the value using builtin hash.

        Returns:
            A 64-bit hash value. This value is _not_ suitable for cryptographic
            uses. Its intended usage is for data structures. See the `hash`
            builtin documentation for more details.
        """
        return _hash_simd(self)

    @always_inline("nodebug")
    fn slice[
        output_width: Int, /, *, offset: Int = 0
    ](self) -> SIMD[type, output_width]:
        """Returns a slice of the vector of the specified width with the given
        offset.

        Constraints:
            `output_width + offset` must not exceed the size of this SIMD
            vector.

        Parameters:
            output_width: The output SIMD vector size.
            offset: The given offset for the slice.

        Returns:
            A new vector whose elements map to
            `self[offset:offset+output_width]`.
        """
        constrained[
            0 < output_width + offset <= size,
            "output width must be a positive integer less than simd size",
        ]()

        @parameter
        if output_width == 1:
            return self[offset]

        @parameter
        if offset % simdwidthof[type]():
            var tmp = SIMD[type, output_width]()

            @unroll
            for i in range(output_width):
                tmp[i] = self[i + offset]
            return tmp

        return llvm_intrinsic[
            "llvm.vector.extract",
            SIMD[type, output_width],
            has_side_effect=False,
        ](self, offset)

    @always_inline("nodebug")
    fn insert[*, offset: Int = 0](self, value: SIMD[type, _]) -> Self:
        """Returns a the vector where the elements between `offset` and
        `offset + input_width` have been replaced with the elements in `value`.

        Parameters:
            offset: The offset to insert at.

        Args:
            value: The value to be inserted.

        Returns:
            A new vector whose elements at `self[offset:offset+input_width]`
            contain the values of `value`.
        """
        alias input_width = value.size
        constrained[
            0 < input_width + offset <= size,
            "insertion position must not exceed the size of the vector",
        ]()

        @parameter
        if size == 1:
            constrained[
                input_width == 1, "the input width must be 1 if the size is 1"
            ]()
            return rebind[Self](value)

        # You cannot insert into a SIMD value at positions that are not a
        # multiple of the SIMD width via the `llvm.vector.insert` intrinsic,
        # so resort to a for loop. Note that this can be made more intelligent
        # by dividing the problem into the offset, offset+val, val+input_width
        # where val is a value to align the offset to the simdwidth.
        @parameter
        if offset % simdwidthof[type]():
            var tmp = self

            @unroll
            for i in range(input_width):
                tmp[i + offset] = value[i]
            return tmp

        return llvm_intrinsic[
            "llvm.vector.insert", Self, has_side_effect=False
        ](self, value, offset)

    @always_inline("nodebug")
    fn join(self, other: Self) -> SIMD[type, 2 * size]:
        """Concatenates the two vectors together.

        Args:
            other: The other SIMD vector.

        Returns:
            A new vector `self_0, self_1, ..., self_n, other_0, ..., other_n`.
        """

        @always_inline
        @parameter
        fn build_indices() -> InlineArray[Int, 2 * size]:
            var indices = InlineArray[Int, 2 * size](0)

            @parameter
            fn _create_fill[i: Int]():
                indices[i] = i

            unroll[_create_fill, 2 * size]()
            return indices

        return self._shuffle_list[2 * size, build_indices()](other)

    @always_inline("nodebug")
    fn interleave(self, other: Self) -> SIMD[type, 2 * size]:
        """Constructs a vector by interleaving two input vectors.

        Args:
            other: The other SIMD vector.

        Returns:
            A new vector `self_0, other_0, ..., self_n, other_n`.
        """

        @parameter
        if size == 1:
            return SIMD[type, 2 * size](self[0], other[0])

        return llvm_intrinsic[
            "llvm.experimental.vector.interleave2",
            SIMD[type, 2 * size],
            has_side_effect=False,
        ](self, other)

    alias _SIMDHalfType = SIMD[type, size // 2]

    @always_inline("nodebug")
    fn deinterleave(
        self,
    ) -> (Self._SIMDHalfType, Self._SIMDHalfType):
        """Constructs two vectors by deinterleaving the even and odd lanes of
        the vector.

        Constraints:
            The vector size must be greater than 1.

        Returns:
            Two vectors the first of the form `self_0, self_2, ..., self_{n-2}`
            and the other being `self_1, self_3, ..., self_{n-1}`.
        """

        constrained[size > 1, "the vector size must be greater than 1."]()

        @parameter
        if size == 2:
            return (
                rebind[Self._SIMDHalfType](self[0]),
                rebind[Self._SIMDHalfType](self[1]),
            )

        var res = llvm_intrinsic[
            "llvm.experimental.vector.deinterleave2",
            _RegisterPackType[Self._SIMDHalfType, Self._SIMDHalfType],
            has_side_effect=False,
        ](self)
        return (
            rebind[Self._SIMDHalfType](res[0]),
            rebind[Self._SIMDHalfType](res[1]),
        )

    # ===-------------------------------------------------------------------===#
    # Binary operations
    # ===-------------------------------------------------------------------===#

    @always_inline("nodebug")
    fn min(self, other: Self) -> Self:
        """Computes the elementwise minimum between the two vectors.

        Args:
            other: The other SIMD vector.

        Returns:
            A new SIMD vector where each element at position `i` is
            `min(self[i], other[i])`.
        """
        constrained[type.is_numeric(), "the SIMD type must be numeric"]()
        return __mlir_op.`pop.min`(self.value, other.value)

    @always_inline("nodebug")
    fn max(self, other: Self) -> Self:
        """Computes the elementwise maximum between the two vectors.

        Args:
            other: The other SIMD vector.

        Returns:
            A new SIMD vector where each element at position `i` is
            `max(self[i], other[i])`.
        """
        constrained[type.is_numeric(), "the SIMD type must be numeric"]()
        return __mlir_op.`pop.max`(self.value, other.value)

    # ===-------------------------------------------------------------------===#
    # Reduce operations
    # ===-------------------------------------------------------------------===#

    @always_inline
    fn reduce[
        func: fn[type: DType, width: Int] (
            SIMD[type, width], SIMD[type, width]
        ) capturing -> SIMD[type, width],
        size_out: Int = 1,
    ](self) -> SIMD[type, size_out]:
        """Reduces the vector using a provided reduce operator.

        Parameters:
            func: The reduce function to apply to elements in this SIMD.
            size_out: The width of the reduction.

        Constraints:
            `size_out` must not exceed width of the vector.

        Returns:
            A new scalar which is the reduction of all vector elements.
        """
        constrained[size_out <= size, "reduction cannot increase simd width"]()

        @parameter
        if size == size_out:
            return rebind[SIMD[type, size_out]](self)
        else:
            alias half_size = size // 2
            var lhs = self.slice[half_size, offset=0]()
            var rhs = self.slice[half_size, offset=half_size]()
            return func[type, half_size](lhs, rhs).reduce[func, size_out]()

    @always_inline("nodebug")
    fn reduce_max[size_out: Int = 1](self) -> SIMD[type, size_out]:
        """Reduces the vector using the `max` operator.

        Parameters:
            size_out: The width of the reduction.

        Constraints:
            The element type of the vector must be integer or FP.

        Returns:
            The maximum element of the vector.
        """

        @parameter
        if size == 1:
            return self[0]

        @parameter
        if is_x86() or size_out > 1:

            @always_inline
            @parameter
            fn max_reduce_body[
                type: DType, width: Int
            ](v1: SIMD[type, width], v2: SIMD[type, width]) -> SIMD[
                type, width
            ]:
                return v1.max(v2)

            return self.reduce[max_reduce_body, size_out]()

        @parameter
        if type.is_floating_point():
            return rebind[SIMD[type, size_out]](
                llvm_intrinsic[
                    "llvm.vector.reduce.fmax",
                    Scalar[type],
                    has_side_effect=False,
                ](self)
            )

        @parameter
        if type.is_unsigned():
            return rebind[SIMD[type, size_out]](
                llvm_intrinsic[
                    "llvm.vector.reduce.umax",
                    Scalar[type],
                    has_side_effect=False,
                ](self)
            )
        return rebind[SIMD[type, size_out]](
            llvm_intrinsic[
                "llvm.vector.reduce.smax", Scalar[type], has_side_effect=False
            ](self)
        )

    @always_inline("nodebug")
    fn reduce_min[size_out: Int = 1](self) -> SIMD[type, size_out]:
        """Reduces the vector using the `min` operator.

        Parameters:
            size_out: The width of the reduction.

        Constraints:
            The element type of the vector must be integer or FP.

        Returns:
            The minimum element of the vector.
        """

        @parameter
        if size == 1:
            return self[0]

        @parameter
        if is_x86() or size_out > 1:

            @always_inline
            @parameter
            fn min_reduce_body[
                type: DType, width: Int
            ](v1: SIMD[type, width], v2: SIMD[type, width]) -> SIMD[
                type, width
            ]:
                return v1.min(v2)

            return self.reduce[min_reduce_body, size_out]()

        @parameter
        if type.is_floating_point():
            return rebind[SIMD[type, size_out]](
                llvm_intrinsic[
                    "llvm.vector.reduce.fmin",
                    Scalar[type],
                    has_side_effect=False,
                ](self)
            )

        @parameter
        if type.is_unsigned():
            return rebind[SIMD[type, size_out]](
                llvm_intrinsic[
                    "llvm.vector.reduce.umin",
                    Scalar[type],
                    has_side_effect=False,
                ](self)
            )
        return rebind[SIMD[type, size_out]](
            llvm_intrinsic[
                "llvm.vector.reduce.smin", Scalar[type], has_side_effect=False
            ](self)
        )

    @always_inline
    fn reduce_add[size_out: Int = 1](self) -> SIMD[type, size_out]:
        """Reduces the vector using the `add` operator.

        Parameters:
            size_out: The width of the reduction.

        Returns:
            The sum of all vector elements.

        """

        @always_inline
        @parameter
        fn add_reduce_body[
            type: DType, width: Int
        ](v1: SIMD[type, width], v2: SIMD[type, width]) -> SIMD[type, width]:
            return v1 + v2

        return self.reduce[add_reduce_body, size_out]()

    @always_inline
    fn reduce_mul[size_out: Int = 1](self) -> SIMD[type, size_out]:
        """Reduces the vector using the `mul` operator.

        Parameters:
            size_out: The width of the reduction.

        Constraints:
            The element type of the vector must be integer or FP.

        Returns:
            The product of all vector elements.
        """

        @always_inline
        @parameter
        fn mul_reduce_body[
            type: DType, width: Int
        ](v1: SIMD[type, width], v2: SIMD[type, width]) -> SIMD[type, width]:
            return v1 * v2

        return self.reduce[mul_reduce_body, size_out]()

    @always_inline
    fn reduce_and(self) -> Bool:
        """Reduces the boolean vector using the `and` operator.

        Constraints:
            The element type of the vector must be boolean.

        Returns:
            True if all element in the vector is True and False otherwise.
        """

        @parameter
        if size == 1:
            return self.cast[DType.bool]()[0].value
        return llvm_intrinsic[
            "llvm.vector.reduce.and", Scalar[DType.bool], has_side_effect=False
        ](self)

    @always_inline
    fn reduce_or(self) -> Bool:
        """Reduces the boolean vector using the `or` operator.

        Constraints:
            The element type of the vector must be boolean.

        Returns:
            True if any element in the vector is True and False otherwise.
        """

        @parameter
        if size == 1:
            return self.cast[DType.bool]()[0].value
        return llvm_intrinsic[
            "llvm.vector.reduce.or", Scalar[DType.bool], has_side_effect=False
        ](self)

    # ===-------------------------------------------------------------------===#
    # select
    # ===-------------------------------------------------------------------===#

    # TODO (7748): always_inline required to WAR LLVM codegen bug
    @always_inline("nodebug")
    fn select[
        result_type: DType
    ](
        self,
        true_case: SIMD[result_type, size],
        false_case: SIMD[result_type, size],
    ) -> SIMD[result_type, size]:
        """Selects the values of the `true_case` or the `false_case` based on the
        current boolean values of the SIMD vector.

        Parameters:
            result_type: The element type of the input and output SIMD vectors.

        Args:
            true_case: The values selected if the positional value is True.
            false_case: The values selected if the positional value is False.

        Returns:
            A new vector of the form
            `[true_case[i] if elem else false_case[i] for i, elem in enumerate(self)]`.
        """
        constrained[type.is_bool(), "the simd dtype must be bool"]()
        return __mlir_op.`pop.simd.select`(
            rebind[SIMD[DType.bool, size]](self).value,
            true_case.value,
            false_case.value,
        )

    # ===-------------------------------------------------------------------===#
    # Rotation operations
    # ===-------------------------------------------------------------------===#

    @always_inline
    fn rotate_left[shift: Int](self) -> Self:
        """Shifts the elements of a SIMD vector to the left by `shift`
        elements (with wrap-around).

        Constraints:
            `-size <= shift < size`

        Parameters:
            shift: The number of positions by which to rotate the elements of
                   SIMD vector to the left (with wrap-around).

        Returns:
            The SIMD vector rotated to the left by `shift` elements
            (with wrap-around).
        """

        constrained[
            shift >= -size and shift < size,
            "Constraint: -size <= shift < size",
        ]()

        @parameter
        if size == 1:
            constrained[shift == 0, "for scalars the shift must be 0"]()
            return self
        return llvm_intrinsic[
            "llvm.experimental.vector.splice", Self, has_side_effect=False
        ](self, self, Int32(shift))

    @always_inline
    fn rotate_right[shift: Int](self) -> Self:
        """Shifts the elements of a SIMD vector to the right by `shift`
        elements (with wrap-around).

        Constraints:
            `-size < shift <= size`

        Parameters:
            shift: The number of positions by which to rotate the elements of
                   SIMD vector to the right (with wrap-around).

        Returns:
            The SIMD vector rotated to the right by `shift` elements
            (with wrap-around).
        """

        constrained[
            shift > -size and shift <= size,
            "Constraint: -size < shift <= size",
        ]()

        @parameter
        if size == 1:
            constrained[shift == 0, "for scalars the shift must be 0"]()
            return self
        return self.rotate_left[-shift]()

    # ===-------------------------------------------------------------------===#
    # Shift operations
    # ===-------------------------------------------------------------------===#

    @always_inline
    fn shift_left[shift: Int](self) -> Self:
        """Shifts the elements of a SIMD vector to the left by `shift`
        elements (no wrap-around, fill with zero).

        Constraints:
            `0 <= shift <= size`

        Parameters:
            shift: The number of positions by which to rotate the elements of
                   SIMD vector to the left (no wrap-around, fill with zero).

        Returns:
            The SIMD vector rotated to the left by `shift` elements (no
            wrap-around, fill with zero).
        """

        constrained[
            0 <= shift <= size,
            (
                "shift must be greater than or equal to 0 and less than equal"
                " to the size"
            ),
        ]()

        @parameter
        if shift == 0:
            return self
        elif shift == size:
            return 0

        alias zero_simd = Self()

        return llvm_intrinsic[
            "llvm.experimental.vector.splice", Self, has_side_effect=False
        ](self, zero_simd, Int32(shift))

    @always_inline
    fn shift_right[shift: Int](self) -> Self:
        """Shifts the elements of a SIMD vector to the right by `shift`
        elements (no wrap-around, fill with zero).

        Constraints:
            `0 <= shift <= size`

        Parameters:
            shift: The number of positions by which to rotate the elements of
                   SIMD vector to the right (no wrap-around, fill with zero).

        Returns:
            The SIMD vector rotated to the right by `shift` elements (no
            wrap-around, fill with zero).
        """

        # Note the order of the llvm_intrinsic arguments below differ from
        # shift_left(), so we cannot directly reuse it here.

        constrained[
            0 <= shift <= size,
            (
                "shift must be greater than or equal to 0 and less than equal"
                " to the size"
            ),
        ]()

        @parameter
        if shift == 0:
            return self
        elif shift == size:
            return 0

        alias zero_simd = Self()

        return llvm_intrinsic[
            "llvm.experimental.vector.splice", Self, has_side_effect=False
        ](zero_simd, self, Int32(-shift))


# ===-------------------------------------------------------------------===#
# _pow
# ===-------------------------------------------------------------------===#


fn _pow[
    type: DType, simd_width: Int
](arg0: SIMD[type, simd_width], arg1: Int) -> SIMD[type, simd_width]:
    """Computes the `pow` of the inputs.

    Parameters:
      type: The `dtype` of the input and output SIMD vector.
      simd_width: The width of the input and output SIMD vector.

    Args:
      arg0: The first input argument.
      arg1: The second input argument.

    Returns:
      The `pow` of the inputs.
    """
    return _pow[type, DType.index, simd_width](arg0, arg1)


@always_inline
fn _pow[
    lhs_type: DType, rhs_type: DType, simd_width: Int
](lhs: SIMD[lhs_type, simd_width], rhs: SIMD[rhs_type, simd_width]) -> SIMD[
    lhs_type, simd_width
]:
    """Computes elementwise power of a type raised to another type.

    An element of the result SIMD vector will be the result of raising the
    corresponding element of lhs to the corresponding element of rhs.

    Parameters:
      lhs_type: The `dtype` of the lhs SIMD vector.
      rhs_type: The `dtype` of the rhs SIMD vector.
      simd_width: The width of the input and output SIMD vectors.

    Args:
      lhs: Base of the power operation.
      rhs: Exponent of the power operation.

    Returns:
      A SIMD vector containing elementwise lhs raised to the power of rhs.
    """

    @parameter
    if rhs_type.is_floating_point() and lhs_type == rhs_type:
        var rhs_quotient = rhs.__floor__()
        if rhs >= 0 and rhs_quotient == rhs:
            return _pow(lhs, rhs_quotient.cast[_integral_type_of[rhs_type]()]())

        var result = SIMD[lhs_type, simd_width]()

        @unroll
        for i in range(simd_width):
            result[i] = llvm_intrinsic[
                "llvm.pow", Scalar[lhs_type], has_side_effect=False
            ](lhs[i], rhs[i])

        return result
    elif rhs_type.is_integral():
        # Common cases
        if rhs == 2:
            return lhs * lhs
        if rhs == 3:
            return lhs * lhs * lhs

        var result = SIMD[lhs_type, simd_width]()

        @unroll
        for i in range(simd_width):
            result[i] = _powi(lhs[i], rhs[i].cast[DType.int32]())
        return result
    else:
        # Unsupported.
        return SIMD[lhs_type, simd_width]()


@always_inline
fn _powi[type: DType](lhs: Scalar[type], rhs: Int32) -> __type_of(lhs):
    if type.is_integral() and rhs < 0:
        # Not defined for Integers, this should raise an
        # exception.
        debug_assert(False, "exponent < 0 is undefined for integers")
        return 0
    var a = lhs
    var b = abs(rhs) if type.is_floating_point() else rhs
    var res: Scalar[type] = 1
    while b > 0:
        if b & 1:
            res *= a
        a *= a
        b >>= 1

    @parameter
    if type.is_floating_point():
        if rhs < 0:
            return 1 / res
    return res


# ===----------------------------------------------------------------------===#
# bfloat16
# ===----------------------------------------------------------------------===#

alias _fp32_bf16_mantissa_diff = FPUtils[
    DType.float32
].mantissa_width() - FPUtils[DType.bfloat16].mantissa_width()


@always_inline
fn _bfloat16_to_f32_scalar(
    val: Scalar[DType.bfloat16],
) -> Scalar[DType.float32]:
    @parameter
    if has_neon():
        # BF16 support on neon systems is not supported.
        return _unchecked_zero[DType.float32, 1]()

    var bfloat_bits = FPUtils.bitcast_to_integer(val)
    return FPUtils[DType.float32].bitcast_from_integer(
        bfloat_bits << _fp32_bf16_mantissa_diff
    )


@always_inline
fn _bfloat16_to_f32[
    size: Int
](val: SIMD[DType.bfloat16, size]) -> SIMD[DType.float32, size]:
    @parameter
    if has_neon():
        # BF16 support on neon systems is not supported.
        return _unchecked_zero[DType.float32, size]()

    @always_inline
    @parameter
    fn wrapper_fn[
        input_type: DType, result_type: DType
    ](val: Scalar[input_type]) capturing -> Scalar[result_type]:
        return rebind[Scalar[result_type]](
            _bfloat16_to_f32_scalar(rebind[Scalar[DType.bfloat16]](val))
        )

    return _simd_apply[wrapper_fn, DType.float32, size](val)


@always_inline
fn _f32_to_bfloat16_scalar(
    val: Scalar[DType.float32],
) -> Scalar[DType.bfloat16]:
    @parameter
    if has_neon():
        # BF16 support on neon systems is not supported.
        return _unchecked_zero[DType.bfloat16, 1]()

    if _isnan(val):
        return -_nan[DType.bfloat16]() if FPUtils.get_sign(val) else _nan[
            DType.bfloat16
        ]()

    var float_bits = FPUtils.bitcast_to_integer(val)

    var lsb = (float_bits >> _fp32_bf16_mantissa_diff) & 1
    var rounding_bias = 0x7FFF + lsb
    float_bits += rounding_bias

    var bfloat_bits = float_bits >> _fp32_bf16_mantissa_diff

    return FPUtils[DType.bfloat16].bitcast_from_integer(bfloat_bits)


@always_inline
fn _f32_to_bfloat16[
    size: Int
](val: SIMD[DType.float32, size]) -> SIMD[DType.bfloat16, size]:
    @parameter
    if has_neon():
        # BF16 support on neon systems is not supported.
        return _unchecked_zero[DType.bfloat16, size]()

    @always_inline
    @parameter
    fn wrapper_fn[
        input_type: DType, result_type: DType
    ](val: Scalar[input_type]) capturing -> Scalar[result_type]:
        return rebind[Scalar[result_type]](
            _f32_to_bfloat16_scalar(rebind[Scalar[DType.float32]](val))
        )

    return _simd_apply[wrapper_fn, DType.bfloat16, size](val)


# ===----------------------------------------------------------------------===#
# Limits
# ===----------------------------------------------------------------------===#


# ===----------------------------------------------------------------------===#
# inf
# ===----------------------------------------------------------------------===#


@always_inline("nodebug")
fn _inf[type: DType]() -> Scalar[type]:
    """Gets a +inf value for the given dtype.

    Constraints:
        Can only be used for FP dtypes.

    Parameters:
        type: The value dtype.

    Returns:
        The +inf value of the given dtype.
    """

    @parameter
    if type == DType.float16:
        return rebind[__mlir_type[`!pop.scalar<`, type.value, `>`]](
            __mlir_op.`kgen.param.constant`[
                _type = __mlir_type[`!pop.scalar<f16>`],
                value = __mlir_attr[`#pop.simd<"inf"> : !pop.scalar<f16>`],
            ]()
        )
    elif type == DType.bfloat16:
        return rebind[__mlir_type[`!pop.scalar<`, type.value, `>`]](
            __mlir_op.`kgen.param.constant`[
                _type = __mlir_type[`!pop.scalar<bf16>`],
                value = __mlir_attr[`#pop.simd<"inf"> : !pop.scalar<bf16>`],
            ]()
        )
    elif type == DType.float32:
        return rebind[__mlir_type[`!pop.scalar<`, type.value, `>`]](
            __mlir_op.`kgen.param.constant`[
                _type = __mlir_type[`!pop.scalar<f32>`],
                value = __mlir_attr[`#pop.simd<"inf"> : !pop.scalar<f32>`],
            ]()
        )
    elif type == DType.float64:
        return rebind[__mlir_type[`!pop.scalar<`, type.value, `>`]](
            __mlir_op.`kgen.param.constant`[
                _type = __mlir_type[`!pop.scalar<f64>`],
                value = __mlir_attr[`#pop.simd<"inf"> : !pop.scalar<f64>`],
            ]()
        )
    return _max_finite[type]()


# ===----------------------------------------------------------------------===#
# neginf
# ===----------------------------------------------------------------------===#


@always_inline("nodebug")
fn _neginf[type: DType]() -> Scalar[type]:
    """Gets a -inf value for the given dtype.

    Constraints:
        Can only be used for FP dtypes.

    Parameters:
        type: The value dtype.

    Returns:
        The -inf value of the given dtype.
    """

    @parameter
    if type == DType.float16:
        return rebind[__mlir_type[`!pop.scalar<`, type.value, `>`]](
            __mlir_op.`kgen.param.constant`[
                _type = __mlir_type[`!pop.scalar<f16>`],
                value = __mlir_attr[`#pop.simd<"-inf"> : !pop.scalar<f16>`],
            ]()
        )
    elif type == DType.bfloat16:
        return rebind[__mlir_type[`!pop.scalar<`, type.value, `>`]](
            __mlir_op.`kgen.param.constant`[
                _type = __mlir_type[`!pop.scalar<bf16>`],
                value = __mlir_attr[`#pop.simd<"-inf"> : !pop.scalar<bf16>`],
            ]()
        )
    elif type == DType.float32:
        return rebind[__mlir_type[`!pop.scalar<`, type.value, `>`]](
            __mlir_op.`kgen.param.constant`[
                _type = __mlir_type[`!pop.scalar<f32>`],
                value = __mlir_attr[`#pop.simd<"-inf"> : !pop.scalar<f32>`],
            ]()
        )
    elif type == DType.float64:
        return rebind[__mlir_type[`!pop.scalar<`, type.value, `>`]](
            __mlir_op.`kgen.param.constant`[
                _type = __mlir_type[`!pop.scalar<f64>`],
                value = __mlir_attr[`#pop.simd<"-inf"> : !pop.scalar<f64>`],
            ]()
        )
    return _min_finite[type]()


# ===----------------------------------------------------------------------===#
# max_finite
# ===----------------------------------------------------------------------===#


@always_inline
fn _max_finite[type: DType]() -> Scalar[type]:
    """Returns the maximum finite value of type.

    Parameters:
        type: The value dtype.

    Returns:
        The maximum representable value of the type. Does not include infinity for
        floating-point types.
    """

    @parameter
    if type == DType.int8:
        return 127
    elif type == DType.uint8:
        return 255
    elif type == DType.int16:
        return 32767
    elif type == DType.uint16:
        return 65535
    elif type == DType.int32 or type.is_index32():
        return 2147483647
    elif type == DType.uint32:
        return 4294967295
    elif type == DType.int64 or type.is_index64():
        return 9223372036854775807
    elif type == DType.uint64:
        return 18446744073709551615
    elif type == DType.float16:
        return 65504
    elif type == DType.bfloat16:
        return 3.38953139e38
    elif type == DType.float32:
        return 3.40282346638528859812e38
    elif type == DType.float64:
        return 1.79769313486231570815e308
    else:
        constrained[False, "max_finite() called on unsupported type"]()
        return 0


# ===----------------------------------------------------------------------===#
# min_finite
# ===----------------------------------------------------------------------===#


@always_inline
fn _min_finite[type: DType]() -> Scalar[type]:
    """Returns the minimum (lowest) finite value of type.

    Parameters:
        type: The value dtype.

    Returns:
        The minimum representable value of the type. Does not include negative
        infinity for floating-point types.
    """

    @parameter
    if type.is_unsigned():
        return 0
    elif type == DType.int8:
        return -128
    elif type == DType.int16:
        return -32768
    elif type == DType.int32 or type.is_index32():
        return -2147483648
    elif type == DType.int64 or type.is_index64():
        return -9223372036854775808
    elif type.is_floating_point():
        return -_max_finite[type]()
    else:
        constrained[False, "min_finite() called on unsupported type"]()
        return 0


# ===----------------------------------------------------------------------===#
# _simd_apply
# ===----------------------------------------------------------------------===#


@always_inline
fn _simd_apply[
    func: fn[input_type: DType, result_type: DType] (
        Scalar[input_type]
    ) capturing -> Scalar[result_type],
    result_type: DType,
    simd_width: Int,
](x: SIMD[_, simd_width]) -> SIMD[result_type, simd_width]:
    """Returns a value whose elements corresponds to applying `func` to each
    element in the vector.

    Parameter:
      simd_width: Width of the input and output SIMD vectors.
      input_type: Type of the input to func.
      result_type: Result type of func.
      func: Function to apply to the SIMD vector.

    Args:
      x: the input value.

    Returns:
      A SIMD vector whose element at index `i` is `func(x[i])`.
    """
    var result = SIMD[result_type, simd_width]()

    @unroll
    for i in range(simd_width):
        result[i] = func[x.type, result_type](x[i])

    return result


@always_inline
fn _simd_apply[
    func: fn[lhs_type: DType, rhs_type: DType, result_type: DType] (
        Scalar[lhs_type], Scalar[rhs_type]
    ) capturing -> Scalar[result_type],
    result_type: DType,
    simd_width: Int,
](x: SIMD[_, simd_width], y: SIMD[_, simd_width]) -> SIMD[
    result_type, simd_width
]:
    """Returns a value whose elements corresponds to applying `func` to each
    element in the vector.

    Parameter:
      simd_width: Width of the input and output SIMD vectors.
      input_type: Type of the input to func.
      result_type: Result type of func.
      func: Function to apply to the SIMD vector.

    Args:
      x: the lhs input value.
      y: the rhs input value.

    Returns:
      A SIMD vector whose element at index `i` is `func(x[i], y[i])`.
    """
    var result = SIMD[result_type, simd_width]()

    @unroll
    for i in range(simd_width):
        result[i] = func[x.type, y.type, result_type](x[i], y[i])

    return result


# ===----------------------------------------------------------------------===#
# _format_scalar
# ===----------------------------------------------------------------------===#


fn _format_scalar[dtype: DType](inout writer: Formatter, value: Scalar[dtype]):
    # Stack allocate enough bytes to store any formatted Scalar value of any
    # type.
    alias size: Int = _calc_format_buffer_size[dtype]()

    var buf = _ArrayMem[Int8, size]()
    # TODO(MOCO-268):
    #   Remove this rebind(..) once compiler type comparision bug is fixed.
    var buf_ptr: UnsafePointer[Int8] = rebind[UnsafePointer[Int8]](
        buf.unsafe_ptr()
    )

    var wrote = _snprintf_scalar[dtype](
        buf_ptr,
        size,
        value,
    )

    var strref = StringRef(buf_ptr, wrote)

    writer.write_str(strref)

    _ = buf^  # Keep alive<|MERGE_RESOLUTION|>--- conflicted
+++ resolved
@@ -33,12 +33,8 @@
 from utils._numerics import isnan as _isnan
 from utils._numerics import nan as _nan
 from utils._visualizers import lldb_formatter_wrapping_type
-<<<<<<< HEAD
+from utils.inlined_string import _ArrayMem
 from utils import StaticTuple, InlineArray
-=======
-from utils.inlined_string import _ArrayMem
-from utils import StaticTuple
->>>>>>> 80f07740
 
 from .dtype import _integral_type_of, _get_dtype_printf_format
 from .io import _snprintf_scalar, _snprintf, _printf
