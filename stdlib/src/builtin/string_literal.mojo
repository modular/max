--- conflicted
+++ resolved
@@ -446,7 +446,6 @@
 
         return result
 
-<<<<<<< HEAD
     fn join(self, *elems: Int) -> String:
         """Joins the elements from the tuple using the current string literal as a
         delimiter.
@@ -490,7 +489,7 @@
 
         elems.each[add_elt]()
         return result
-=======
+
     fn split(self, sep: String, maxsplit: Int = -1) raises -> List[String]:
         """Split the string literal by a separator.
 
@@ -572,7 +571,6 @@
           The number of occurrences of `substr`.
         """
         return str(self).count(substr)
->>>>>>> ff4cae7c
 
     fn lower(self) -> String:
         """Returns a copy of the string literal with all cased characters
