--- conflicted
+++ resolved
@@ -23,17 +23,13 @@
 from utils import StringRef, Span, StringSlice, StaticString
 from utils import Writable, Writer
 from utils._visualizers import lldb_formatter_wrapping_type
-<<<<<<< HEAD
 from utils.span import AsBytesRead
-from collections.string import _atol, _StringSliceIter
-=======
-
 from utils.string_slice import (
     _StringSliceIter,
     _FormatCurlyEntry,
     _CurlyEntryFormattable,
 )
->>>>>>> 81ef7a7e
+from collections.string import _atol
 
 # ===----------------------------------------------------------------------===#
 # StringLiteral
