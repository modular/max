--- conflicted
+++ resolved
@@ -76,18 +76,11 @@
 
 
 fn reversed[
-<<<<<<< HEAD
     T: CollectionElement,
     small_buffer_size: Int,
-](
-    value: Reference[List[T, small_buffer_size], _, _],
-) -> _ListIter[
-    T, small_buffer_size, value.is_mutable, value.lifetime, False
+](ref [_]value: List[T]) -> _ListIter[
+    T, small_buffer_size, __lifetime_of(value), False
 ]:
-=======
-    T: CollectionElement
-](ref [_]value: List[T]) -> _ListIter[T, __lifetime_of(value), False]:
->>>>>>> ddaa1d0a
     """Get a reversed iterator of the input list.
 
     **Note**: iterators are currently non-raising.
