--- conflicted
+++ resolved
@@ -467,10 +467,12 @@
         Returns:
             A span covering the same elements, but without mutability.
         """
-<<<<<<< HEAD
-        return Span[T, ImmutableOrigin.cast_from[origin].result](
-            ptr=self._data, length=self._len
-        )
+        return Span[
+            T,
+            ImmutableOrigin.cast_from[origin].result,
+            address_space=address_space,
+            alignment=alignment,
+        ](ptr=self._data, length=self._len)
 
     fn apply[
         D: DType,
@@ -541,12 +543,4 @@
         for i in range(length - processed):
             var vec = ptr[processed + i]
             if where(vec):
-                (ptr + processed + i).init_pointee_move(func(vec))
-=======
-        return Span[
-            T,
-            ImmutableOrigin.cast_from[origin].result,
-            address_space=address_space,
-            alignment=alignment,
-        ](ptr=self._data, length=self._len)
->>>>>>> 248b7fa3
+                (ptr + processed + i).init_pointee_move(func(vec))