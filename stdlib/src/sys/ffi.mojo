# ===----------------------------------------------------------------------=== #
# Copyright (c) 2024, Modular Inc. All rights reserved.
#
# Licensed under the Apache License v2.0 with LLVM Exceptions:
# https://llvm.org/LICENSE.txt
#
# Unless required by applicable law or agreed to in writing, software
# distributed under the License is distributed on an "AS IS" BASIS,
# WITHOUT WARRANTIES OR CONDITIONS OF ANY KIND, either express or implied.
# See the License for the specific language governing permissions and
# limitations under the License.
# ===----------------------------------------------------------------------=== #
"""Implements a foreign functions interface (FFI)."""

from os import abort
from memory import UnsafePointer

from utils import StringRef

from .info import os_is_linux, os_is_windows, is_64bit, os_is_macos
from .intrinsics import _mlirtype_is_eq

from sys._libc import dlerror, dlopen, dlclose, dlsym

alias c_char = Int8
"""C `char` type."""

alias c_int = Int32
"""C `int` type.

The C `int` type is typically a signed 32-bit integer on commonly used targets
today.
"""

alias c_uint = UInt32
"""C `unsigned int` type."""

alias c_long = Scalar[_c_long_dtype()]
"""C `long` type.

The C `long` type is typically a signed 64-bit integer on macOS and Linux, and a
32-bit integer on Windows."""

alias c_long_long = Scalar[_c_long_long_dtype()]
"""C `long long` type.

The C `long long` type is typically a signed 64-bit integer on commonly used
targets today."""

alias c_size_t = UInt
"""C `size_t` type."""

alias c_ssize_t = Int
"""C `ssize_t` type."""

alias OpaquePointer = UnsafePointer[NoneType]
"""An opaque pointer, equivalent to the C `void*` type."""


fn _c_long_dtype() -> DType:
    # https://en.wikipedia.org/wiki/64-bit_computing#64-bit_data_models

    @parameter
    if is_64bit() and (os_is_macos() or os_is_linux()):
        # LP64
        return DType.int64
    elif is_64bit() and os_is_windows():
        # LLP64
        return DType.int32
    else:
        constrained[False, "size of C `long` is unknown on this target"]()
        return abort[DType]()


fn _c_long_long_dtype() -> DType:
    # https://en.wikipedia.org/wiki/64-bit_computing#64-bit_data_models

    @parameter
    if is_64bit() and (os_is_macos() or os_is_linux() or os_is_windows()):
        # On a 64-bit CPU, `long long` is *always* 64 bits in every OS's data
        # model.
        return DType.int64
    else:
        constrained[False, "size of C `long long` is unknown on this target"]()
        return abort[DType]()


struct RTLD:
    """Enumeration of the RTLD flags used during dynamic library loading."""

    alias LAZY = 1
    """Load library lazily (defer function resolution until needed).
    """
    alias NOW = 2
    """Load library immediately (resolve all symbols on load)."""
    alias LOCAL = 4
    """Make symbols not available for symbol resolution of subsequently loaded
    libraries."""
    alias GLOBAL = 256 if os_is_linux() else 8
    """Make symbols available for symbol resolution of subsequently loaded
    libraries."""


alias DEFAULT_RTLD = RTLD.NOW | RTLD.GLOBAL


@value
@register_passable("trivial")
struct DLHandle(CollectionElement, CollectionElementNew, Boolable):
    """Represents a dynamically linked library that can be loaded and unloaded.

    The library is loaded on initialization and unloaded by `close`.
    """

    var handle: OpaquePointer
    """The handle to the dynamic library."""

    # TODO(#15590): Implement support for windows and remove the always_inline.
    @always_inline
    fn __init__(inout self, path: String, flags: Int = DEFAULT_RTLD):
        """Initialize a DLHandle object by loading the dynamic library at the
        given path.

        Args:
            path: The path to the dynamic library file.
            flags: The flags to load the dynamic library.
        """

        @parameter
        if not os_is_windows():
            var handle = dlopen(path.unsafe_cstr_ptr(), flags)
            if handle == OpaquePointer():
                var error_message = dlerror()
                abort("dlopen failed: " + String(error_message))
            self.handle = handle
        else:
            self.handle = OpaquePointer()

    fn __init__(inout self, *, other: Self):
        """Copy the object.

        Args:
            other: The value to copy.
        """
        self = other

    fn check_symbol(self, name: String) -> Bool:
        """Check that the symbol exists in the dynamic library.

        Args:
            name: The symbol to check.

        Returns:
            `True` if the symbol exists.
        """
        constrained[
            not os_is_windows(),
            "Checking dynamic library symbol is not supported on Windows",
        ]()

        var opaque_function_ptr: OpaquePointer = dlsym(
            self.handle,
            name.unsafe_cstr_ptr(),
        )

        return bool(opaque_function_ptr)

    # TODO(#15590): Implement support for windows and remove the always_inline.
    @always_inline
    fn close(inout self):
        """Delete the DLHandle object unloading the associated dynamic library.
        """

        @parameter
        if not os_is_windows():
            _ = dlclose(self.handle)
            self.handle = OpaquePointer()

    fn __bool__(self) -> Bool:
        """Checks if the handle is valid.

        Returns:
          True if the DLHandle is not null and False otherwise.
        """
        return self.handle.__bool__()

    # TODO(#15590): Implement support for windows and remove the always_inline.
    @always_inline
    fn get_function[
        result_type: AnyTrivialRegType
    ](self, name: String) -> result_type:
        """Returns a handle to the function with the given name in the dynamic
        library.

        Parameters:
            result_type: The type of the function pointer to return.

        Args:
            name: The name of the function to get the handle for.

        Returns:
            A handle to the function.
        """

        return self._get_function[result_type](name.unsafe_cstr_ptr())

    @always_inline
    fn _get_function[
        result_type: AnyTrivialRegType
    ](self, name: UnsafePointer[c_char]) -> result_type:
        """Returns a handle to the function with the given name in the dynamic
        library.

        Parameters:
            result_type: The type of the function pointer to return.

        Args:
            name: The name of the function to get the handle for.

        Returns:
            A handle to the function.
        """
        var opaque_function_ptr = self.get_symbol[NoneType](name)

        var result = UnsafePointer.address_of(opaque_function_ptr).bitcast[
            result_type
        ]()[]
        _ = opaque_function_ptr
        return result

    @always_inline
    fn _get_function[
        func_name: StringLiteral, result_type: AnyTrivialRegType
    ](self) -> result_type:
        """Returns a handle to the function with the given name in the dynamic
        library.

        Parameters:
            func_name:The name of the function to get the handle for.
            result_type: The type of the function pointer to return.

        Returns:
            A handle to the function.
        """

        return self._get_function[result_type](func_name.unsafe_cstr_ptr())

    fn get_symbol[
        result_type: AnyType,
    ](self, name: StringLiteral) -> UnsafePointer[result_type]:
        """Returns a pointer to the symbol with the given name in the dynamic
        library.

        Parameters:
            result_type: The type of the symbol to return.

        Args:
            name: The name of the symbol to get the handle for.

        Returns:
            A pointer to the symbol.
        """
        return self.get_symbol[result_type](name.unsafe_cstr_ptr())

    fn get_symbol[
        result_type: AnyType
    ](self, name: UnsafePointer[Int8]) -> UnsafePointer[result_type]:
        """Returns a pointer to the symbol with the given name in the dynamic
        library.

        Parameters:
            result_type: The type of the symbol to return.

        Args:
            name: The name of the symbol to get the handle for.

        Returns:
            A pointer to the symbol.
        """
        debug_assert(self.handle, "Dylib handle is null")

        @parameter
        if os_is_windows():
            return abort[UnsafePointer[result_type]](
                "get_symbol isn't supported on windows"
            )

        # To check for `dlsym()` results that are _validly_ NULL, we do the
        # dance described in https://man7.org/linux/man-pages/man3/dlsym.3.html:
        #
        # > In unusual cases (see NOTES) the value of the symbol could
        # > actually be NULL.  Therefore, a NULL return from dlsym() need not
        # > indicate an error.  The correct way to distinguish an error from
        # > a symbol whose value is NULL is to call dlerror(3) to clear any
        # > old error conditions, then call dlsym(), and then call dlerror(3)
        # > again, saving its return value into a variable, and check whether
        # > this saved value is not NULL.

        var res = dlsym[result_type](self.handle, name)

        if not res:
            # Clear any potential unrelated error that pre-dates the `dlsym`
            # call above.
            _ = dlerror()

            # Redo the `dlsym` call
            res = dlsym[result_type](self.handle, name)

            debug_assert(not res, "dlsym unexpectedly returned non-NULL result")

            # Check if an error occurred during the 2nd `dlsym` call.
            var err = dlerror()

            if err:
                abort("dlsym failed: " + String(err))

        return res

    @always_inline
    fn call[
        name: StringLiteral,
        return_type: AnyTrivialRegType = NoneType,
        *T: AnyType,
    ](self, *args: *T) -> return_type:
        """Call a function with any amount of arguments.

        Parameters:
            name: The name of the function.
            return_type: The return type of the function.
            T: The types of `args`.

        Args:
            args: The arguments.

        Returns:
            The result.
        """
        return self.call[name, return_type](args)

    fn call[
        name: StringLiteral, return_type: AnyTrivialRegType = NoneType
    ](self, args: VariadicPack[element_trait=AnyType]) -> return_type:
        """Call a function with any amount of arguments.

        Parameters:
            name: The name of the function.
            return_type: The return type of the function.

        Args:
            args: The arguments.

        Returns:
            The result.
        """

        debug_assert(self.check_symbol(name), "symbol not found: " + name)
        var v = args.get_loaded_kgen_pack()
        return self.get_function[fn (__type_of(v)) -> return_type](name)(v)


# ===----------------------------------------------------------------------===#
# Library Load
# ===----------------------------------------------------------------------===#


@always_inline
fn _get_global[
    name: StringLiteral,
    init_fn: fn (OpaquePointer) -> OpaquePointer,
    destroy_fn: fn (OpaquePointer) -> None,
](payload: OpaquePointer = OpaquePointer()) -> OpaquePointer:
    return external_call["KGEN_CompilerRT_GetGlobalOrCreate", OpaquePointer](
        StringRef(name), payload, init_fn, destroy_fn
    )


@always_inline
fn _get_global_or_null[name: StringLiteral]() -> OpaquePointer:
    return external_call["KGEN_CompilerRT_GetGlobalOrNull", OpaquePointer](
        name.unsafe_ptr(), name.byte_length()
    )


@always_inline
fn _get_dylib[
    name: StringLiteral,
    init_fn: fn (OpaquePointer) -> OpaquePointer,
    destroy_fn: fn (OpaquePointer) -> None,
](payload: OpaquePointer = OpaquePointer()) -> DLHandle:
    var ptr = _get_global[name, init_fn, destroy_fn](payload).bitcast[
        DLHandle
    ]()
    return ptr[]


@always_inline
fn _get_dylib_function[
    name: StringLiteral,
    func_name: StringLiteral,
    init_fn: fn (OpaquePointer) -> OpaquePointer,
    destroy_fn: fn (OpaquePointer) -> None,
    result_type: AnyTrivialRegType,
](payload: OpaquePointer = OpaquePointer()) -> result_type:
    alias func_cache_name = name + "/" + func_name
    var func_ptr = _get_global_or_null[func_cache_name]()
    if func_ptr:
        var result = UnsafePointer.address_of(func_ptr).bitcast[result_type]()[]
        _ = func_ptr
        return result

    var dylib = _get_dylib[name, init_fn, destroy_fn](payload)
    var new_func = dylib._get_function[func_name, result_type]()
    external_call["KGEN_CompilerRT_InsertGlobal", NoneType](
        StringRef(func_cache_name),
        UnsafePointer.address_of(new_func).bitcast[OpaquePointer]()[],
    )

    return new_func


# ===----------------------------------------------------------------------===#
# external_call
# ===----------------------------------------------------------------------===#


@always_inline
fn external_call[
    callee: StringLiteral, return_type: AnyTrivialRegType, *T: AnyType
](*args: *T) -> return_type:
    """Calls an external function.

    Args:
        args: The arguments to pass to the external function.

    Parameters:
        callee: The name of the external function.
        return_type: The return type.
        T: The argument types.

    Returns:
        The external call result.
    """
    return external_call[callee, return_type](args)

<<<<<<< HEAD

@always_inline("nodebug")
fn external_call[
    callee: StringLiteral, return_type: AnyTrivialRegType
](args: VariadicPack[element_trait=AnyType]) -> return_type:
    """Calls an external function.

    Parameters:
        callee: The name of the external function.
        return_type: The return type.

    Args:
        args: The arguments to pass to the external function.

    Returns:
        The external call result.
    """
    var p = args._get_loaded_kgen_pack()
=======
    # The argument pack will contain references for each value in the pack,
    # but we want to pass their values directly into the C printf call. Load
    # all the members of the pack.
    var loaded_pack = arguments.get_loaded_kgen_pack()
>>>>>>> 52a9e6b0

    @parameter
    if _mlirtype_is_eq[return_type, NoneType]():
        __mlir_op.`pop.external_call`[func = callee.value, _type=None](p)
        return rebind[return_type](None)
    else:
        return __mlir_op.`pop.external_call`[
            func = callee.value, _type=return_type
        ](p)


# ===----------------------------------------------------------------------===#
# _external_call_const
# ===----------------------------------------------------------------------===#


@always_inline("nodebug")
fn _external_call_const[
    callee: StringLiteral, return_type: AnyTrivialRegType, *types: AnyType
](*args: *types) -> return_type:
    """Mark the external function call as having no observable effects to the
    program state. This allows the compiler to optimize away successive calls
    to the same function.

    Args:
      args: The arguments to pass to the external function.

    Parameters:
      callee: The name of the external function.
      return_type: The return type.
      types: The argument types.

    Returns:
      The external call result.
    """

<<<<<<< HEAD
=======
    # The argument pack will contain references for each value in the pack,
    # but we want to pass their values directly into the C printf call. Load
    # all the members of the pack.
    var loaded_pack = arguments.get_loaded_kgen_pack()

>>>>>>> 52a9e6b0
    return __mlir_op.`pop.external_call`[
        func = callee.value,
        resAttrs = __mlir_attr.`[{llvm.noundef}]`,
        funcAttrs = __mlir_attr.`["willreturn"]`,
        memory = __mlir_attr[
            `#llvm.memory_effects<other = none, `,
            `argMem = none, `,
            `inaccessibleMem = none>`,
        ],
        _type=return_type,
    ](args._get_loaded_kgen_pack())<|MERGE_RESOLUTION|>--- conflicted
+++ resolved
@@ -442,7 +442,6 @@
     """
     return external_call[callee, return_type](args)
 
-<<<<<<< HEAD
 
 @always_inline("nodebug")
 fn external_call[
@@ -460,13 +459,7 @@
     Returns:
         The external call result.
     """
-    var p = args._get_loaded_kgen_pack()
-=======
-    # The argument pack will contain references for each value in the pack,
-    # but we want to pass their values directly into the C printf call. Load
-    # all the members of the pack.
-    var loaded_pack = arguments.get_loaded_kgen_pack()
->>>>>>> 52a9e6b0
+    var p = args.get_loaded_kgen_pack()
 
     @parameter
     if _mlirtype_is_eq[return_type, NoneType]():
@@ -503,14 +496,6 @@
       The external call result.
     """
 
-<<<<<<< HEAD
-=======
-    # The argument pack will contain references for each value in the pack,
-    # but we want to pass their values directly into the C printf call. Load
-    # all the members of the pack.
-    var loaded_pack = arguments.get_loaded_kgen_pack()
-
->>>>>>> 52a9e6b0
     return __mlir_op.`pop.external_call`[
         func = callee.value,
         resAttrs = __mlir_attr.`[{llvm.noundef}]`,
@@ -521,4 +506,4 @@
             `inaccessibleMem = none>`,
         ],
         _type=return_type,
-    ](args._get_loaded_kgen_pack())+    ](args.get_loaded_kgen_pack())