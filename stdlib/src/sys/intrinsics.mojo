# ===----------------------------------------------------------------------=== #
# Copyright (c) 2024, Modular Inc. All rights reserved.
#
# Licensed under the Apache License v2.0 with LLVM Exceptions:
# https://llvm.org/LICENSE.txt
#
# Unless required by applicable law or agreed to in writing, software
# distributed under the License is distributed on an "AS IS" BASIS,
# WITHOUT WARRANTIES OR CONDITIONS OF ANY KIND, either express or implied.
# See the License for the specific language governing permissions and
# limitations under the License.
# ===----------------------------------------------------------------------=== #
"""Defines intrinsics.

You can import these APIs from the `sys` package. For example:

```mojo
from sys import PrefetchLocality
```
"""

from .info import sizeof, triple_is_nvidia_cuda
from ._assembly import inlined_assembly
import math

from memory import AddressSpace, UnsafePointer

# ===----------------------------------------------------------------------===#
# llvm_intrinsic
# ===----------------------------------------------------------------------===#


@always_inline("nodebug")
fn llvm_intrinsic[
    intrin: StringLiteral,
    type: AnyTrivialRegType,
    *types: AnyType,
    has_side_effect: Bool = True,
](*args: *types) -> type:
    """Calls an LLVM intrinsic with the name intrin and return type `type`.

    Parameters:
        intrin: The name of the llvm intrinsic.
        type: The return type of the intrinsic.
        types: The argument types for the function.
        has_side_effect: If `True` the intrinsic will have side effects,
            otherwise its pure.

    Args:
        args: The arguments to the function.

    Returns:
        The result of calling the llvm intrinsic with no arguments.
    """

<<<<<<< HEAD
    var loaded_pack = args._get_loaded_kgen_pack()
=======
    var loaded_pack = arguments.get_loaded_kgen_pack()
>>>>>>> 52a9e6b0

    @parameter
    if _mlirtype_is_eq[type, NoneType]():

        @parameter
        if has_side_effect:
            __mlir_op.`pop.call_llvm_intrinsic`[
                intrin = intrin.value,
                _type=None,
            ](loaded_pack)
            return rebind[type](None)
        else:
            __mlir_op.`pop.call_llvm_intrinsic`[
                intrin = intrin.value,
                _type=None,
                hasSideEffects = __mlir_attr.false,
            ](loaded_pack)
            return rebind[type](None)
    else:

        @parameter
        if has_side_effect:
            return __mlir_op.`pop.call_llvm_intrinsic`[
                intrin = intrin.value,
                _type=type,
            ](loaded_pack)
        else:
            return __mlir_op.`pop.call_llvm_intrinsic`[
                intrin = intrin.value,
                _type=type,
                hasSideEffects = __mlir_attr.false,
            ](loaded_pack)


# ===----------------------------------------------------------------------===#
# _gather
# ===----------------------------------------------------------------------===#


# NOTE: Converting from a scalar to a pointer is unsafe! The resulting pointer
# is assumed not to alias any Mojo-derived pointer. DO NOT proliferate usage of
# this function!
fn _unsafe_aliasing_address_to_pointer[
    type: DType
](owned addr: Scalar[DType.index]) -> UnsafePointer[Scalar[type]]:
    return UnsafePointer.address_of(addr).bitcast[
        UnsafePointer[Scalar[type]]
    ]()[]


@always_inline("nodebug")
fn gather[
    type: DType, size: Int, //
](
    owned base: SIMD[DType.index, size],
    mask: SIMD[DType.bool, size],
    passthrough: SIMD[type, size],
    alignment: Int = 0,
) -> SIMD[type, size]:
    """Reads scalar values from a SIMD vector, and gathers them into one vector.

    The gather function reads scalar values from a SIMD vector of memory
    locations and gathers them into one vector. The memory locations are
    provided in the vector of pointers `base` as addresses. The memory is
    accessed according to the provided mask. The mask holds a bit for each
    vector lane, and is used to prevent memory accesses to the masked-off
    lanes. The masked-off lanes in the result vector are taken from the
    corresponding lanes of the `passthrough` operand.

    In general, for some vector of pointers `base`, mask `mask`, and passthrough
    `pass` a call of the form:

    ```python
    gather(base, mask, pass)
    ```

    is equivalent to the following sequence of scalar loads in C++:

    ```cpp
    for (int i = 0; i < N; i++)
      result[i] = mask[i] ? *base[i] : passthrough[i];
    ```

    Parameters:
      type: DType of the return SIMD buffer.
      size: Size of the return SIMD buffer.

    Args:
      base: The vector containing memory addresses that gather will access.
      mask: A binary vector which prevents memory access to certain lanes of
        the base vector.
      passthrough: In the result vector, the masked-off lanes are replaced
        with the passthrough vector.
      alignment: The alignment of the source addresses. Must be 0 or a power
        of two constant integer value.

    Returns:
      A SIMD[type, size] containing the result of the gather operation.
    """

    @parameter
    if size == 1:
        return _unsafe_aliasing_address_to_pointer[type](
            base[0]
        ).load() if mask else passthrough[0]
    var result = llvm_intrinsic[
        "llvm.masked.gather",
        __mlir_type[`!pop.simd<`, size.value, `, `, type.value, `>`],
    ](
        UnsafePointer.address_of(base).bitcast[
            __mlir_type[`!pop.simd<`, size.value, `, address>`],
        ]()[],
        Int32(alignment),
        mask,
        passthrough,
    )
    _ = base
    return result


# ===----------------------------------------------------------------------===#
# _scatter
# ===----------------------------------------------------------------------===#


@always_inline("nodebug")
fn scatter[
    type: DType, size: Int, //
](
    value: SIMD[type, size],
    owned base: SIMD[DType.index, size],
    mask: SIMD[DType.bool, size],
    alignment: Int = 0,
):
    """Takes scalar values from a SIMD vector and `scatters` them into a
    vector of pointers.

    The scatter operation stores scalar values from a SIMD vector of memory
    locations and scatters them into a vector of pointers. The memory locations
    are provided in the vector of pointers `base` as addresses. The memory is
    stored according to the provided mask. The mask holds a bit for each vector
    lane, and is used to prevent memory accesses to the masked-off lanes.

    The `value` operand is a vector value to be written to memory. The `base`
    operand is a vector of pointers, pointing to where the value elements
    should be stored. It has the same underlying type as the value operand. The
    `mask` operand, mask, is a vector of boolean values. The types of the
    `mask` and the `value` operand must have the same number of vector
    elements.

    Scatter with overlapping addresses is guaranteed to be ordered from
    least-significant to most-significant element.

    In general, for some vector %value, vector of pointers %base, and mask
    %mask instructions of the form:

    ```mlir
    %0 = pop.simd.scatter %value, %base[%mask] : !pop.simd<N, type>
    ```

    is equivalent to the following sequence of scalar loads in C++:

    ```cpp
    for (int i = 0; i < N; i++)
      if (mask[i])
        base[i] = value[i];
    ```

    Parameters:
      type: DType of `value`, the result SIMD buffer.
      size: Size of `value`, the result SIMD buffer.

    Args:
      value: The vector that will contain the result of the scatter operation.
      base: The vector containing memory addresses that scatter will access.
      mask: A binary vector which prevents memory access to certain lanes of
        the base vector.
      alignment: The alignment of the source addresses. Must be 0 or a power
        of two constant integer value.
    """

    @parameter
    if size == 1:
        if mask:
            var ptr = _unsafe_aliasing_address_to_pointer[type](base[0])
            ptr.store(value[0])
        return
    llvm_intrinsic["llvm.masked.scatter", NoneType](
        value,
        UnsafePointer.address_of(base).bitcast[
            __mlir_type[`!pop.simd<`, size.value, `, address>`],
        ]()[],
        Int32(alignment),
        mask,
    )
    _ = base


# ===----------------------------------------------------------------------===#
# prefetch
# ===----------------------------------------------------------------------===#


@register_passable("trivial")
struct PrefetchLocality:
    """The prefetch locality.

    The locality, rw, and cache type correspond to LLVM prefetch intrinsic's
    inputs (see
    [LLVM prefetch locality](https://llvm.org/docs/LangRef.html#llvm-prefetch-intrinsic))
    """

    var value: Int32
    """The prefetch locality to use. It should be a value in [0, 3]."""
    alias NONE = PrefetchLocality(0)
    """No locality."""
    alias LOW = PrefetchLocality(1)
    """Low locality."""
    alias MEDIUM = PrefetchLocality(2)
    """Medium locality."""
    alias HIGH = PrefetchLocality(3)
    """Extremely local locality (keep in cache)."""

    @always_inline("nodebug")
    fn __init__(inout self, value: Int):
        """Constructs a prefetch locality option.

        Args:
            value: An integer value representing the locality. Should be a value
                   in the range `[0, 3]`.
        """
        self.value = value


@register_passable("trivial")
struct PrefetchRW:
    """Prefetch read or write."""

    var value: Int32
    """The read-write prefetch. It should be in [0, 1]."""
    alias READ = PrefetchRW(0)
    """Read prefetch."""
    alias WRITE = PrefetchRW(1)
    """Write prefetch."""

    @always_inline("nodebug")
    fn __init__(inout self, value: Int):
        """Constructs a prefetch read-write option.

        Args:
            value: An integer value representing the prefetch read-write option
                   to be used. Should be a value in the range `[0, 1]`.
        """
        self.value = value


# LLVM prefetch cache type
@register_passable("trivial")
struct PrefetchCache:
    """Prefetch cache type."""

    var value: Int32
    """The cache prefetch. It should be in [0, 1]."""
    alias INSTRUCTION = PrefetchCache(0)
    """The instruction prefetching option."""
    alias DATA = PrefetchCache(1)
    """The data prefetching option."""

    @always_inline("nodebug")
    fn __init__(inout self, value: Int):
        """Constructs a prefetch option.

        Args:
            value: An integer value representing the prefetch cache option to be
                   used. Should be a value in the range `[0, 1]`.
        """
        self.value = value


@register_passable("trivial")
struct PrefetchOptions:
    """Collection of configuration parameters for a prefetch intrinsic call.

    The op configuration follows similar interface as LLVM intrinsic prefetch
    op, with a "locality" attribute that specifies the level of temporal locality
    in the application, that is, how soon would the same data be visited again.
    Possible locality values are: `NONE`, `LOW`, `MEDIUM`, and `HIGH`.

    The op also takes a "cache tag" attribute giving hints on how the
    prefetched data will be used. Possible tags are: `ReadICache`, `ReadDCache`
    and `WriteDCache`.

    Note: the actual behavior of the prefetch op and concrete interpretation of
    these attributes are target-dependent.
    """

    var rw: PrefetchRW
    """Indicates prefetching for read or write."""
    var locality: PrefetchLocality
    """Indicates locality level."""
    var cache: PrefetchCache
    """Indicates i-cache or d-cache prefetching."""

    @always_inline("nodebug")
    fn __init__(inout self):
        """Constructs an instance of PrefetchOptions with default params."""
        self.rw = PrefetchRW.READ
        self.locality = PrefetchLocality.HIGH
        self.cache = PrefetchCache.DATA

    @always_inline("nodebug")
    fn for_read(self) -> Self:
        """
        Sets the prefetch purpose to read.

        Returns:
            The updated prefetch parameter.
        """
        var updated = self
        updated.rw = PrefetchRW.READ
        return updated

    @always_inline("nodebug")
    fn for_write(self) -> Self:
        """
        Sets the prefetch purpose to write.

        Returns:
            The updated prefetch parameter.
        """
        var updated = self
        updated.rw = PrefetchRW.WRITE
        return updated

    @always_inline("nodebug")
    fn no_locality(self) -> Self:
        """
        Sets the prefetch locality to none.

        Returns:
            The updated prefetch parameter.
        """
        var updated = self
        updated.locality = PrefetchLocality.NONE
        return updated

    @always_inline("nodebug")
    fn low_locality(self) -> Self:
        """
        Sets the prefetch locality to low.

        Returns:
            The updated prefetch parameter.
        """
        var updated = self
        updated.locality = PrefetchLocality.LOW
        return updated

    @always_inline("nodebug")
    fn medium_locality(self) -> Self:
        """
        Sets the prefetch locality to medium.

        Returns:
            The updated prefetch parameter.
        """
        var updated = self
        updated.locality = PrefetchLocality.MEDIUM
        return updated

    @always_inline("nodebug")
    fn high_locality(self) -> Self:
        """
        Sets the prefetch locality to high.

        Returns:
            The updated prefetch parameter.
        """
        var updated = self
        updated.locality = PrefetchLocality.HIGH
        return updated

    @always_inline("nodebug")
    fn to_data_cache(self) -> Self:
        """
        Sets the prefetch target to data cache.

        Returns:
            The updated prefetch parameter.
        """
        var updated = self
        updated.cache = PrefetchCache.DATA
        return updated

    @always_inline("nodebug")
    fn to_instruction_cache(self) -> Self:
        """
        Sets the prefetch target to instruction cache.

        Returns:
            The updated prefetch parameter.
        """
        var updated = self
        updated.cache = PrefetchCache.INSTRUCTION
        return updated


@always_inline("nodebug")
fn prefetch[
    type: DType, //, params: PrefetchOptions = PrefetchOptions()
](addr: UnsafePointer[Scalar[type], *_]):
    """Prefetches an instruction or data into cache before it is used.

    The prefetch function provides prefetching hints for the target
    to prefetch instruction or data into cache before they are used.

    Parameters:
      type: The DType of value stored in addr.
      params: Configuration options for the prefect intrinsic.

    Args:
      addr: The data pointer to prefetch.
    """

    @parameter
    if triple_is_nvidia_cuda():
        inlined_assembly[
            "prefetch.global.L2 [$0];",
            NoneType,
            constraints="l,~{memory}",
            has_side_effect=True,
        ](addr.bitcast[NoneType]())
    else:
        llvm_intrinsic["llvm.prefetch", NoneType](
            addr.bitcast[NoneType](),
            params.rw,
            params.locality,
            params.cache,
        )


# ===----------------------------------------------------------------------===#
# masked load
# ===----------------------------------------------------------------------===#


@always_inline("nodebug")
fn masked_load[
    type: DType, //, size: Int
](
    addr: UnsafePointer[Scalar[type], *_],
    mask: SIMD[DType.bool, size],
    passthrough: SIMD[type, size],
    alignment: Int = 1,
) -> SIMD[type, size]:
    """Loads data from memory and return it, replacing masked lanes with values
    from the passthrough vector.

    Parameters:
      type: DType of the return SIMD buffer.
      size: Size of the return SIMD buffer.

    Args:
      addr: The base pointer for the load.
      mask: A binary vector which prevents memory access to certain lanes of
        the memory stored at addr.
      passthrough: In the result vector, the masked-off lanes are replaced
        with the passthrough vector.
      alignment: The alignment of the source addresses. Must be 0 or a power
        of two constant integer value. Default is 1.

    Returns:
      The loaded memory stored in a vector of type SIMD[type, size].
    """

    @parameter
    if size == 1:
        return addr.load() if mask else passthrough[0]

    return llvm_intrinsic["llvm.masked.load", SIMD[type, size]](
        addr.bitcast[NoneType]().address,
        Int32(alignment),
        mask,
        passthrough,
    )


# ===----------------------------------------------------------------------===#
# masked store
# ===----------------------------------------------------------------------===#


@always_inline("nodebug")
fn masked_store[
    size: Int
](
    value: SIMD,
    addr: UnsafePointer[Scalar[value.type], *_],
    mask: SIMD[DType.bool, size],
    alignment: Int = 1,
):
    """Stores a value at a memory location, skipping masked lanes.

    Parameters:
      size: Size of `value`, the data to store.

    Args:
      value: The vector containing data to store.
      addr: A vector of memory location to store data at.
      mask: A binary vector which prevents memory access to certain lanes of
        `value`.
      alignment: The alignment of the destination locations. Must be 0 or a
        power of two constant integer value.
    """

    @parameter
    if size == 1:
        if mask:
            addr.store(value[0])
        return

    llvm_intrinsic["llvm.masked.store", NoneType](
        value,
        addr.bitcast[NoneType]().address,
        Int32(alignment),
        mask,
    )


# ===----------------------------------------------------------------------===#
# compressed store
# ===----------------------------------------------------------------------===#


@always_inline("nodebug")
fn compressed_store[
    type: DType, size: Int
](
    value: SIMD[type, size],
    addr: UnsafePointer[Scalar[type], *_],
    mask: SIMD[DType.bool, size],
):
    """Compresses the lanes of `value`, skipping `mask` lanes, and stores
    at `addr`.

    Parameters:
      type: DType of `value`, the value to store.
      size: Size of `value`, the value to store.

    Args:
      value: The vector containing data to store.
      addr: The memory location to store the compressed data.
      mask: A binary vector which prevents memory access to certain lanes of
        `value`.
    """

    @parameter
    if size == 1:
        if mask:
            addr.store(value[0])
        return

    llvm_intrinsic["llvm.masked.compressstore", NoneType](
        value,
        addr.bitcast[NoneType]().address,
        mask,
    )


# ===----------------------------------------------------------------------===#
# strided load
# ===----------------------------------------------------------------------===#


@always_inline("nodebug")
fn strided_load[
    type: DType, //, simd_width: Int
](
    addr: UnsafePointer[Scalar[type], *_],
    stride: Int,
    mask: SIMD[DType.bool, simd_width] = True,
) -> SIMD[type, simd_width]:
    """Loads values from addr according to a specific stride.

    Parameters:
      type: DType of `value`, the value to store.
      simd_width: The width of the SIMD vectors.

    Args:
      addr: The memory location to load data from.
      stride: How many lanes to skip before loading again.
      mask: A binary vector which prevents memory access to certain lanes of
        `value`.

    Returns:
      A vector containing the loaded data.
    """

    @parameter
    if simd_width == 1:
        return addr.load() if mask else Scalar[type]()

    var offset = int(addr) + stride * sizeof[type]() * math.iota[
        DType.index, simd_width
    ]()
    var passthrough = SIMD[type, simd_width]()
    return gather(offset, mask, passthrough)


# ===----------------------------------------------------------------------===#
# strided store
# ===----------------------------------------------------------------------===#


@always_inline("nodebug")
fn strided_store[
    type: DType, //, simd_width: Int
](
    value: SIMD[type, simd_width],
    addr: UnsafePointer[Scalar[type], *_],
    stride: Int,
    mask: SIMD[DType.bool, simd_width] = True,
):
    """Loads values from addr according to a specific stride.

    Parameters:
      type: DType of `value`, the value to store.
      simd_width: The width of the SIMD vectors.

    Args:
      value: The values to store.
      addr: The location to store values at.
      stride: How many lanes to skip before storing again.
      mask: A binary vector which prevents memory access to certain lanes of
        `value`.
    """

    @parameter
    if simd_width == 1:
        if mask:
            addr.store(value[0])
        return

    var offset = int(addr) + stride * sizeof[type]() * math.iota[
        DType.index, simd_width
    ]()
    scatter(value, offset, mask)


# ===-------------------------------------------------------------------===#
# _mlirtype_is_eq
# ===-------------------------------------------------------------------===#


fn _mlirtype_is_eq[t1: AnyTrivialRegType, t2: AnyTrivialRegType]() -> Bool:
    """Compares the two type for equality.

    Parameters:
        t1: The LHS of the type comparison.
        t2: The RHS of the type comparison.

    Returns:
        Returns True if t1 and t2 are the same type and False otherwise.
    """
    return __mlir_attr[
        `#kgen.param.expr<eq,`,
        `#kgen.type<`,
        t1,
        `> : !kgen.type`,
        `,`,
        `#kgen.type<`,
        t2,
        `> : !kgen.type`,
        `> : i1`,
    ]


fn _type_is_eq[t1: AnyType, t2: AnyType]() -> Bool:
    """Compares the two type for equality.

    Parameters:
        t1: The LHS of the type comparison.
        t2: The RHS of the type comparison.

    Returns:
        Returns True if t1 and t2 are the same type and False otherwise.
    """
    return __mlir_attr[
        `#kgen.param.expr<eq,`,
        `#kgen.type<`,
        +t1,
        `> : !kgen.type`,
        `,`,
        `#kgen.type<`,
        +t2,
        `> : !kgen.type`,
        `> : i1`,
    ]


# ===----------------------------------------------------------------------=== #
# Transitional type used for llvm_intrinsic
# ===----------------------------------------------------------------------=== #


@register_passable("trivial")
struct _RegisterPackType[*a: AnyTrivialRegType]:
    var storage: __mlir_type[`!kgen.pack<`, a, `>`]

    @always_inline("nodebug")
    fn __getitem__[i: Int](self) -> a[i.value]:
        """Get the element.

        Parameters:
            i: The element index.

        Returns:
            The tuple element at the requested index.
        """
        return __mlir_op.`kgen.pack.extract`[index = i.value](self.storage)


# ===----------------------------------------------------------------------=== #
# expect
# ===----------------------------------------------------------------------=== #


@always_inline("nodebug")
fn expect[T: AnyTrivialRegType, //, expected_val: T](val: T) -> T:
    """Provides information about expected (the most probable) value of `val`,
    which can be used by optimizers.

    Constraints:
        Only work with integer types.

    Parameters:
        T: The type of the input value.
        expected_val: The expected value of `val`.

    Args:
        val: The input value.

    Returns:
        The input value.
    """
    return llvm_intrinsic["llvm.expect", T, has_side_effect=False](
        val, expected_val
    )


# ===----------------------------------------------------------------------=== #
# likely
# ===----------------------------------------------------------------------=== #


@always_inline("nodebug")
fn likely(val: Bool) -> Bool:
    """Provides information that the most probable value of `val` is going to be
    `True`. This information can be used by optimizers.

    Args:
        val: The input value which is likely to be `True` most of the time.

    Returns:
        The input value.
    """
    return expect[True](val)


# ===----------------------------------------------------------------------=== #
# unlikely
# ===----------------------------------------------------------------------=== #


@always_inline("nodebug")
fn unlikely(val: Bool) -> Bool:
    """Provides information that the most probable value of `val` is going to be
    `False`. This information can be used by optimizers.

    Args:
        val: The input value which is likely to be `False` most of the time.

    Returns:
        The input value.
    """
    return expect[False](val)


# ===----------------------------------------------------------------------=== #
# assume
# ===----------------------------------------------------------------------=== #


@always_inline("nodebug")
fn assume(val: Bool):
    """Signals to the optimizer that the condition is always true. This allows
    the optimizer to optimize the code.

    Args:
      val: The input value which is assumed to be `True`.
    """
    llvm_intrinsic["llvm.assume", NoneType](val)<|MERGE_RESOLUTION|>--- conflicted
+++ resolved
@@ -53,11 +53,7 @@
         The result of calling the llvm intrinsic with no arguments.
     """
 
-<<<<<<< HEAD
-    var loaded_pack = args._get_loaded_kgen_pack()
-=======
     var loaded_pack = arguments.get_loaded_kgen_pack()
->>>>>>> 52a9e6b0
 
     @parameter
     if _mlirtype_is_eq[type, NoneType]():
